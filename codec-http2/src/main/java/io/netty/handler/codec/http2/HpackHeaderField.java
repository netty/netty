--- conflicted
+++ resolved
@@ -32,11 +32,7 @@
 package io.netty.handler.codec.http2;
 
 import static io.netty.handler.codec.http2.HpackUtil.equalsVariableTime;
-<<<<<<< HEAD
-import static java.util.Objects.requireNonNull;
-=======
 import static io.netty.util.internal.ObjectUtil.checkNotNull;
->>>>>>> 71860e5b
 
 class HpackHeaderField {
 
@@ -54,8 +50,8 @@
 
     // This constructor can only be used if name and value are ISO-8859-1 encoded.
     HpackHeaderField(CharSequence name, CharSequence value) {
-        this.name = requireNonNull(name, "name");
-        this.value = requireNonNull(value, "value");
+        this.name = checkNotNull(name, "name");
+        this.value = checkNotNull(value, "value");
     }
 
     final int size() {
