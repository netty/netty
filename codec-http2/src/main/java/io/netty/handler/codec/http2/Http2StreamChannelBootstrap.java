--- conflicted
+++ resolved
@@ -15,8 +15,6 @@
  */
 package io.netty.handler.codec.http2;
 
-import static java.util.Objects.requireNonNull;
-
 import io.netty.channel.Channel;
 import io.netty.channel.ChannelFuture;
 import io.netty.channel.ChannelFutureListener;
@@ -28,6 +26,7 @@
 import io.netty.util.concurrent.EventExecutor;
 import io.netty.util.concurrent.Future;
 import io.netty.util.concurrent.Promise;
+import io.netty.util.internal.ObjectUtil;
 import io.netty.util.internal.StringUtil;
 import io.netty.util.internal.UnstableApi;
 import io.netty.util.internal.logging.InternalLogger;
@@ -41,8 +40,8 @@
 public final class Http2StreamChannelBootstrap {
     private static final InternalLogger logger = InternalLoggerFactory.getInstance(Http2StreamChannelBootstrap.class);
 
-    private final Map<ChannelOption<?>, Object> options = new LinkedHashMap<>();
-    private final Map<AttributeKey<?>, Object> attrs = new LinkedHashMap<>();
+    private final Map<ChannelOption<?>, Object> options = new LinkedHashMap<ChannelOption<?>, Object>();
+    private final Map<AttributeKey<?>, Object> attrs = new LinkedHashMap<AttributeKey<?>, Object>();
     private final Channel channel;
     private volatile ChannelHandler handler;
 
@@ -50,7 +49,7 @@
     private volatile ChannelHandlerContext multiplexCtx;
 
     public Http2StreamChannelBootstrap(Channel channel) {
-        this.channel = requireNonNull(channel, "channel");
+        this.channel = ObjectUtil.checkNotNull(channel, "channel");
     }
 
     /**
@@ -59,7 +58,9 @@
      */
     @SuppressWarnings("unchecked")
     public <T> Http2StreamChannelBootstrap option(ChannelOption<T> option, T value) {
-        requireNonNull(option, "option");
+        if (option == null) {
+            throw new NullPointerException("option");
+        }
         if (value == null) {
             synchronized (options) {
                 options.remove(option);
@@ -78,7 +79,9 @@
      */
     @SuppressWarnings("unchecked")
     public <T> Http2StreamChannelBootstrap attr(AttributeKey<T> key, T value) {
-        requireNonNull(key, "key");
+        if (key == null) {
+            throw new NullPointerException("key");
+        }
         if (value == null) {
             synchronized (attrs) {
                 attrs.remove(key);
@@ -95,7 +98,7 @@
      * the {@link ChannelHandler} to use for serving the requests.
      */
     public Http2StreamChannelBootstrap handler(ChannelHandler handler) {
-        this.handler = requireNonNull(handler, "handler");
+        this.handler = ObjectUtil.checkNotNull(handler, "handler");
         return this;
     }
 
@@ -104,7 +107,7 @@
      * @return the {@link Future} that will be notified once the channel was opened successfully or it failed.
      */
     public Future<Http2StreamChannel> open() {
-        return open(channel.eventLoop().newPromise());
+        return open(channel.eventLoop().<Http2StreamChannel>newPromise());
     }
 
     /**
@@ -120,16 +123,12 @@
                 open0(ctx, promise);
             } else {
                 final ChannelHandlerContext finalCtx = ctx;
-<<<<<<< HEAD
-                executor.execute(() -> open0(finalCtx, promise));
-=======
                 executor.execute(new Runnable() {
                     @Override
                     public void run() {
                         open0(finalCtx, promise);
                     }
                 });
->>>>>>> 71860e5b
             }
         } catch (Throwable cause) {
             promise.setFailure(cause);
@@ -184,17 +183,6 @@
             return;
         }
 
-<<<<<<< HEAD
-        ChannelFuture future = streamChannel.register();
-        future.addListener((ChannelFutureListener) future1 -> {
-            if (future1.isSuccess()) {
-                promise.setSuccess(streamChannel);
-            } else if (future1.isCancelled()) {
-                promise.cancel(false);
-            } else {
-                if (streamChannel.isRegistered()) {
-                    streamChannel.close();
-=======
         ChannelFuture future = ctx.channel().eventLoop().register(streamChannel);
         future.addListener(new ChannelFutureListener() {
             @Override
@@ -203,12 +191,15 @@
                     promise.setSuccess(streamChannel);
                 } else if (future.isCancelled()) {
                     promise.cancel(false);
->>>>>>> 71860e5b
                 } else {
-                    streamChannel.unsafe().closeForcibly();
+                    if (streamChannel.isRegistered()) {
+                        streamChannel.close();
+                    } else {
+                        streamChannel.unsafe().closeForcibly();
+                    }
+
+                    promise.setFailure(future.cause());
                 }
-
-                promise.setFailure(future1.cause());
             }
         });
     }
