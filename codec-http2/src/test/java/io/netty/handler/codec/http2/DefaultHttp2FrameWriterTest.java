/*
 * Copyright 2017 The Netty Project
 *
 * The Netty Project licenses this file to you under the Apache License, version 2.0 (the
 * "License"); you may not use this file except in compliance with the License. You may obtain a
 * copy of the License at:
 *
 * http://www.apache.org/licenses/LICENSE-2.0
 *
 * Unless required by applicable law or agreed to in writing, software distributed under the License
 * is distributed on an "AS IS" BASIS, WITHOUT WARRANTIES OR CONDITIONS OF ANY KIND, either express
 * or implied. See the License for the specific language governing permissions and limitations under
 * the License.
 */
package io.netty.handler.codec.http2;

import io.netty.buffer.ByteBuf;
import io.netty.buffer.ByteBufUtil;
import io.netty.buffer.Unpooled;
import io.netty.buffer.UnpooledByteBufAllocator;
import io.netty.channel.Channel;
import io.netty.channel.ChannelFuture;
import io.netty.channel.ChannelHandlerContext;
import io.netty.channel.ChannelPromise;
import io.netty.channel.DefaultChannelPromise;
import io.netty.util.ReferenceCountUtil;
import io.netty.util.concurrent.ImmediateEventExecutor;
import org.junit.After;
import org.junit.Before;
import org.junit.Test;
import org.mockito.Mock;
import org.mockito.MockitoAnnotations;
import org.mockito.invocation.InvocationOnMock;
import org.mockito.stubbing.Answer;

import java.io.ByteArrayOutputStream;
import java.io.IOException;
import java.util.Arrays;

import static org.junit.Assert.*;
import static org.mockito.Mockito.*;

/**
 * Tests for {@link DefaultHttp2FrameWriter}.
 */
public class DefaultHttp2FrameWriterTest {
    private DefaultHttp2FrameWriter frameWriter;

    private ByteBuf outbound;

    private ByteBuf expectedOutbound;

    private ChannelPromise promise;

    private Http2HeadersEncoder http2HeadersEncoder;

    @Mock
    private Channel channel;

    @Mock
    private ChannelFuture future;

    @Mock
    private ChannelHandlerContext ctx;

    @Before
    public void setUp() throws Exception {
        MockitoAnnotations.initMocks(this);
        http2HeadersEncoder = new DefaultHttp2HeadersEncoder(
                Http2HeadersEncoder.NEVER_SENSITIVE, new HpackEncoder(false, 16, 0));

        frameWriter = new DefaultHttp2FrameWriter(new DefaultHttp2HeadersEncoder(
                Http2HeadersEncoder.NEVER_SENSITIVE, new HpackEncoder(false, 16, 0)));

        outbound = Unpooled.buffer();

        expectedOutbound = Unpooled.EMPTY_BUFFER;

        promise = new DefaultChannelPromise(channel, ImmediateEventExecutor.INSTANCE);

<<<<<<< HEAD
        Answer<Object> answer = var1 -> {
            Object msg = var1.getArgument(0);
            if (msg instanceof ByteBuf) {
                outbound.writeBytes((ByteBuf) msg);
=======
        Answer<Object> answer = new Answer<Object>() {
            @Override
            public Object answer(InvocationOnMock var1) throws Throwable {
                Object msg = var1.getArgument(0);
                if (msg instanceof ByteBuf) {
                    outbound.writeBytes((ByteBuf) msg);
                }
                ReferenceCountUtil.release(msg);
                return future;
>>>>>>> 71860e5b
            }
            ReferenceCountUtil.release(msg);
            return future;
        };
        when(ctx.write(any())).then(answer);
        when(ctx.write(any(), any(ChannelPromise.class))).then(answer);
        when(ctx.alloc()).thenReturn(UnpooledByteBufAllocator.DEFAULT);
        when(ctx.channel()).thenReturn(channel);
        when(ctx.executor()).thenReturn(ImmediateEventExecutor.INSTANCE);
    }

    @After
    public void tearDown() throws Exception {
        outbound.release();
        expectedOutbound.release();
        frameWriter.close();
    }

    @Test
    public void writeHeaders() throws Exception {
        int streamId = 1;
        Http2Headers headers = new DefaultHttp2Headers()
                .method("GET").path("/").authority("foo.com").scheme("https");

        frameWriter.writeHeaders(ctx, streamId, headers, 0, true, promise);

        byte[] expectedPayload = headerPayload(streamId, headers);
        byte[] expectedFrameBytes = {
                (byte) 0x00, (byte) 0x00, (byte) 0x0a, // payload length = 10
                (byte) 0x01, // payload type = 1
                (byte) 0x05, // flags = (0x01 | 0x04)
                (byte) 0x00, (byte) 0x00, (byte) 0x00, (byte) 0x01 // stream id = 1
        };
        expectedOutbound = Unpooled.copiedBuffer(expectedFrameBytes, expectedPayload);
        assertEquals(expectedOutbound, outbound);
    }

    @Test
    public void writeHeadersWithPadding() throws Exception {
        int streamId = 1;
        Http2Headers headers = new DefaultHttp2Headers()
                .method("GET").path("/").authority("foo.com").scheme("https");

        frameWriter.writeHeaders(ctx, streamId, headers, 5, true, promise);

        byte[] expectedPayload = headerPayload(streamId, headers, (byte) 4);
        byte[] expectedFrameBytes = {
                (byte) 0x00, (byte) 0x00, (byte) 0x0f, // payload length = 16
                (byte) 0x01, // payload type = 1
                (byte) 0x0d, // flags = (0x01 | 0x04 | 0x08)
                (byte) 0x00, (byte) 0x00, (byte) 0x00, (byte) 0x01 // stream id = 1
        };
        expectedOutbound = Unpooled.copiedBuffer(expectedFrameBytes, expectedPayload);
        assertEquals(expectedOutbound, outbound);
    }

    @Test
    public void writeHeadersNotEndStream() throws Exception {
        int streamId = 1;
        Http2Headers headers = new DefaultHttp2Headers()
                .method("GET").path("/").authority("foo.com").scheme("https");

        frameWriter.writeHeaders(ctx, streamId, headers, 0, false, promise);

        byte[] expectedPayload = headerPayload(streamId, headers);
        byte[] expectedFrameBytes = {
                (byte) 0x00, (byte) 0x00, (byte) 0x0a, // payload length = 10
                (byte) 0x01, // payload type = 1
                (byte) 0x04, // flags = 0x04
                (byte) 0x00, (byte) 0x00, (byte) 0x00, (byte) 0x01 // stream id = 1
        };
        ByteBuf expectedOutbound = Unpooled.copiedBuffer(expectedFrameBytes, expectedPayload);
        assertEquals(expectedOutbound, outbound);
    }

    /**
     * Test large headers that exceed {@link DefaultHttp2FrameWriter#maxFrameSize}
     * the remaining headers will be sent in a CONTINUATION frame
     */
    @Test
    public void writeLargeHeaders() throws Exception {
        int streamId = 1;
        Http2Headers headers = new DefaultHttp2Headers()
                .method("GET").path("/").authority("foo.com").scheme("https");
        headers = dummyHeaders(headers, 20);

        http2HeadersEncoder.configuration().maxHeaderListSize(Integer.MAX_VALUE);
        frameWriter.headersConfiguration().maxHeaderListSize(Integer.MAX_VALUE);
        frameWriter.maxFrameSize(Http2CodecUtil.MAX_FRAME_SIZE_LOWER_BOUND);
        frameWriter.writeHeaders(ctx, streamId, headers, 0, true, promise);

        byte[] expectedPayload = headerPayload(streamId, headers);

        // First frame: HEADER(length=0x4000, flags=0x01)
        assertEquals(Http2CodecUtil.MAX_FRAME_SIZE_LOWER_BOUND,
                     outbound.readUnsignedMedium());
        assertEquals(0x01, outbound.readByte());
        assertEquals(0x01, outbound.readByte());
        assertEquals(streamId, outbound.readInt());

        byte[] firstPayload = new byte[Http2CodecUtil.MAX_FRAME_SIZE_LOWER_BOUND];
        outbound.readBytes(firstPayload);

        int remainPayloadLength = expectedPayload.length - Http2CodecUtil.MAX_FRAME_SIZE_LOWER_BOUND;
        // Second frame: CONTINUATION(length=remainPayloadLength, flags=0x04)
        assertEquals(remainPayloadLength, outbound.readUnsignedMedium());
        assertEquals(0x09, outbound.readByte());
        assertEquals(0x04, outbound.readByte());
        assertEquals(streamId, outbound.readInt());

        byte[] secondPayload = new byte[remainPayloadLength];
        outbound.readBytes(secondPayload);

        assertArrayEquals(Arrays.copyOfRange(expectedPayload, 0, firstPayload.length),
                          firstPayload);
        assertArrayEquals(Arrays.copyOfRange(expectedPayload, firstPayload.length,
                                             expectedPayload.length),
                          secondPayload);
    }

    @Test
    public void writeFrameZeroPayload() throws Exception {
        frameWriter.writeFrame(ctx, (byte) 0xf, 0, new Http2Flags(), Unpooled.EMPTY_BUFFER, promise);

        byte[] expectedFrameBytes = {
                (byte) 0x00, (byte) 0x00, (byte) 0x00, // payload length
                (byte) 0x0f, // payload type
                (byte) 0x00, // flags
                (byte) 0x00, (byte) 0x00, (byte) 0x00, (byte) 0x00 // stream id
        };

        expectedOutbound = Unpooled.wrappedBuffer(expectedFrameBytes);
        assertEquals(expectedOutbound, outbound);
    }

    @Test
    public void writeFrameHasPayload() throws Exception {
        byte[] payload = {(byte) 0x01, (byte) 0x03, (byte) 0x05, (byte) 0x07, (byte) 0x09};

        // will auto release after frameWriter.writeFrame succeed
        ByteBuf payloadByteBuf = Unpooled.wrappedBuffer(payload);
        frameWriter.writeFrame(ctx, (byte) 0xf, 0, new Http2Flags(), payloadByteBuf, promise);

        byte[] expectedFrameHeaderBytes = {
                (byte) 0x00, (byte) 0x00, (byte) 0x05, // payload length
                (byte) 0x0f, // payload type
                (byte) 0x00, // flags
                (byte) 0x00, (byte) 0x00, (byte) 0x00, (byte) 0x00 // stream id
        };
        expectedOutbound = Unpooled.copiedBuffer(expectedFrameHeaderBytes, payload);
        assertEquals(expectedOutbound, outbound);
    }

    private byte[] headerPayload(int streamId, Http2Headers headers, byte padding) throws Http2Exception, IOException {
        if (padding == 0) {
            return headerPayload(streamId, headers);
        }

        ByteArrayOutputStream outputStream = new ByteArrayOutputStream();
        try {
            outputStream.write(padding);
            outputStream.write(headerPayload(streamId, headers));
            outputStream.write(new byte[padding]);
            return outputStream.toByteArray();
        } finally {
            outputStream.close();
        }
    }

    private byte[] headerPayload(int streamId, Http2Headers headers) throws Http2Exception {
        ByteBuf byteBuf = Unpooled.buffer();
        try {
            http2HeadersEncoder.encodeHeaders(streamId, headers, byteBuf);
            byte[] bytes = new byte[byteBuf.readableBytes()];
            byteBuf.readBytes(bytes);
            return bytes;
        } finally {
            byteBuf.release();
        }
    }

    private static Http2Headers dummyHeaders(Http2Headers headers, int times) {
        final String largeValue = repeat("dummy-value", 100);
        for (int i = 0; i < times; i++) {
            headers.add(String.format("dummy-%d", i), largeValue);
        }
        return headers;
    }

    private static String repeat(String str, int count) {
        return String.format(String.format("%%%ds", count), " ").replace(" ", str);
    }
}<|MERGE_RESOLUTION|>--- conflicted
+++ resolved
@@ -78,12 +78,6 @@
 
         promise = new DefaultChannelPromise(channel, ImmediateEventExecutor.INSTANCE);
 
-<<<<<<< HEAD
-        Answer<Object> answer = var1 -> {
-            Object msg = var1.getArgument(0);
-            if (msg instanceof ByteBuf) {
-                outbound.writeBytes((ByteBuf) msg);
-=======
         Answer<Object> answer = new Answer<Object>() {
             @Override
             public Object answer(InvocationOnMock var1) throws Throwable {
@@ -93,10 +87,7 @@
                 }
                 ReferenceCountUtil.release(msg);
                 return future;
->>>>>>> 71860e5b
             }
-            ReferenceCountUtil.release(msg);
-            return future;
         };
         when(ctx.write(any())).then(answer);
         when(ctx.write(any(), any(ChannelPromise.class))).then(answer);
