/*
 * Copyright 2014 The Netty Project
 *
 * The Netty Project licenses this file to you under the Apache License, version 2.0 (the
 * "License"); you may not use this file except in compliance with the License. You may obtain a
 * copy of the License at:
 *
 * http://www.apache.org/licenses/LICENSE-2.0
 *
 * Unless required by applicable law or agreed to in writing, software distributed under the License
 * is distributed on an "AS IS" BASIS, WITHOUT WARRANTIES OR CONDITIONS OF ANY KIND, either express
 * or implied. See the License for the specific language governing permissions and limitations under
 * the License.
 */

package io.netty.handler.codec.http2;

import io.netty.bootstrap.Bootstrap;
import io.netty.bootstrap.ServerBootstrap;
import io.netty.buffer.ByteBuf;
import io.netty.buffer.ByteBufUtil;
import io.netty.buffer.Unpooled;
import io.netty.channel.Channel;
import io.netty.channel.ChannelFuture;
import io.netty.channel.ChannelFutureListener;
import io.netty.channel.ChannelHandler;
import io.netty.channel.ChannelHandlerAdapter;
import io.netty.channel.ChannelHandlerContext;
import io.netty.channel.ChannelInitializer;
import io.netty.channel.ChannelOutboundHandlerAdapter;
import io.netty.channel.ChannelPipeline;
import io.netty.channel.ChannelPromise;
import io.netty.channel.MultithreadEventLoopGroup;
import io.netty.channel.local.LocalAddress;
import io.netty.channel.local.LocalChannel;
import io.netty.channel.local.LocalHandler;
import io.netty.channel.local.LocalServerChannel;
import io.netty.handler.codec.http2.Http2TestUtil.FrameCountDown;
import io.netty.util.AsciiString;
import io.netty.util.IllegalReferenceCountException;
import io.netty.util.ReferenceCountUtil;
import io.netty.util.concurrent.Future;
import org.junit.After;
import org.junit.Before;
import org.junit.Test;
import org.mockito.Mock;
import org.mockito.MockitoAnnotations;
import org.mockito.invocation.InvocationOnMock;
import org.mockito.stubbing.Answer;

import java.io.ByteArrayOutputStream;
import java.util.Random;
import java.util.concurrent.CountDownLatch;
import java.util.concurrent.ExecutionException;
import java.util.concurrent.atomic.AtomicReference;

import static io.netty.buffer.Unpooled.EMPTY_BUFFER;
import static io.netty.handler.codec.http2.Http2CodecUtil.CONNECTION_STREAM_ID;
import static io.netty.handler.codec.http2.Http2CodecUtil.DEFAULT_PRIORITY_WEIGHT;
import static io.netty.handler.codec.http2.Http2Error.NO_ERROR;
import static io.netty.handler.codec.http2.Http2Error.PROTOCOL_ERROR;
import static io.netty.handler.codec.http2.Http2TestUtil.randomString;
import static io.netty.handler.codec.http2.Http2TestUtil.runInChannel;
import static java.lang.Integer.MAX_VALUE;
import static java.util.concurrent.TimeUnit.SECONDS;
import static org.hamcrest.CoreMatchers.instanceOf;
import static org.hamcrest.CoreMatchers.not;
import static org.hamcrest.MatcherAssert.assertThat;
import static org.hamcrest.Matchers.is;
import static org.junit.Assert.assertArrayEquals;
import static org.junit.Assert.assertEquals;
import static org.junit.Assert.assertFalse;
import static org.junit.Assert.assertNotNull;
import static org.junit.Assert.assertNull;
import static org.junit.Assert.assertTrue;
import static org.junit.Assert.fail;
import static org.mockito.Mockito.any;
import static org.mockito.Mockito.anyBoolean;
import static org.mockito.Mockito.anyInt;
import static org.mockito.Mockito.anyLong;
import static org.mockito.Mockito.anyShort;
import static org.mockito.Mockito.doAnswer;
import static org.mockito.Mockito.doThrow;
import static org.mockito.Mockito.eq;
import static org.mockito.Mockito.never;
import static org.mockito.Mockito.times;
import static org.mockito.Mockito.verify;

/**
 * Tests the full HTTP/2 framing stack including the connection and preface handlers.
 */
public class Http2ConnectionRoundtripTest {

    private static final long DEFAULT_AWAIT_TIMEOUT_SECONDS = 15;

    @Mock
    private Http2FrameListener clientListener;

    @Mock
    private Http2FrameListener serverListener;

    private Http2ConnectionHandler http2Client;
    private Http2ConnectionHandler http2Server;
    private ServerBootstrap sb;
    private Bootstrap cb;
    private Channel serverChannel;
    private volatile Channel serverConnectedChannel;
    private Channel clientChannel;
    private FrameCountDown serverFrameCountDown;
    private CountDownLatch requestLatch;
    private CountDownLatch serverSettingsAckLatch;
    private CountDownLatch dataLatch;
    private CountDownLatch trailersLatch;
    private CountDownLatch goAwayLatch;

    @Before
    public void setup() throws Exception {
        MockitoAnnotations.initMocks(this);
        mockFlowControl(clientListener);
        mockFlowControl(serverListener);
    }

    @After
    public void teardown() throws Exception {
        if (clientChannel != null) {
            clientChannel.close().syncUninterruptibly();
            clientChannel = null;
        }
        if (serverChannel != null) {
            serverChannel.close().syncUninterruptibly();
            serverChannel = null;
        }
        final Channel serverConnectedChannel = this.serverConnectedChannel;
        if (serverConnectedChannel != null) {
            serverConnectedChannel.close().syncUninterruptibly();
            this.serverConnectedChannel = null;
        }
        Future<?> serverGroup = sb.config().group().shutdownGracefully(0, 5, SECONDS);
        Future<?> serverChildGroup = sb.config().childGroup().shutdownGracefully(0, 5, SECONDS);
        Future<?> clientGroup = cb.config().group().shutdownGracefully(0, 5, SECONDS);
        serverGroup.syncUninterruptibly();
        serverChildGroup.syncUninterruptibly();
        clientGroup.syncUninterruptibly();
    }

    @Test
    public void inflightFrameAfterStreamResetShouldNotMakeConnectionUnusable() throws Exception {
        bootstrapEnv(1, 1, 2, 1);
        final CountDownLatch latch = new CountDownLatch(1);
        doAnswer(invocationOnMock -> {
            ChannelHandlerContext ctx = invocationOnMock.getArgument(0);
            http2Server.encoder().writeHeaders(ctx,
                    (Integer) invocationOnMock.getArgument(1),
                    (Http2Headers) invocationOnMock.getArgument(2),
                    0,
                    false,
                    ctx.newPromise());
            http2Server.flush(ctx);
            return null;
        }).when(serverListener).onHeadersRead(any(ChannelHandlerContext.class), anyInt(), any(Http2Headers.class),
                anyInt(), anyShort(), anyBoolean(), anyInt(), anyBoolean());

        doAnswer((Answer<Void>) invocationOnMock -> {
            latch.countDown();
            return null;
        }).when(clientListener).onHeadersRead(any(ChannelHandlerContext.class), eq(5), any(Http2Headers.class),
                anyInt(), anyShort(), anyBoolean(), anyInt(), anyBoolean());

        // Create a single stream by sending a HEADERS frame to the server.
        final short weight = 16;
        final Http2Headers headers = dummyHeaders();
        runInChannel(clientChannel, () -> {
            http2Client.encoder().writeHeaders(ctx(), 3, headers, 0, weight, false, 0, false, newPromise());
            http2Client.flush(ctx());
            http2Client.encoder().writeRstStream(ctx(), 3, Http2Error.INTERNAL_ERROR.code(), newPromise());
            http2Client.flush(ctx());
        });

        runInChannel(clientChannel, () -> {
            http2Client.encoder().writeHeaders(ctx(), 5, headers, 0, weight, false, 0, false, newPromise());
            http2Client.flush(ctx());
        });

        assertTrue(latch.await(DEFAULT_AWAIT_TIMEOUT_SECONDS, SECONDS));
    }

    @Test
    public void headersWithEndStreamShouldNotSendError() throws Exception {
        bootstrapEnv(1, 1, 2, 1);

        // Create a single stream by sending a HEADERS frame to the server.
        final short weight = 16;
        final Http2Headers headers = dummyHeaders();
        runInChannel(clientChannel, () -> {
            http2Client.encoder().writeHeaders(ctx(), 3, headers, 0, weight, false, 0, true,
                    newPromise());
            http2Client.flush(ctx());
        });

        assertTrue(requestLatch.await(DEFAULT_AWAIT_TIMEOUT_SECONDS, SECONDS));
        verify(serverListener).onHeadersRead(any(ChannelHandlerContext.class), eq(3), eq(headers),
                eq(0), eq(weight), eq(false), eq(0), eq(true));
        // Wait for some time to see if a go_away or reset frame will be received.
        Thread.sleep(1000);

        // Verify that no errors have been received.
        verify(serverListener, never()).onGoAwayRead(any(ChannelHandlerContext.class), anyInt(),
                anyLong(), any(ByteBuf.class));
        verify(serverListener, never()).onRstStreamRead(any(ChannelHandlerContext.class), anyInt(),
                anyLong());

        // The server will not respond, and so don't wait for graceful shutdown
        setClientGracefulShutdownTime(0);
    }

    @Test
    public void encodeViolatesMaxHeaderListSizeCanStillUseConnection() throws Exception {
        bootstrapEnv(1, 2, 1, 0, 0);

        final CountDownLatch serverSettingsAckLatch1 = new CountDownLatch(2);
        final CountDownLatch serverSettingsAckLatch2 = new CountDownLatch(3);
        final CountDownLatch clientSettingsLatch1 = new CountDownLatch(3);
        final CountDownLatch serverRevHeadersLatch = new CountDownLatch(1);
        final CountDownLatch clientHeadersLatch = new CountDownLatch(1);
        final CountDownLatch clientDataWrite = new CountDownLatch(1);
        final AtomicReference<Throwable> clientHeadersWriteException = new AtomicReference<>();
        final AtomicReference<Throwable> clientHeadersWriteException2 = new AtomicReference<>();
        final AtomicReference<Throwable> clientDataWriteException = new AtomicReference<>();

        final Http2Headers headers = dummyHeaders();

        doAnswer((Answer<Void>) invocationOnMock -> {
            serverSettingsAckLatch1.countDown();
            serverSettingsAckLatch2.countDown();
            return null;
        }).when(serverListener).onSettingsAckRead(any(ChannelHandlerContext.class));
        doAnswer((Answer<Void>) invocationOnMock -> {
            clientSettingsLatch1.countDown();
            return null;
        }).when(clientListener).onSettingsRead(any(ChannelHandlerContext.class), any(Http2Settings.class));

        // Manually add a listener for when we receive the expected headers on the server.
        doAnswer((Answer<Void>) invocationOnMock -> {
            serverRevHeadersLatch.countDown();
            return null;
        }).when(serverListener).onHeadersRead(any(ChannelHandlerContext.class), eq(5), eq(headers),
                anyInt(), anyShort(), anyBoolean(), eq(0), eq(true));

        // Set the maxHeaderListSize to 100 so we may be able to write some headers, but not all. We want to verify
        // that we don't corrupt state if some can be written but not all.
        runInChannel(serverConnectedChannel, () -> {
            http2Server.encoder().writeSettings(serverCtx(),
                    new Http2Settings().copyFrom(http2Server.decoder().localSettings())
                            .maxHeaderListSize(100),
                    serverNewPromise());
            http2Server.flush(serverCtx());
        });

        assertTrue(serverSettingsAckLatch1.await(DEFAULT_AWAIT_TIMEOUT_SECONDS, SECONDS));

        runInChannel(clientChannel, () -> {
            http2Client.encoder().writeHeaders(ctx(), 3, headers, 0, false, newPromise())
                    .addListener((ChannelFutureListener) future -> clientHeadersWriteException.set(future.cause()));
            // It is expected that this write should fail locally and the remote peer will never see this.
            http2Client.encoder().writeData(ctx(), 3, Unpooled.buffer(), 0, true, newPromise())
                .addListener((ChannelFutureListener) future -> {
                    clientDataWriteException.set(future.cause());
                    clientDataWrite.countDown();
                });
            http2Client.flush(ctx());
        });

        assertTrue(clientDataWrite.await(DEFAULT_AWAIT_TIMEOUT_SECONDS, SECONDS));
        assertNotNull("Header encode should have exceeded maxHeaderListSize!", clientHeadersWriteException.get());
        assertNotNull("Data on closed stream should fail!", clientDataWriteException.get());

        // Set the maxHeaderListSize to the max value so we can send the headers.
        runInChannel(serverConnectedChannel, () -> {
            http2Server.encoder().writeSettings(serverCtx(),
                    new Http2Settings().copyFrom(http2Server.decoder().localSettings())
                            .maxHeaderListSize(Http2CodecUtil.MAX_HEADER_LIST_SIZE),
                    serverNewPromise());
            http2Server.flush(serverCtx());
        });

        assertTrue(clientSettingsLatch1.await(DEFAULT_AWAIT_TIMEOUT_SECONDS, SECONDS));
        assertTrue(serverSettingsAckLatch2.await(DEFAULT_AWAIT_TIMEOUT_SECONDS, SECONDS));

        runInChannel(clientChannel, () -> {
            http2Client.encoder().writeHeaders(ctx(), 5, headers, 0, true,
                    newPromise()).addListener((ChannelFutureListener) future -> {
                clientHeadersWriteException2.set(future.cause());
                clientHeadersLatch.countDown();
            });
            http2Client.flush(ctx());
        });

        assertTrue(clientHeadersLatch.await(DEFAULT_AWAIT_TIMEOUT_SECONDS, SECONDS));
        assertNull("Client write of headers should succeed with increased header list size!",
                   clientHeadersWriteException2.get());
        assertTrue(serverRevHeadersLatch.await(DEFAULT_AWAIT_TIMEOUT_SECONDS, SECONDS));

        verify(serverListener, never()).onDataRead(any(ChannelHandlerContext.class), anyInt(), any(ByteBuf.class),
                anyInt(), anyBoolean());

        // Verify that no errors have been received.
        verify(serverListener, never()).onGoAwayRead(any(ChannelHandlerContext.class), anyInt(), anyLong(),
                any(ByteBuf.class));
        verify(serverListener, never()).onRstStreamRead(any(ChannelHandlerContext.class), anyInt(), anyLong());
        verify(clientListener, never()).onGoAwayRead(any(ChannelHandlerContext.class), anyInt(), anyLong(),
                any(ByteBuf.class));
        verify(clientListener, never()).onRstStreamRead(any(ChannelHandlerContext.class), anyInt(), anyLong());
    }

    @Test
    public void testSettingsAckIsSentBeforeUsingFlowControl() throws Exception {
        bootstrapEnv(1, 1, 1, 1);

        final CountDownLatch serverSettingsAckLatch1 = new CountDownLatch(1);
        final CountDownLatch serverSettingsAckLatch2 = new CountDownLatch(2);
        final CountDownLatch serverDataLatch = new CountDownLatch(1);
        final CountDownLatch clientWriteDataLatch = new CountDownLatch(1);
        final byte[] data = new byte[] {1, 2, 3, 4, 5};
        final ByteArrayOutputStream out = new ByteArrayOutputStream(data.length);

        doAnswer((Answer<Void>) invocationOnMock -> {
            serverSettingsAckLatch1.countDown();
            serverSettingsAckLatch2.countDown();
            return null;
        }).when(serverListener).onSettingsAckRead(any(ChannelHandlerContext.class));
        doAnswer((Answer<Integer>) in -> {
            ByteBuf buf = (ByteBuf) in.getArguments()[2];
            int padding = (Integer) in.getArguments()[3];
            int processedBytes = buf.readableBytes() + padding;

            buf.readBytes(out, buf.readableBytes());
            serverDataLatch.countDown();
            return processedBytes;
        }).when(serverListener).onDataRead(any(ChannelHandlerContext.class), eq(3),
                any(ByteBuf.class), eq(0), anyBoolean());

        final Http2Headers headers = dummyHeaders();

        // The server initially reduces the connection flow control window to 0.
        runInChannel(serverConnectedChannel, () -> {
            http2Server.encoder().writeSettings(serverCtx(),
                    new Http2Settings().copyFrom(http2Server.decoder().localSettings())
                            .initialWindowSize(0),
                    serverNewPromise());
            http2Server.flush(serverCtx());
        });

        assertTrue(serverSettingsAckLatch1.await(DEFAULT_AWAIT_TIMEOUT_SECONDS, SECONDS));

        // The client should now attempt to send data, but the window size is 0 so it will be queued in the flow
        // controller.
        runInChannel(clientChannel, () -> {
            http2Client.encoder().writeHeaders(ctx(), 3, headers, 0, (short) 16, false, 0, false,
                    newPromise());
            http2Client.encoder().writeData(ctx(), 3, Unpooled.wrappedBuffer(data), 0, true, newPromise());
            http2Client.flush(ctx());
            clientWriteDataLatch.countDown();
        });

        assertTrue(clientWriteDataLatch.await(DEFAULT_AWAIT_TIMEOUT_SECONDS, SECONDS));

        // Now the server opens up the connection window to allow the client to send the pending data.
        runInChannel(serverConnectedChannel, () -> {
            http2Server.encoder().writeSettings(serverCtx(),
                    new Http2Settings().copyFrom(http2Server.decoder().localSettings())
                            .initialWindowSize(data.length),
                    serverNewPromise());
            http2Server.flush(serverCtx());
        });

        assertTrue(serverSettingsAckLatch2.await(DEFAULT_AWAIT_TIMEOUT_SECONDS, SECONDS));
        assertTrue(serverDataLatch.await(DEFAULT_AWAIT_TIMEOUT_SECONDS, SECONDS));
        assertArrayEquals(data, out.toByteArray());

        // Verify that no errors have been received.
        verify(serverListener, never()).onGoAwayRead(any(ChannelHandlerContext.class), anyInt(), anyLong(),
                any(ByteBuf.class));
        verify(serverListener, never()).onRstStreamRead(any(ChannelHandlerContext.class), anyInt(), anyLong());
        verify(clientListener, never()).onGoAwayRead(any(ChannelHandlerContext.class), anyInt(), anyLong(),
                any(ByteBuf.class));
        verify(clientListener, never()).onRstStreamRead(any(ChannelHandlerContext.class), anyInt(), anyLong());
    }

    @Test
    public void priorityUsingHigherValuedStreamIdDoesNotPreventUsingLowerStreamId() throws Exception {
        bootstrapEnv(1, 1, 2, 0);

        final Http2Headers headers = dummyHeaders();
        runInChannel(clientChannel, () -> {
            http2Client.encoder().writePriority(ctx(), 5, 3, (short) 14, false, newPromise());
            http2Client.encoder().writeHeaders(ctx(), 3, headers, 0, (short) 16, false, 0, false,
                    newPromise());
            http2Client.flush(ctx());
        });

        assertTrue(serverSettingsAckLatch.await(DEFAULT_AWAIT_TIMEOUT_SECONDS, SECONDS));
        assertTrue(requestLatch.await(DEFAULT_AWAIT_TIMEOUT_SECONDS, SECONDS));

        verify(serverListener).onPriorityRead(any(ChannelHandlerContext.class), eq(5), eq(3), eq((short) 14),
                eq(false));
        verify(serverListener).onHeadersRead(any(ChannelHandlerContext.class), eq(3), eq(headers), eq(0),
                eq((short) 16), eq(false), eq(0), eq(false));

        // Verify that no errors have been received.
        verify(serverListener, never()).onGoAwayRead(any(ChannelHandlerContext.class), anyInt(), anyLong(),
                any(ByteBuf.class));
        verify(serverListener, never()).onRstStreamRead(any(ChannelHandlerContext.class), anyInt(), anyLong());
        verify(clientListener, never()).onGoAwayRead(any(ChannelHandlerContext.class), anyInt(), anyLong(),
                any(ByteBuf.class));
        verify(clientListener, never()).onRstStreamRead(any(ChannelHandlerContext.class), anyInt(), anyLong());
    }

    @Test
    public void headersUsingHigherValuedStreamIdPreventsUsingLowerStreamId() throws Exception {
        bootstrapEnv(1, 1, 1, 0);

        final Http2Headers headers = dummyHeaders();
        runInChannel(clientChannel, () -> {
            http2Client.encoder().writeHeaders(ctx(), 5, headers, 0, (short) 16, false, 0, false,
                    newPromise());
            http2Client.encoder().frameWriter().writeHeaders(ctx(), 3, headers, 0, (short) 16, false, 0, false,
                    newPromise());
            http2Client.flush(ctx());
        });

        assertTrue(serverSettingsAckLatch.await(DEFAULT_AWAIT_TIMEOUT_SECONDS, SECONDS));
        assertTrue(requestLatch.await(DEFAULT_AWAIT_TIMEOUT_SECONDS, SECONDS));

        verify(serverListener).onHeadersRead(any(ChannelHandlerContext.class), eq(5), eq(headers), eq(0),
                eq((short) 16), eq(false), eq(0), eq(false));
        verify(serverListener, never()).onHeadersRead(any(ChannelHandlerContext.class), eq(3), any(Http2Headers.class),
                anyInt(), anyShort(), anyBoolean(), anyInt(), anyBoolean());

        // Client should receive a RST_STREAM for stream 3, but there is not Http2Stream object so the listener is never
        // notified.
        verify(serverListener, never()).onGoAwayRead(any(ChannelHandlerContext.class), anyInt(), anyLong(),
                any(ByteBuf.class));
        verify(serverListener, never()).onRstStreamRead(any(ChannelHandlerContext.class), anyInt(), anyLong());
        verify(clientListener, never()).onGoAwayRead(any(ChannelHandlerContext.class), anyInt(), anyLong(),
                any(ByteBuf.class));
        verify(clientListener, never()).onRstStreamRead(any(ChannelHandlerContext.class), anyInt(), anyLong());
    }

    @Test
    public void headersWriteForPeerStreamWhichWasResetShouldNotGoAway() throws Exception {
        bootstrapEnv(1, 1, 1, 0);

        final CountDownLatch serverGotRstLatch = new CountDownLatch(1);
        final CountDownLatch serverWriteHeadersLatch = new CountDownLatch(1);
        final AtomicReference<Throwable> serverWriteHeadersCauseRef = new AtomicReference<>();

        final int streamId = 3;
<<<<<<< HEAD

        doAnswer((Answer<Void>) invocationOnMock -> {
            if (streamId == (Integer) invocationOnMock.getArgument(1)) {
                serverGotRstLatch.countDown();
=======
        doAnswer(new Answer<Void>() {
            @Override
            public Void answer(InvocationOnMock invocationOnMock) throws Throwable {
                if (streamId == (Integer) invocationOnMock.getArgument(1)) {
                    serverGotRstLatch.countDown();
                }
                return null;
>>>>>>> 71860e5b
            }
            return null;
        }).when(serverListener).onRstStreamRead(any(ChannelHandlerContext.class), eq(streamId), anyLong());

        final Http2Headers headers = dummyHeaders();
<<<<<<< HEAD
        runInChannel(clientChannel, () -> {
            http2Client.encoder().writeHeaders(ctx(), streamId, headers, CONNECTION_STREAM_ID,
                    DEFAULT_PRIORITY_WEIGHT, false, 0, false, newPromise());
            http2Client.encoder().writeRstStream(ctx(), streamId, Http2Error.CANCEL.code(), newPromise());
            http2Client.flush(ctx());
=======
        runInChannel(clientChannel, new Http2Runnable() {
            @Override
            public void run() throws Http2Exception {
                http2Client.encoder().writeHeaders(ctx(), streamId, headers, CONNECTION_STREAM_ID,
                        DEFAULT_PRIORITY_WEIGHT, false, 0, false, newPromise());
                http2Client.encoder().writeRstStream(ctx(), streamId, Http2Error.CANCEL.code(), newPromise());
                http2Client.flush(ctx());
            }
>>>>>>> 71860e5b
        });

        assertTrue(serverSettingsAckLatch.await(DEFAULT_AWAIT_TIMEOUT_SECONDS, SECONDS));
        assertTrue(serverGotRstLatch.await(DEFAULT_AWAIT_TIMEOUT_SECONDS, SECONDS));

        verify(serverListener).onHeadersRead(any(ChannelHandlerContext.class), eq(streamId), eq(headers), anyInt(),
                anyShort(), anyBoolean(), anyInt(), eq(false));

        // Now have the server attempt to send a headers frame simulating some asynchronous work.
        runInChannel(serverConnectedChannel, () -> {
            http2Server.encoder().writeHeaders(serverCtx(), streamId, headers, 0, true, serverNewPromise())
                    .addListener((ChannelFutureListener) future -> {
                        serverWriteHeadersCauseRef.set(future.cause());
                        serverWriteHeadersLatch.countDown();
                    });
            http2Server.flush(serverCtx());
        });

        assertTrue(serverWriteHeadersLatch.await(DEFAULT_AWAIT_TIMEOUT_SECONDS, SECONDS));
        Throwable serverWriteHeadersCause = serverWriteHeadersCauseRef.get();
        assertNotNull(serverWriteHeadersCause);
        assertThat(serverWriteHeadersCauseRef.get(), not(instanceOf(Http2Exception.class)));

        // Server should receive a RST_STREAM for stream 3.
        verify(serverListener, never()).onGoAwayRead(any(ChannelHandlerContext.class), anyInt(), anyLong(),
                any(ByteBuf.class));
        verify(clientListener, never()).onGoAwayRead(any(ChannelHandlerContext.class), anyInt(), anyLong(),
                any(ByteBuf.class));
        verify(clientListener, never()).onRstStreamRead(any(ChannelHandlerContext.class), anyInt(), anyLong());
    }

    @Test
    public void http2ExceptionInPipelineShouldCloseConnection() throws Exception {
        bootstrapEnv(1, 1, 2, 1);

        // Create a latch to track when the close occurs.
        final CountDownLatch closeLatch = new CountDownLatch(1);
        clientChannel.closeFuture().addListener((ChannelFutureListener) future -> closeLatch.countDown());

        // Create a single stream by sending a HEADERS frame to the server.
        final Http2Headers headers = dummyHeaders();
        runInChannel(clientChannel, () -> {
            http2Client.encoder().writeHeaders(ctx(), 3, headers, 0, (short) 16, false, 0, false,
                    newPromise());
            http2Client.flush(ctx());
        });

        // Wait for the server to create the stream.
        assertTrue(serverSettingsAckLatch.await(DEFAULT_AWAIT_TIMEOUT_SECONDS, SECONDS));
        assertTrue(requestLatch.await(DEFAULT_AWAIT_TIMEOUT_SECONDS, SECONDS));

        // Add a handler that will immediately throw an exception.
        clientChannel.pipeline().addFirst(new ChannelHandlerAdapter() {
            @Override
            public void handlerAdded(ChannelHandlerContext ctx) throws Exception {
                throw Http2Exception.connectionError(PROTOCOL_ERROR, "Fake Exception");
            }
        });

        // Wait for the close to occur.
        assertTrue(closeLatch.await(DEFAULT_AWAIT_TIMEOUT_SECONDS, SECONDS));
        assertFalse(clientChannel.isOpen());
    }

    @Test
    public void listenerExceptionShouldCloseConnection() throws Exception {
        final Http2Headers headers = dummyHeaders();
        doThrow(new RuntimeException("Fake Exception")).when(serverListener).onHeadersRead(
                any(ChannelHandlerContext.class), eq(3), eq(headers), eq(0), eq((short) 16),
                eq(false), eq(0), eq(false));

        bootstrapEnv(1, 0, 1, 1);

        // Create a latch to track when the close occurs.
        final CountDownLatch closeLatch = new CountDownLatch(1);
        clientChannel.closeFuture().addListener((ChannelFutureListener) future -> closeLatch.countDown());

        // Create a single stream by sending a HEADERS frame to the server.
        runInChannel(clientChannel, () -> {
            http2Client.encoder().writeHeaders(ctx(), 3, headers, 0, (short) 16, false, 0, false,
                    newPromise());
            http2Client.flush(ctx());
        });

        // Wait for the server to create the stream.
        assertTrue(serverSettingsAckLatch.await(DEFAULT_AWAIT_TIMEOUT_SECONDS, SECONDS));
        assertTrue(requestLatch.await(DEFAULT_AWAIT_TIMEOUT_SECONDS, SECONDS));

        // Wait for the close to occur.
        assertTrue(closeLatch.await(DEFAULT_AWAIT_TIMEOUT_SECONDS, SECONDS));
        assertFalse(clientChannel.isOpen());
    }

    private enum WriteEmptyBufferMode {
        SINGLE_END_OF_STREAM,
        SECOND_END_OF_STREAM,
        SINGLE_WITH_TRAILERS,
        SECOND_WITH_TRAILERS
    }

    @Test
    public void writeOfEmptyReleasedBufferSingleBufferQueuedInFlowControllerShouldFail() throws Exception {
        writeOfEmptyReleasedBufferQueuedInFlowControllerShouldFail(WriteEmptyBufferMode.SINGLE_END_OF_STREAM);
    }

    @Test
    public void writeOfEmptyReleasedBufferSingleBufferTrailersQueuedInFlowControllerShouldFail() throws Exception {
        writeOfEmptyReleasedBufferQueuedInFlowControllerShouldFail(WriteEmptyBufferMode.SINGLE_WITH_TRAILERS);
    }

    @Test
    public void writeOfEmptyReleasedBufferMultipleBuffersQueuedInFlowControllerShouldFail() throws Exception {
        writeOfEmptyReleasedBufferQueuedInFlowControllerShouldFail(WriteEmptyBufferMode.SECOND_END_OF_STREAM);
    }

    @Test
    public void writeOfEmptyReleasedBufferMultipleBuffersTrailersQueuedInFlowControllerShouldFail() throws Exception {
        writeOfEmptyReleasedBufferQueuedInFlowControllerShouldFail(WriteEmptyBufferMode.SECOND_WITH_TRAILERS);
    }

    private void writeOfEmptyReleasedBufferQueuedInFlowControllerShouldFail(final WriteEmptyBufferMode mode)
            throws Exception {
        bootstrapEnv(1, 1, 2, 1);

        final ChannelPromise emptyDataPromise = newPromise();
        runInChannel(clientChannel, () -> {
            http2Client.encoder().writeHeaders(ctx(), 3, EmptyHttp2Headers.INSTANCE, 0, (short) 16, false, 0, false,
                    newPromise());
            ByteBuf emptyBuf = Unpooled.buffer();
            emptyBuf.release();
            switch (mode) {
                case SINGLE_END_OF_STREAM:
                    http2Client.encoder().writeData(ctx(), 3, emptyBuf, 0, true, emptyDataPromise);
                    break;
                case SECOND_END_OF_STREAM:
                    http2Client.encoder().writeData(ctx(), 3, emptyBuf, 0, false, emptyDataPromise);
                    http2Client.encoder().writeData(ctx(), 3, randomBytes(8), 0, true, newPromise());
                    break;
                case SINGLE_WITH_TRAILERS:
                    http2Client.encoder().writeData(ctx(), 3, emptyBuf, 0, false, emptyDataPromise);
                    http2Client.encoder().writeHeaders(ctx(), 3, EmptyHttp2Headers.INSTANCE, 0,
                            (short) 16, false, 0, true, newPromise());
                    break;
                case SECOND_WITH_TRAILERS:
                    http2Client.encoder().writeData(ctx(), 3, emptyBuf, 0, false, emptyDataPromise);
                    http2Client.encoder().writeData(ctx(), 3, randomBytes(8), 0, false, newPromise());
                    http2Client.encoder().writeHeaders(ctx(), 3, EmptyHttp2Headers.INSTANCE, 0,
                            (short) 16, false, 0, true, newPromise());
                    break;
                default:
                    throw new Error();
            }
            http2Client.flush(ctx());
        });

        try {
            emptyDataPromise.get();
            fail();
        } catch (ExecutionException e) {
            assertThat(e.getCause(), is(instanceOf(IllegalReferenceCountException.class)));
        }
    }

    @Test
    public void writeFailureFlowControllerRemoveFrame()
            throws Exception {
        bootstrapEnv(1, 1, 2, 1);

        final ChannelPromise dataPromise = newPromise();
        final ChannelPromise assertPromise = newPromise();

<<<<<<< HEAD
        runInChannel(clientChannel, () -> {
            http2Client.encoder().writeHeaders(ctx(), 3, EmptyHttp2Headers.INSTANCE, 0, (short) 16, false, 0, false,
                    newPromise());
            clientChannel.pipeline().addFirst(new ChannelHandler() {
                @Override
                public void write(ChannelHandlerContext ctx, Object msg, ChannelPromise promise) throws Exception {
                    ReferenceCountUtil.release(msg);

                    // Ensure we update the window size so we will try to write the rest of the frame while
                    // processing the flush.
                    http2Client.encoder().flowController().initialWindowSize(8);
                    promise.setFailure(new IllegalStateException());
                }
            });

            http2Client.encoder().flowController().initialWindowSize(4);
            http2Client.encoder().writeData(ctx(), 3, randomBytes(8), 0, false, dataPromise);
            assertTrue(http2Client.encoder().flowController()
                    .hasFlowControlled(http2Client.connection().stream(3)));

            http2Client.flush(ctx());

            try {
                // The Frame should have been removed after the write failed.
                assertFalse(http2Client.encoder().flowController()
                        .hasFlowControlled(http2Client.connection().stream(3)));
                assertPromise.setSuccess();
            } catch (Throwable error) {
                assertPromise.setFailure(error);
=======
        runInChannel(clientChannel, new Http2Runnable() {
            @Override
            public void run() throws Http2Exception {
                http2Client.encoder().writeHeaders(ctx(), 3, EmptyHttp2Headers.INSTANCE, 0, (short) 16, false, 0, false,
                        newPromise());
                clientChannel.pipeline().addFirst(new ChannelOutboundHandlerAdapter() {
                    @Override
                    public void write(ChannelHandlerContext ctx, Object msg, ChannelPromise promise) throws Exception {
                        ReferenceCountUtil.release(msg);

                        // Ensure we update the window size so we will try to write the rest of the frame while
                        // processing the flush.
                        http2Client.encoder().flowController().initialWindowSize(8);
                        promise.setFailure(new IllegalStateException());
                    }
                });

                http2Client.encoder().flowController().initialWindowSize(4);
                http2Client.encoder().writeData(ctx(), 3, randomBytes(8), 0, false, dataPromise);
                assertTrue(http2Client.encoder().flowController()
                        .hasFlowControlled(http2Client.connection().stream(3)));

                http2Client.flush(ctx());

                try {
                    // The Frame should have been removed after the write failed.
                    assertFalse(http2Client.encoder().flowController()
                            .hasFlowControlled(http2Client.connection().stream(3)));
                    assertPromise.setSuccess();
                } catch (Throwable error) {
                    assertPromise.setFailure(error);
                }
>>>>>>> 71860e5b
            }
        });

        try {
            dataPromise.get();
            fail();
        } catch (ExecutionException e) {
            assertThat(e.getCause(), is(instanceOf(IllegalStateException.class)));
        }

        assertPromise.sync();
    }

    @Test
    public void nonHttp2ExceptionInPipelineShouldNotCloseConnection() throws Exception {
        bootstrapEnv(1, 1, 2, 1);

        // Create a latch to track when the close occurs.
        final CountDownLatch closeLatch = new CountDownLatch(1);
        clientChannel.closeFuture().addListener((ChannelFutureListener) future -> closeLatch.countDown());

        // Create a single stream by sending a HEADERS frame to the server.
        final Http2Headers headers = dummyHeaders();
        runInChannel(clientChannel, () -> {
            http2Client.encoder().writeHeaders(ctx(), 3, headers, 0, (short) 16, false, 0, false,
                    newPromise());
            http2Client.flush(ctx());
        });

        // Wait for the server to create the stream.
        assertTrue(serverSettingsAckLatch.await(DEFAULT_AWAIT_TIMEOUT_SECONDS, SECONDS));
        assertTrue(requestLatch.await(DEFAULT_AWAIT_TIMEOUT_SECONDS, SECONDS));

        // Add a handler that will immediately throw an exception.
        clientChannel.pipeline().addFirst(new ChannelHandlerAdapter() {
            @Override
            public void handlerAdded(ChannelHandlerContext ctx) throws Exception {
                throw new RuntimeException("Fake Exception");
            }
        });

        // The close should NOT occur.
        assertFalse(closeLatch.await(2, SECONDS));
        assertTrue(clientChannel.isOpen());

        // Set the timeout very low because we know graceful shutdown won't complete
        setClientGracefulShutdownTime(0);
    }

    @Test
    public void noMoreStreamIdsShouldSendGoAway() throws Exception {
        bootstrapEnv(1, 1, 3, 1, 1);

        // Don't wait for the server to close streams
        setClientGracefulShutdownTime(0);

        // Create a single stream by sending a HEADERS frame to the server.
        final Http2Headers headers = dummyHeaders();
        runInChannel(clientChannel, () -> {
            http2Client.encoder().writeHeaders(ctx(), 3, headers, 0, (short) 16, false, 0,
                    true, newPromise());
            http2Client.flush(ctx());
        });

        assertTrue(serverSettingsAckLatch.await(DEFAULT_AWAIT_TIMEOUT_SECONDS, SECONDS));

        runInChannel(clientChannel, () -> {
            http2Client.encoder().writeHeaders(ctx(), MAX_VALUE + 1, headers, 0, (short) 16, false, 0,
                    true, newPromise());
            http2Client.flush(ctx());
        });

        assertTrue(goAwayLatch.await(DEFAULT_AWAIT_TIMEOUT_SECONDS, SECONDS));
        verify(serverListener).onGoAwayRead(any(ChannelHandlerContext.class), eq(0),
                eq(PROTOCOL_ERROR.code()), any(ByteBuf.class));
    }

    @Test
    public void createStreamAfterReceiveGoAwayShouldNotSendGoAway() throws Exception {
        bootstrapEnv(1, 1, 2, 1, 1);

        // We want both sides to do graceful shutdown during the test.
        setClientGracefulShutdownTime(10000);
        setServerGracefulShutdownTime(10000);

        final CountDownLatch clientGoAwayLatch = new CountDownLatch(1);
        doAnswer((Answer<Void>) invocationOnMock -> {
            clientGoAwayLatch.countDown();
            return null;
        }).when(clientListener).onGoAwayRead(any(ChannelHandlerContext.class), anyInt(), anyLong(), any(ByteBuf.class));

        // Create a single stream by sending a HEADERS frame to the server.
        final Http2Headers headers = dummyHeaders();
        runInChannel(clientChannel, () -> {
            http2Client.encoder().writeHeaders(ctx(), 3, headers, 0, (short) 16, false, 0,
                    false, newPromise());
            http2Client.flush(ctx());
        });

        assertTrue(serverSettingsAckLatch.await(DEFAULT_AWAIT_TIMEOUT_SECONDS, SECONDS));

        // Server has received the headers, so the stream is open
        assertTrue(requestLatch.await(DEFAULT_AWAIT_TIMEOUT_SECONDS, SECONDS));

        runInChannel(serverChannel, () -> {
            http2Server.encoder().writeGoAway(serverCtx(), 3, NO_ERROR.code(), EMPTY_BUFFER, serverNewPromise());
            http2Server.flush(serverCtx());
        });

        // wait for the client to receive the GO_AWAY.
        assertTrue(clientGoAwayLatch.await(DEFAULT_AWAIT_TIMEOUT_SECONDS, SECONDS));
        verify(clientListener).onGoAwayRead(any(ChannelHandlerContext.class), eq(3), eq(NO_ERROR.code()),
                any(ByteBuf.class));

        final AtomicReference<ChannelFuture> clientWriteAfterGoAwayFutureRef = new AtomicReference<>();
        final CountDownLatch clientWriteAfterGoAwayLatch = new CountDownLatch(1);
        runInChannel(clientChannel, () -> {
            ChannelFuture f = http2Client.encoder().writeHeaders(ctx(), 5, headers, 0, (short) 16, false, 0,
                    true, newPromise());
            clientWriteAfterGoAwayFutureRef.set(f);
            http2Client.flush(ctx());
            f.addListener((ChannelFutureListener) future -> clientWriteAfterGoAwayLatch.countDown());
        });

        // Wait for the client's write operation to complete.
        assertTrue(clientWriteAfterGoAwayLatch.await(DEFAULT_AWAIT_TIMEOUT_SECONDS, SECONDS));

        ChannelFuture clientWriteAfterGoAwayFuture = clientWriteAfterGoAwayFutureRef.get();
        assertNotNull(clientWriteAfterGoAwayFuture);
        Throwable clientCause = clientWriteAfterGoAwayFuture.cause();
        assertThat(clientCause, is(instanceOf(Http2Exception.StreamException.class)));
        assertEquals(Http2Error.REFUSED_STREAM.code(), ((Http2Exception.StreamException) clientCause).error().code());

        // Wait for the server to receive a GO_AWAY, but this is expected to timeout!
        assertFalse(goAwayLatch.await(1, SECONDS));
        verify(serverListener, never()).onGoAwayRead(any(ChannelHandlerContext.class), anyInt(), anyLong(),
                any(ByteBuf.class));

        // Shutdown shouldn't wait for the server to close streams
        setClientGracefulShutdownTime(0);
        setServerGracefulShutdownTime(0);
    }

    @Test
    public void createStreamSynchronouslyAfterGoAwayReceivedShouldFailLocally() throws Exception {
        bootstrapEnv(1, 1, 2, 1, 1);

        final CountDownLatch clientGoAwayLatch = new CountDownLatch(1);
        doAnswer((Answer<Void>) invocationOnMock -> {
            clientGoAwayLatch.countDown();
            return null;
        }).when(clientListener).onGoAwayRead(any(ChannelHandlerContext.class), anyInt(), anyLong(), any(ByteBuf.class));

        // We want both sides to do graceful shutdown during the test.
        setClientGracefulShutdownTime(10000);
        setServerGracefulShutdownTime(10000);

        final Http2Headers headers = dummyHeaders();
        final AtomicReference<ChannelFuture> clientWriteAfterGoAwayFutureRef = new AtomicReference<>();
        final CountDownLatch clientWriteAfterGoAwayLatch = new CountDownLatch(1);
        doAnswer((Answer<Void>) invocationOnMock -> {
            ChannelFuture f = http2Client.encoder().writeHeaders(ctx(), 5, headers, 0, (short) 16, false, 0,
                    true, newPromise());
            clientWriteAfterGoAwayFutureRef.set(f);
            f.addListener((ChannelFutureListener) future -> clientWriteAfterGoAwayLatch.countDown());
            http2Client.flush(ctx());
            return null;
        }).when(clientListener).onGoAwayRead(any(ChannelHandlerContext.class), anyInt(), anyLong(), any(ByteBuf.class));

        runInChannel(clientChannel, () -> {
            http2Client.encoder().writeHeaders(ctx(), 3, headers, 0, (short) 16, false, 0,
                    true, newPromise());
            http2Client.flush(ctx());
        });

        assertTrue(serverSettingsAckLatch.await(DEFAULT_AWAIT_TIMEOUT_SECONDS, SECONDS));

        // Server has received the headers, so the stream is open
        assertTrue(requestLatch.await(DEFAULT_AWAIT_TIMEOUT_SECONDS, SECONDS));

        runInChannel(serverChannel, () -> {
            http2Server.encoder().writeGoAway(serverCtx(), 3, NO_ERROR.code(), EMPTY_BUFFER, serverNewPromise());
            http2Server.flush(serverCtx());
        });

        // Wait for the client's write operation to complete.
        assertTrue(clientWriteAfterGoAwayLatch.await(DEFAULT_AWAIT_TIMEOUT_SECONDS, SECONDS));

        ChannelFuture clientWriteAfterGoAwayFuture = clientWriteAfterGoAwayFutureRef.get();
        assertNotNull(clientWriteAfterGoAwayFuture);
        Throwable clientCause = clientWriteAfterGoAwayFuture.cause();
        assertThat(clientCause, is(instanceOf(Http2Exception.StreamException.class)));
        assertEquals(Http2Error.REFUSED_STREAM.code(), ((Http2Exception.StreamException) clientCause).error().code());

        // Wait for the server to receive a GO_AWAY, but this is expected to timeout!
        assertFalse(goAwayLatch.await(1, SECONDS));
        verify(serverListener, never()).onGoAwayRead(any(ChannelHandlerContext.class), anyInt(), anyLong(),
                any(ByteBuf.class));

        // Shutdown shouldn't wait for the server to close streams
        setClientGracefulShutdownTime(0);
        setServerGracefulShutdownTime(0);
    }

    @Test
    public void flowControlProperlyChunksLargeMessage() throws Exception {
        final Http2Headers headers = dummyHeaders();

        // Create a large message to send.
        final int length = 10485760; // 10MB

        // Create a buffer filled with random bytes.
        final ByteBuf data = randomBytes(length);
        final ByteArrayOutputStream out = new ByteArrayOutputStream(length);
        doAnswer((Answer<Integer>) in -> {
            ByteBuf buf = (ByteBuf) in.getArguments()[2];
            int padding = (Integer) in.getArguments()[3];
            int processedBytes = buf.readableBytes() + padding;

            buf.readBytes(out, buf.readableBytes());
            return processedBytes;
        }).when(serverListener).onDataRead(any(ChannelHandlerContext.class), eq(3),
                any(ByteBuf.class), eq(0), anyBoolean());
        try {
            // Initialize the data latch based on the number of bytes expected.
            bootstrapEnv(length, 1, 2, 1);

            // Create the stream and send all of the data at once.
            runInChannel(clientChannel, () -> {
                http2Client.encoder().writeHeaders(ctx(), 3, headers, 0, (short) 16, false, 0,
                        false, newPromise());
                http2Client.encoder().writeData(ctx(), 3, data.retainedDuplicate(), 0, false, newPromise());

                // Write trailers.
                http2Client.encoder().writeHeaders(ctx(), 3, headers, 0, (short) 16, false, 0,
                        true, newPromise());
                http2Client.flush(ctx());
            });

            // Wait for the trailers to be received.
            assertTrue(serverSettingsAckLatch.await(DEFAULT_AWAIT_TIMEOUT_SECONDS, SECONDS));
            assertTrue(trailersLatch.await(DEFAULT_AWAIT_TIMEOUT_SECONDS, SECONDS));

            // Verify that headers and trailers were received.
            verify(serverListener).onHeadersRead(any(ChannelHandlerContext.class), eq(3), eq(headers), eq(0),
                    eq((short) 16), eq(false), eq(0), eq(false));
            verify(serverListener).onHeadersRead(any(ChannelHandlerContext.class), eq(3), eq(headers), eq(0),
                    eq((short) 16), eq(false), eq(0), eq(true));

            // Verify we received all the bytes.
            assertEquals(0, dataLatch.getCount());
            out.flush();
            byte[] received = out.toByteArray();
            assertArrayEquals(data.array(), received);
        } finally {
            // Don't wait for server to close streams
            setClientGracefulShutdownTime(0);
            data.release();
            out.close();
        }
    }

    @Test
    public void stressTest() throws Exception {
        final Http2Headers headers = dummyHeaders();
        int length = 10;
        final ByteBuf data = randomBytes(length);
        final String dataAsHex = ByteBufUtil.hexDump(data);
        final long pingData = 8;
        final int numStreams = 2000;

        // Collect all the ping buffers as we receive them at the server.
        final long[] receivedPings = new long[numStreams];
        doAnswer(new Answer<Void>() {
            int nextIndex;

            @Override
            public Void answer(InvocationOnMock in) throws Throwable {
                receivedPings[nextIndex++] = (Long) in.getArguments()[1];
                return null;
            }
        }).when(serverListener).onPingRead(any(ChannelHandlerContext.class), any(Long.class));

        // Collect all the data buffers as we receive them at the server.
        final StringBuilder[] receivedData = new StringBuilder[numStreams];
        doAnswer((Answer<Integer>) in -> {
            int streamId = (Integer) in.getArguments()[1];
            ByteBuf buf = (ByteBuf) in.getArguments()[2];
            int padding = (Integer) in.getArguments()[3];
            int processedBytes = buf.readableBytes() + padding;

            int streamIndex = (streamId - 3) / 2;
            StringBuilder builder = receivedData[streamIndex];
            if (builder == null) {
                builder = new StringBuilder(dataAsHex.length());
                receivedData[streamIndex] = builder;
            }
            builder.append(ByteBufUtil.hexDump(buf));
            return processedBytes;
        }).when(serverListener).onDataRead(any(ChannelHandlerContext.class), anyInt(),
                any(ByteBuf.class), anyInt(), anyBoolean());
        try {
            bootstrapEnv(numStreams * length, 1, numStreams * 4, numStreams);
            runInChannel(clientChannel, () -> {
                int upperLimit = 3 + 2 * numStreams;
                for (int streamId = 3; streamId < upperLimit; streamId += 2) {
                    // Send a bunch of data on each stream.
                    http2Client.encoder().writeHeaders(ctx(), streamId, headers, 0, (short) 16,
                            false, 0, false, newPromise());
                    http2Client.encoder().writePing(ctx(), false, pingData,
                            newPromise());
                    http2Client.encoder().writeData(ctx(), streamId, data.retainedSlice(), 0,
                                                    false, newPromise());
                    // Write trailers.
                    http2Client.encoder().writeHeaders(ctx(), streamId, headers, 0, (short) 16,
                            false, 0, true, newPromise());
                    http2Client.flush(ctx());
                }
            });
            // Wait for all frames to be received.
            assertTrue(serverSettingsAckLatch.await(60, SECONDS));
            assertTrue(trailersLatch.await(60, SECONDS));
            verify(serverListener, times(numStreams)).onHeadersRead(any(ChannelHandlerContext.class), anyInt(),
                    eq(headers), eq(0), eq((short) 16), eq(false), eq(0), eq(false));
            verify(serverListener, times(numStreams)).onHeadersRead(any(ChannelHandlerContext.class), anyInt(),
                    eq(headers), eq(0), eq((short) 16), eq(false), eq(0), eq(true));
            verify(serverListener, times(numStreams)).onPingRead(any(ChannelHandlerContext.class),
                    any(long.class));
            verify(serverListener, never()).onDataRead(any(ChannelHandlerContext.class),
                    anyInt(), any(ByteBuf.class), eq(0), eq(true));
            for (StringBuilder builder : receivedData) {
                assertEquals(dataAsHex, builder.toString());
            }
            for (long receivedPing : receivedPings) {
                assertEquals(pingData, receivedPing);
            }
        } finally {
            // Don't wait for server to close streams
            setClientGracefulShutdownTime(0);
            data.release();
        }
    }

    private void bootstrapEnv(int dataCountDown, int settingsAckCount,
            int requestCountDown, int trailersCountDown) throws Exception {
        bootstrapEnv(dataCountDown, settingsAckCount, requestCountDown, trailersCountDown, -1);
    }

    private void bootstrapEnv(int dataCountDown, int settingsAckCount,
            int requestCountDown, int trailersCountDown, int goAwayCountDown) throws Exception {
        final CountDownLatch prefaceWrittenLatch = new CountDownLatch(1);
        requestLatch = new CountDownLatch(requestCountDown);
        serverSettingsAckLatch = new CountDownLatch(settingsAckCount);
        dataLatch = new CountDownLatch(dataCountDown);
        trailersLatch = new CountDownLatch(trailersCountDown);
        goAwayLatch = goAwayCountDown > 0 ? new CountDownLatch(goAwayCountDown) : requestLatch;
        sb = new ServerBootstrap();
        cb = new Bootstrap();

        final AtomicReference<Http2ConnectionHandler> serverHandlerRef = new AtomicReference<>();
        final CountDownLatch serverInitLatch = new CountDownLatch(1);
        sb.group(new MultithreadEventLoopGroup(LocalHandler.newFactory()));
        sb.channel(LocalServerChannel.class);
        sb.childHandler(new ChannelInitializer<Channel>() {
            @Override
            protected void initChannel(Channel ch) throws Exception {
                serverConnectedChannel = ch;
                ChannelPipeline p = ch.pipeline();
                serverFrameCountDown =
                        new FrameCountDown(serverListener, serverSettingsAckLatch,
                                requestLatch, dataLatch, trailersLatch, goAwayLatch);
                serverHandlerRef.set(new Http2ConnectionHandlerBuilder()
                        .server(true)
                        .frameListener(serverFrameCountDown)
                        .validateHeaders(false)
                        .build());
                p.addLast(serverHandlerRef.get());
                serverInitLatch.countDown();
            }
        });

        cb.group(new MultithreadEventLoopGroup(LocalHandler.newFactory()));
        cb.channel(LocalChannel.class);
        cb.handler(new ChannelInitializer<Channel>() {
            @Override
            protected void initChannel(Channel ch) throws Exception {
                ChannelPipeline p = ch.pipeline();
                p.addLast(new Http2ConnectionHandlerBuilder()
                        .server(false)
                        .frameListener(clientListener)
                        .validateHeaders(false)
                        .gracefulShutdownTimeoutMillis(0)
                        .build());
                p.addLast(new ChannelHandler() {
                    @Override
                    public void userEventTriggered(ChannelHandlerContext ctx, Object evt) throws Exception {
                        if (evt == Http2ConnectionPrefaceAndSettingsFrameWrittenEvent.INSTANCE) {
                            prefaceWrittenLatch.countDown();
                            ctx.pipeline().remove(this);
                        }
                    }
                });
            }
        });

        serverChannel = sb.bind(new LocalAddress("Http2ConnectionRoundtripTest")).sync().channel();

        ChannelFuture ccf = cb.connect(serverChannel.localAddress());
        assertTrue(ccf.awaitUninterruptibly().isSuccess());
        clientChannel = ccf.channel();
        assertTrue(prefaceWrittenLatch.await(DEFAULT_AWAIT_TIMEOUT_SECONDS, SECONDS));
        http2Client = clientChannel.pipeline().get(Http2ConnectionHandler.class);
        assertTrue(serverInitLatch.await(DEFAULT_AWAIT_TIMEOUT_SECONDS, SECONDS));
        http2Server = serverHandlerRef.get();
    }

    private ChannelHandlerContext ctx() {
        return clientChannel.pipeline().firstContext();
    }

    private ChannelHandlerContext serverCtx() {
        return serverConnectedChannel.pipeline().firstContext();
    }

    private ChannelPromise newPromise() {
        return ctx().newPromise();
    }

    private ChannelPromise serverNewPromise() {
        return serverCtx().newPromise();
    }

    private static Http2Headers dummyHeaders() {
        return new DefaultHttp2Headers(false).method(new AsciiString("GET")).scheme(new AsciiString("https"))
        .authority(new AsciiString("example.org")).path(new AsciiString("/some/path/resource2"))
        .add(randomString(), randomString());
    }

    private static void mockFlowControl(Http2FrameListener listener) throws Http2Exception {
        doAnswer((Answer<Integer>) invocation -> {
            ByteBuf buf = (ByteBuf) invocation.getArguments()[2];
            int padding = (Integer) invocation.getArguments()[3];
            int processedBytes = buf.readableBytes() + padding;
            return processedBytes;
        }).when(listener).onDataRead(any(ChannelHandlerContext.class), anyInt(),
                any(ByteBuf.class), anyInt(), anyBoolean());
    }

    private void setClientGracefulShutdownTime(final long millis) throws InterruptedException {
        setGracefulShutdownTime(clientChannel, http2Client, millis);
    }

    private void setServerGracefulShutdownTime(final long millis) throws InterruptedException {
        setGracefulShutdownTime(serverChannel, http2Server, millis);
    }

    private static void setGracefulShutdownTime(Channel channel, final Http2ConnectionHandler handler,
                                                final long millis) throws InterruptedException {
        final CountDownLatch latch = new CountDownLatch(1);
        runInChannel(channel, () -> {
            handler.gracefulShutdownTimeoutMillis(millis);
            latch.countDown();
        });

        assertTrue(latch.await(DEFAULT_AWAIT_TIMEOUT_SECONDS, SECONDS));
    }

    /**
     * Creates a {@link ByteBuf} of the given length, filled with random bytes.
     */
    private static ByteBuf randomBytes(int length) {
        final byte[] bytes = new byte[length];
        new Random().nextBytes(bytes);
        return Unpooled.wrappedBuffer(bytes);
    }
}<|MERGE_RESOLUTION|>--- conflicted
+++ resolved
@@ -23,19 +23,19 @@
 import io.netty.channel.Channel;
 import io.netty.channel.ChannelFuture;
 import io.netty.channel.ChannelFutureListener;
-import io.netty.channel.ChannelHandler;
 import io.netty.channel.ChannelHandlerAdapter;
 import io.netty.channel.ChannelHandlerContext;
+import io.netty.channel.ChannelInboundHandlerAdapter;
 import io.netty.channel.ChannelInitializer;
 import io.netty.channel.ChannelOutboundHandlerAdapter;
 import io.netty.channel.ChannelPipeline;
 import io.netty.channel.ChannelPromise;
-import io.netty.channel.MultithreadEventLoopGroup;
+import io.netty.channel.DefaultEventLoopGroup;
 import io.netty.channel.local.LocalAddress;
 import io.netty.channel.local.LocalChannel;
-import io.netty.channel.local.LocalHandler;
 import io.netty.channel.local.LocalServerChannel;
 import io.netty.handler.codec.http2.Http2TestUtil.FrameCountDown;
+import io.netty.handler.codec.http2.Http2TestUtil.Http2Runnable;
 import io.netty.util.AsciiString;
 import io.netty.util.IllegalReferenceCountException;
 import io.netty.util.ReferenceCountUtil;
@@ -147,38 +147,50 @@
     public void inflightFrameAfterStreamResetShouldNotMakeConnectionUnusable() throws Exception {
         bootstrapEnv(1, 1, 2, 1);
         final CountDownLatch latch = new CountDownLatch(1);
-        doAnswer(invocationOnMock -> {
-            ChannelHandlerContext ctx = invocationOnMock.getArgument(0);
-            http2Server.encoder().writeHeaders(ctx,
-                    (Integer) invocationOnMock.getArgument(1),
-                    (Http2Headers) invocationOnMock.getArgument(2),
-                    0,
-                    false,
-                    ctx.newPromise());
-            http2Server.flush(ctx);
-            return null;
+        doAnswer(new Answer<Void>() {
+            @Override
+            public Void answer(InvocationOnMock invocationOnMock) throws Throwable {
+                ChannelHandlerContext ctx = invocationOnMock.getArgument(0);
+                http2Server.encoder().writeHeaders(ctx,
+                        (Integer) invocationOnMock.getArgument(1),
+                        (Http2Headers) invocationOnMock.getArgument(2),
+                        0,
+                        false,
+                        ctx.newPromise());
+                http2Server.flush(ctx);
+                return null;
+            }
         }).when(serverListener).onHeadersRead(any(ChannelHandlerContext.class), anyInt(), any(Http2Headers.class),
                 anyInt(), anyShort(), anyBoolean(), anyInt(), anyBoolean());
 
-        doAnswer((Answer<Void>) invocationOnMock -> {
-            latch.countDown();
-            return null;
+        doAnswer(new Answer<Void>() {
+            @Override
+            public Void answer(InvocationOnMock invocationOnMock) throws Throwable {
+                latch.countDown();
+                return null;
+            }
         }).when(clientListener).onHeadersRead(any(ChannelHandlerContext.class), eq(5), any(Http2Headers.class),
                 anyInt(), anyShort(), anyBoolean(), anyInt(), anyBoolean());
 
         // Create a single stream by sending a HEADERS frame to the server.
         final short weight = 16;
         final Http2Headers headers = dummyHeaders();
-        runInChannel(clientChannel, () -> {
-            http2Client.encoder().writeHeaders(ctx(), 3, headers, 0, weight, false, 0, false, newPromise());
-            http2Client.flush(ctx());
-            http2Client.encoder().writeRstStream(ctx(), 3, Http2Error.INTERNAL_ERROR.code(), newPromise());
-            http2Client.flush(ctx());
-        });
-
-        runInChannel(clientChannel, () -> {
-            http2Client.encoder().writeHeaders(ctx(), 5, headers, 0, weight, false, 0, false, newPromise());
-            http2Client.flush(ctx());
+        runInChannel(clientChannel, new Http2Runnable() {
+            @Override
+            public void run() throws Http2Exception {
+                http2Client.encoder().writeHeaders(ctx(), 3, headers, 0, weight, false, 0, false, newPromise());
+                http2Client.flush(ctx());
+                http2Client.encoder().writeRstStream(ctx(), 3, Http2Error.INTERNAL_ERROR.code(), newPromise());
+                http2Client.flush(ctx());
+            }
+        });
+
+        runInChannel(clientChannel, new Http2Runnable() {
+            @Override
+            public void run() throws Http2Exception {
+                http2Client.encoder().writeHeaders(ctx(), 5, headers, 0, weight, false, 0, false, newPromise());
+                http2Client.flush(ctx());
+            }
         });
 
         assertTrue(latch.await(DEFAULT_AWAIT_TIMEOUT_SECONDS, SECONDS));
@@ -191,10 +203,13 @@
         // Create a single stream by sending a HEADERS frame to the server.
         final short weight = 16;
         final Http2Headers headers = dummyHeaders();
-        runInChannel(clientChannel, () -> {
-            http2Client.encoder().writeHeaders(ctx(), 3, headers, 0, weight, false, 0, true,
-                    newPromise());
-            http2Client.flush(ctx());
+        runInChannel(clientChannel, new Http2Runnable() {
+            @Override
+            public void run() throws Http2Exception {
+                http2Client.encoder().writeHeaders(ctx(), 3, headers, 0, weight, false, 0, true,
+                        newPromise());
+                http2Client.flush(ctx());
+            }
         });
 
         assertTrue(requestLatch.await(DEFAULT_AWAIT_TIMEOUT_SECONDS, SECONDS));
@@ -223,51 +238,74 @@
         final CountDownLatch serverRevHeadersLatch = new CountDownLatch(1);
         final CountDownLatch clientHeadersLatch = new CountDownLatch(1);
         final CountDownLatch clientDataWrite = new CountDownLatch(1);
-        final AtomicReference<Throwable> clientHeadersWriteException = new AtomicReference<>();
-        final AtomicReference<Throwable> clientHeadersWriteException2 = new AtomicReference<>();
-        final AtomicReference<Throwable> clientDataWriteException = new AtomicReference<>();
-
-        final Http2Headers headers = dummyHeaders();
-
-        doAnswer((Answer<Void>) invocationOnMock -> {
-            serverSettingsAckLatch1.countDown();
-            serverSettingsAckLatch2.countDown();
-            return null;
+        final AtomicReference<Throwable> clientHeadersWriteException = new AtomicReference<Throwable>();
+        final AtomicReference<Throwable> clientHeadersWriteException2 = new AtomicReference<Throwable>();
+        final AtomicReference<Throwable> clientDataWriteException = new AtomicReference<Throwable>();
+
+        final Http2Headers headers = dummyHeaders();
+
+        doAnswer(new Answer<Void>() {
+            @Override
+            public Void answer(InvocationOnMock invocationOnMock) throws Throwable {
+                serverSettingsAckLatch1.countDown();
+                serverSettingsAckLatch2.countDown();
+                return null;
+            }
         }).when(serverListener).onSettingsAckRead(any(ChannelHandlerContext.class));
-        doAnswer((Answer<Void>) invocationOnMock -> {
-            clientSettingsLatch1.countDown();
-            return null;
+        doAnswer(new Answer<Void>() {
+            @Override
+            public Void answer(InvocationOnMock invocationOnMock) throws Throwable {
+                clientSettingsLatch1.countDown();
+                return null;
+            }
         }).when(clientListener).onSettingsRead(any(ChannelHandlerContext.class), any(Http2Settings.class));
 
         // Manually add a listener for when we receive the expected headers on the server.
-        doAnswer((Answer<Void>) invocationOnMock -> {
-            serverRevHeadersLatch.countDown();
-            return null;
+        doAnswer(new Answer<Void>() {
+            @Override
+            public Void answer(InvocationOnMock invocationOnMock) throws Throwable {
+                serverRevHeadersLatch.countDown();
+                return null;
+            }
         }).when(serverListener).onHeadersRead(any(ChannelHandlerContext.class), eq(5), eq(headers),
                 anyInt(), anyShort(), anyBoolean(), eq(0), eq(true));
 
         // Set the maxHeaderListSize to 100 so we may be able to write some headers, but not all. We want to verify
         // that we don't corrupt state if some can be written but not all.
-        runInChannel(serverConnectedChannel, () -> {
-            http2Server.encoder().writeSettings(serverCtx(),
-                    new Http2Settings().copyFrom(http2Server.decoder().localSettings())
-                            .maxHeaderListSize(100),
-                    serverNewPromise());
-            http2Server.flush(serverCtx());
+        runInChannel(serverConnectedChannel, new Http2Runnable() {
+            @Override
+            public void run() throws Http2Exception {
+                http2Server.encoder().writeSettings(serverCtx(),
+                        new Http2Settings().copyFrom(http2Server.decoder().localSettings())
+                                .maxHeaderListSize(100),
+                        serverNewPromise());
+                http2Server.flush(serverCtx());
+            }
         });
 
         assertTrue(serverSettingsAckLatch1.await(DEFAULT_AWAIT_TIMEOUT_SECONDS, SECONDS));
 
-        runInChannel(clientChannel, () -> {
-            http2Client.encoder().writeHeaders(ctx(), 3, headers, 0, false, newPromise())
-                    .addListener((ChannelFutureListener) future -> clientHeadersWriteException.set(future.cause()));
-            // It is expected that this write should fail locally and the remote peer will never see this.
-            http2Client.encoder().writeData(ctx(), 3, Unpooled.buffer(), 0, true, newPromise())
-                .addListener((ChannelFutureListener) future -> {
-                    clientDataWriteException.set(future.cause());
-                    clientDataWrite.countDown();
+        runInChannel(clientChannel, new Http2Runnable() {
+            @Override
+            public void run() throws Http2Exception {
+                http2Client.encoder().writeHeaders(ctx(), 3, headers, 0, false, newPromise())
+                        .addListener(new ChannelFutureListener() {
+                    @Override
+                    public void operationComplete(ChannelFuture future) throws Exception {
+                        clientHeadersWriteException.set(future.cause());
+                    }
                 });
-            http2Client.flush(ctx());
+                // It is expected that this write should fail locally and the remote peer will never see this.
+                http2Client.encoder().writeData(ctx(), 3, Unpooled.buffer(), 0, true, newPromise())
+                    .addListener(new ChannelFutureListener() {
+                        @Override
+                        public void operationComplete(ChannelFuture future) throws Exception {
+                            clientDataWriteException.set(future.cause());
+                            clientDataWrite.countDown();
+                        }
+                });
+                http2Client.flush(ctx());
+            }
         });
 
         assertTrue(clientDataWrite.await(DEFAULT_AWAIT_TIMEOUT_SECONDS, SECONDS));
@@ -275,24 +313,33 @@
         assertNotNull("Data on closed stream should fail!", clientDataWriteException.get());
 
         // Set the maxHeaderListSize to the max value so we can send the headers.
-        runInChannel(serverConnectedChannel, () -> {
-            http2Server.encoder().writeSettings(serverCtx(),
-                    new Http2Settings().copyFrom(http2Server.decoder().localSettings())
-                            .maxHeaderListSize(Http2CodecUtil.MAX_HEADER_LIST_SIZE),
-                    serverNewPromise());
-            http2Server.flush(serverCtx());
+        runInChannel(serverConnectedChannel, new Http2Runnable() {
+            @Override
+            public void run() throws Http2Exception {
+                http2Server.encoder().writeSettings(serverCtx(),
+                        new Http2Settings().copyFrom(http2Server.decoder().localSettings())
+                                .maxHeaderListSize(Http2CodecUtil.MAX_HEADER_LIST_SIZE),
+                        serverNewPromise());
+                http2Server.flush(serverCtx());
+            }
         });
 
         assertTrue(clientSettingsLatch1.await(DEFAULT_AWAIT_TIMEOUT_SECONDS, SECONDS));
         assertTrue(serverSettingsAckLatch2.await(DEFAULT_AWAIT_TIMEOUT_SECONDS, SECONDS));
 
-        runInChannel(clientChannel, () -> {
-            http2Client.encoder().writeHeaders(ctx(), 5, headers, 0, true,
-                    newPromise()).addListener((ChannelFutureListener) future -> {
-                clientHeadersWriteException2.set(future.cause());
-                clientHeadersLatch.countDown();
-            });
-            http2Client.flush(ctx());
+        runInChannel(clientChannel, new Http2Runnable() {
+            @Override
+            public void run() throws Http2Exception {
+                http2Client.encoder().writeHeaders(ctx(), 5, headers, 0, true,
+                        newPromise()).addListener(new ChannelFutureListener() {
+                    @Override
+                    public void operationComplete(ChannelFuture future) throws Exception {
+                        clientHeadersWriteException2.set(future.cause());
+                        clientHeadersLatch.countDown();
+                    }
+                });
+                http2Client.flush(ctx());
+            }
         });
 
         assertTrue(clientHeadersLatch.await(DEFAULT_AWAIT_TIMEOUT_SECONDS, SECONDS));
@@ -323,54 +370,69 @@
         final byte[] data = new byte[] {1, 2, 3, 4, 5};
         final ByteArrayOutputStream out = new ByteArrayOutputStream(data.length);
 
-        doAnswer((Answer<Void>) invocationOnMock -> {
-            serverSettingsAckLatch1.countDown();
-            serverSettingsAckLatch2.countDown();
-            return null;
+        doAnswer(new Answer<Void>() {
+            @Override
+            public Void answer(InvocationOnMock invocationOnMock) throws Throwable {
+                serverSettingsAckLatch1.countDown();
+                serverSettingsAckLatch2.countDown();
+                return null;
+            }
         }).when(serverListener).onSettingsAckRead(any(ChannelHandlerContext.class));
-        doAnswer((Answer<Integer>) in -> {
-            ByteBuf buf = (ByteBuf) in.getArguments()[2];
-            int padding = (Integer) in.getArguments()[3];
-            int processedBytes = buf.readableBytes() + padding;
-
-            buf.readBytes(out, buf.readableBytes());
-            serverDataLatch.countDown();
-            return processedBytes;
+        doAnswer(new Answer<Integer>() {
+            @Override
+            public Integer answer(InvocationOnMock in) throws Throwable {
+                ByteBuf buf = (ByteBuf) in.getArguments()[2];
+                int padding = (Integer) in.getArguments()[3];
+                int processedBytes = buf.readableBytes() + padding;
+
+                buf.readBytes(out, buf.readableBytes());
+                serverDataLatch.countDown();
+                return processedBytes;
+            }
         }).when(serverListener).onDataRead(any(ChannelHandlerContext.class), eq(3),
                 any(ByteBuf.class), eq(0), anyBoolean());
 
         final Http2Headers headers = dummyHeaders();
 
         // The server initially reduces the connection flow control window to 0.
-        runInChannel(serverConnectedChannel, () -> {
-            http2Server.encoder().writeSettings(serverCtx(),
-                    new Http2Settings().copyFrom(http2Server.decoder().localSettings())
-                            .initialWindowSize(0),
-                    serverNewPromise());
-            http2Server.flush(serverCtx());
+        runInChannel(serverConnectedChannel, new Http2Runnable() {
+            @Override
+            public void run() throws Http2Exception {
+                http2Server.encoder().writeSettings(serverCtx(),
+                        new Http2Settings().copyFrom(http2Server.decoder().localSettings())
+                                .initialWindowSize(0),
+                        serverNewPromise());
+                http2Server.flush(serverCtx());
+            }
         });
 
         assertTrue(serverSettingsAckLatch1.await(DEFAULT_AWAIT_TIMEOUT_SECONDS, SECONDS));
 
         // The client should now attempt to send data, but the window size is 0 so it will be queued in the flow
         // controller.
-        runInChannel(clientChannel, () -> {
-            http2Client.encoder().writeHeaders(ctx(), 3, headers, 0, (short) 16, false, 0, false,
-                    newPromise());
-            http2Client.encoder().writeData(ctx(), 3, Unpooled.wrappedBuffer(data), 0, true, newPromise());
-            http2Client.flush(ctx());
-            clientWriteDataLatch.countDown();
+        runInChannel(clientChannel, new Http2Runnable() {
+            @Override
+            public void run() throws Http2Exception {
+                http2Client.encoder().writeHeaders(ctx(), 3, headers, 0, (short) 16, false, 0, false,
+                        newPromise());
+                http2Client.encoder().writeData(ctx(), 3, Unpooled.wrappedBuffer(data), 0, true, newPromise());
+                http2Client.flush(ctx());
+                clientWriteDataLatch.countDown();
+            }
         });
 
         assertTrue(clientWriteDataLatch.await(DEFAULT_AWAIT_TIMEOUT_SECONDS, SECONDS));
 
         // Now the server opens up the connection window to allow the client to send the pending data.
-        runInChannel(serverConnectedChannel, () -> {
-            http2Server.encoder().writeSettings(serverCtx(),
-                    new Http2Settings().copyFrom(http2Server.decoder().localSettings())
-                            .initialWindowSize(data.length),
-                    serverNewPromise());
-            http2Server.flush(serverCtx());
+        runInChannel(serverConnectedChannel, new Http2Runnable() {
+            @Override
+            public void run() throws Http2Exception {
+                http2Server.encoder().writeSettings(serverCtx(),
+                        new Http2Settings().copyFrom(http2Server.decoder().localSettings())
+                                .initialWindowSize(data.length),
+                        serverNewPromise());
+                http2Server.flush(serverCtx());
+            }
         });
 
         assertTrue(serverSettingsAckLatch2.await(DEFAULT_AWAIT_TIMEOUT_SECONDS, SECONDS));
@@ -391,11 +453,14 @@
         bootstrapEnv(1, 1, 2, 0);
 
         final Http2Headers headers = dummyHeaders();
-        runInChannel(clientChannel, () -> {
-            http2Client.encoder().writePriority(ctx(), 5, 3, (short) 14, false, newPromise());
-            http2Client.encoder().writeHeaders(ctx(), 3, headers, 0, (short) 16, false, 0, false,
-                    newPromise());
-            http2Client.flush(ctx());
+        runInChannel(clientChannel, new Http2Runnable() {
+            @Override
+            public void run() throws Http2Exception {
+                http2Client.encoder().writePriority(ctx(), 5, 3, (short) 14, false, newPromise());
+                http2Client.encoder().writeHeaders(ctx(), 3, headers, 0, (short) 16, false, 0, false,
+                        newPromise());
+                http2Client.flush(ctx());
+            }
         });
 
         assertTrue(serverSettingsAckLatch.await(DEFAULT_AWAIT_TIMEOUT_SECONDS, SECONDS));
@@ -420,12 +485,15 @@
         bootstrapEnv(1, 1, 1, 0);
 
         final Http2Headers headers = dummyHeaders();
-        runInChannel(clientChannel, () -> {
-            http2Client.encoder().writeHeaders(ctx(), 5, headers, 0, (short) 16, false, 0, false,
-                    newPromise());
-            http2Client.encoder().frameWriter().writeHeaders(ctx(), 3, headers, 0, (short) 16, false, 0, false,
-                    newPromise());
-            http2Client.flush(ctx());
+        runInChannel(clientChannel, new Http2Runnable() {
+            @Override
+            public void run() throws Http2Exception {
+                http2Client.encoder().writeHeaders(ctx(), 5, headers, 0, (short) 16, false, 0, false,
+                        newPromise());
+                http2Client.encoder().frameWriter().writeHeaders(ctx(), 3, headers, 0, (short) 16, false, 0, false,
+                        newPromise());
+                http2Client.flush(ctx());
+            }
         });
 
         assertTrue(serverSettingsAckLatch.await(DEFAULT_AWAIT_TIMEOUT_SECONDS, SECONDS));
@@ -452,15 +520,9 @@
 
         final CountDownLatch serverGotRstLatch = new CountDownLatch(1);
         final CountDownLatch serverWriteHeadersLatch = new CountDownLatch(1);
-        final AtomicReference<Throwable> serverWriteHeadersCauseRef = new AtomicReference<>();
+        final AtomicReference<Throwable> serverWriteHeadersCauseRef = new AtomicReference<Throwable>();
 
         final int streamId = 3;
-<<<<<<< HEAD
-
-        doAnswer((Answer<Void>) invocationOnMock -> {
-            if (streamId == (Integer) invocationOnMock.getArgument(1)) {
-                serverGotRstLatch.countDown();
-=======
         doAnswer(new Answer<Void>() {
             @Override
             public Void answer(InvocationOnMock invocationOnMock) throws Throwable {
@@ -468,19 +530,10 @@
                     serverGotRstLatch.countDown();
                 }
                 return null;
->>>>>>> 71860e5b
-            }
-            return null;
+            }
         }).when(serverListener).onRstStreamRead(any(ChannelHandlerContext.class), eq(streamId), anyLong());
 
         final Http2Headers headers = dummyHeaders();
-<<<<<<< HEAD
-        runInChannel(clientChannel, () -> {
-            http2Client.encoder().writeHeaders(ctx(), streamId, headers, CONNECTION_STREAM_ID,
-                    DEFAULT_PRIORITY_WEIGHT, false, 0, false, newPromise());
-            http2Client.encoder().writeRstStream(ctx(), streamId, Http2Error.CANCEL.code(), newPromise());
-            http2Client.flush(ctx());
-=======
         runInChannel(clientChannel, new Http2Runnable() {
             @Override
             public void run() throws Http2Exception {
@@ -489,7 +542,6 @@
                 http2Client.encoder().writeRstStream(ctx(), streamId, Http2Error.CANCEL.code(), newPromise());
                 http2Client.flush(ctx());
             }
->>>>>>> 71860e5b
         });
 
         assertTrue(serverSettingsAckLatch.await(DEFAULT_AWAIT_TIMEOUT_SECONDS, SECONDS));
@@ -499,13 +551,19 @@
                 anyShort(), anyBoolean(), anyInt(), eq(false));
 
         // Now have the server attempt to send a headers frame simulating some asynchronous work.
-        runInChannel(serverConnectedChannel, () -> {
-            http2Server.encoder().writeHeaders(serverCtx(), streamId, headers, 0, true, serverNewPromise())
-                    .addListener((ChannelFutureListener) future -> {
-                        serverWriteHeadersCauseRef.set(future.cause());
-                        serverWriteHeadersLatch.countDown();
-                    });
-            http2Server.flush(serverCtx());
+        runInChannel(serverConnectedChannel, new Http2Runnable() {
+            @Override
+            public void run() throws Http2Exception {
+                http2Server.encoder().writeHeaders(serverCtx(), streamId, headers, 0, true, serverNewPromise())
+                        .addListener(new ChannelFutureListener() {
+                            @Override
+                            public void operationComplete(ChannelFuture future) throws Exception {
+                                serverWriteHeadersCauseRef.set(future.cause());
+                                serverWriteHeadersLatch.countDown();
+                            }
+                        });
+                http2Server.flush(serverCtx());
+            }
         });
 
         assertTrue(serverWriteHeadersLatch.await(DEFAULT_AWAIT_TIMEOUT_SECONDS, SECONDS));
@@ -527,14 +585,22 @@
 
         // Create a latch to track when the close occurs.
         final CountDownLatch closeLatch = new CountDownLatch(1);
-        clientChannel.closeFuture().addListener((ChannelFutureListener) future -> closeLatch.countDown());
+        clientChannel.closeFuture().addListener(new ChannelFutureListener() {
+            @Override
+            public void operationComplete(ChannelFuture future) throws Exception {
+                closeLatch.countDown();
+            }
+        });
 
         // Create a single stream by sending a HEADERS frame to the server.
         final Http2Headers headers = dummyHeaders();
-        runInChannel(clientChannel, () -> {
-            http2Client.encoder().writeHeaders(ctx(), 3, headers, 0, (short) 16, false, 0, false,
-                    newPromise());
-            http2Client.flush(ctx());
+        runInChannel(clientChannel, new Http2Runnable() {
+            @Override
+            public void run() throws Http2Exception {
+                http2Client.encoder().writeHeaders(ctx(), 3, headers, 0, (short) 16, false, 0, false,
+                        newPromise());
+                http2Client.flush(ctx());
+            }
         });
 
         // Wait for the server to create the stream.
@@ -565,13 +631,21 @@
 
         // Create a latch to track when the close occurs.
         final CountDownLatch closeLatch = new CountDownLatch(1);
-        clientChannel.closeFuture().addListener((ChannelFutureListener) future -> closeLatch.countDown());
+        clientChannel.closeFuture().addListener(new ChannelFutureListener() {
+            @Override
+            public void operationComplete(ChannelFuture future) throws Exception {
+                closeLatch.countDown();
+            }
+        });
 
         // Create a single stream by sending a HEADERS frame to the server.
-        runInChannel(clientChannel, () -> {
-            http2Client.encoder().writeHeaders(ctx(), 3, headers, 0, (short) 16, false, 0, false,
-                    newPromise());
-            http2Client.flush(ctx());
+        runInChannel(clientChannel, new Http2Runnable() {
+            @Override
+            public void run() throws Http2Exception {
+                http2Client.encoder().writeHeaders(ctx(), 3, headers, 0, (short) 16, false, 0, false,
+                        newPromise());
+                http2Client.flush(ctx());
+            }
         });
 
         // Wait for the server to create the stream.
@@ -615,34 +689,37 @@
         bootstrapEnv(1, 1, 2, 1);
 
         final ChannelPromise emptyDataPromise = newPromise();
-        runInChannel(clientChannel, () -> {
-            http2Client.encoder().writeHeaders(ctx(), 3, EmptyHttp2Headers.INSTANCE, 0, (short) 16, false, 0, false,
-                    newPromise());
-            ByteBuf emptyBuf = Unpooled.buffer();
-            emptyBuf.release();
-            switch (mode) {
-                case SINGLE_END_OF_STREAM:
-                    http2Client.encoder().writeData(ctx(), 3, emptyBuf, 0, true, emptyDataPromise);
-                    break;
-                case SECOND_END_OF_STREAM:
-                    http2Client.encoder().writeData(ctx(), 3, emptyBuf, 0, false, emptyDataPromise);
-                    http2Client.encoder().writeData(ctx(), 3, randomBytes(8), 0, true, newPromise());
-                    break;
-                case SINGLE_WITH_TRAILERS:
-                    http2Client.encoder().writeData(ctx(), 3, emptyBuf, 0, false, emptyDataPromise);
-                    http2Client.encoder().writeHeaders(ctx(), 3, EmptyHttp2Headers.INSTANCE, 0,
-                            (short) 16, false, 0, true, newPromise());
-                    break;
-                case SECOND_WITH_TRAILERS:
-                    http2Client.encoder().writeData(ctx(), 3, emptyBuf, 0, false, emptyDataPromise);
-                    http2Client.encoder().writeData(ctx(), 3, randomBytes(8), 0, false, newPromise());
-                    http2Client.encoder().writeHeaders(ctx(), 3, EmptyHttp2Headers.INSTANCE, 0,
-                            (short) 16, false, 0, true, newPromise());
-                    break;
-                default:
-                    throw new Error();
-            }
-            http2Client.flush(ctx());
+        runInChannel(clientChannel, new Http2Runnable() {
+            @Override
+            public void run() throws Http2Exception {
+                http2Client.encoder().writeHeaders(ctx(), 3, EmptyHttp2Headers.INSTANCE, 0, (short) 16, false, 0, false,
+                        newPromise());
+                ByteBuf emptyBuf = Unpooled.buffer();
+                emptyBuf.release();
+                switch (mode) {
+                    case SINGLE_END_OF_STREAM:
+                        http2Client.encoder().writeData(ctx(), 3, emptyBuf, 0, true, emptyDataPromise);
+                        break;
+                    case SECOND_END_OF_STREAM:
+                        http2Client.encoder().writeData(ctx(), 3, emptyBuf, 0, false, emptyDataPromise);
+                        http2Client.encoder().writeData(ctx(), 3, randomBytes(8), 0, true, newPromise());
+                        break;
+                    case SINGLE_WITH_TRAILERS:
+                        http2Client.encoder().writeData(ctx(), 3, emptyBuf, 0, false, emptyDataPromise);
+                        http2Client.encoder().writeHeaders(ctx(), 3, EmptyHttp2Headers.INSTANCE, 0,
+                                (short) 16, false, 0, true, newPromise());
+                        break;
+                    case SECOND_WITH_TRAILERS:
+                        http2Client.encoder().writeData(ctx(), 3, emptyBuf, 0, false, emptyDataPromise);
+                        http2Client.encoder().writeData(ctx(), 3, randomBytes(8), 0, false, newPromise());
+                        http2Client.encoder().writeHeaders(ctx(), 3, EmptyHttp2Headers.INSTANCE, 0,
+                                (short) 16, false, 0, true, newPromise());
+                        break;
+                    default:
+                        throw new Error();
+                }
+                http2Client.flush(ctx());
+            }
         });
 
         try {
@@ -661,37 +738,6 @@
         final ChannelPromise dataPromise = newPromise();
         final ChannelPromise assertPromise = newPromise();
 
-<<<<<<< HEAD
-        runInChannel(clientChannel, () -> {
-            http2Client.encoder().writeHeaders(ctx(), 3, EmptyHttp2Headers.INSTANCE, 0, (short) 16, false, 0, false,
-                    newPromise());
-            clientChannel.pipeline().addFirst(new ChannelHandler() {
-                @Override
-                public void write(ChannelHandlerContext ctx, Object msg, ChannelPromise promise) throws Exception {
-                    ReferenceCountUtil.release(msg);
-
-                    // Ensure we update the window size so we will try to write the rest of the frame while
-                    // processing the flush.
-                    http2Client.encoder().flowController().initialWindowSize(8);
-                    promise.setFailure(new IllegalStateException());
-                }
-            });
-
-            http2Client.encoder().flowController().initialWindowSize(4);
-            http2Client.encoder().writeData(ctx(), 3, randomBytes(8), 0, false, dataPromise);
-            assertTrue(http2Client.encoder().flowController()
-                    .hasFlowControlled(http2Client.connection().stream(3)));
-
-            http2Client.flush(ctx());
-
-            try {
-                // The Frame should have been removed after the write failed.
-                assertFalse(http2Client.encoder().flowController()
-                        .hasFlowControlled(http2Client.connection().stream(3)));
-                assertPromise.setSuccess();
-            } catch (Throwable error) {
-                assertPromise.setFailure(error);
-=======
         runInChannel(clientChannel, new Http2Runnable() {
             @Override
             public void run() throws Http2Exception {
@@ -724,7 +770,6 @@
                 } catch (Throwable error) {
                     assertPromise.setFailure(error);
                 }
->>>>>>> 71860e5b
             }
         });
 
@@ -744,14 +789,22 @@
 
         // Create a latch to track when the close occurs.
         final CountDownLatch closeLatch = new CountDownLatch(1);
-        clientChannel.closeFuture().addListener((ChannelFutureListener) future -> closeLatch.countDown());
+        clientChannel.closeFuture().addListener(new ChannelFutureListener() {
+            @Override
+            public void operationComplete(ChannelFuture future) throws Exception {
+                closeLatch.countDown();
+            }
+        });
 
         // Create a single stream by sending a HEADERS frame to the server.
         final Http2Headers headers = dummyHeaders();
-        runInChannel(clientChannel, () -> {
-            http2Client.encoder().writeHeaders(ctx(), 3, headers, 0, (short) 16, false, 0, false,
-                    newPromise());
-            http2Client.flush(ctx());
+        runInChannel(clientChannel, new Http2Runnable() {
+            @Override
+            public void run() throws Http2Exception {
+                http2Client.encoder().writeHeaders(ctx(), 3, headers, 0, (short) 16, false, 0, false,
+                        newPromise());
+                http2Client.flush(ctx());
+            }
         });
 
         // Wait for the server to create the stream.
@@ -783,18 +836,24 @@
 
         // Create a single stream by sending a HEADERS frame to the server.
         final Http2Headers headers = dummyHeaders();
-        runInChannel(clientChannel, () -> {
-            http2Client.encoder().writeHeaders(ctx(), 3, headers, 0, (short) 16, false, 0,
-                    true, newPromise());
-            http2Client.flush(ctx());
+        runInChannel(clientChannel, new Http2Runnable() {
+            @Override
+            public void run() throws Http2Exception {
+                http2Client.encoder().writeHeaders(ctx(), 3, headers, 0, (short) 16, false, 0,
+                        true, newPromise());
+                http2Client.flush(ctx());
+            }
         });
 
         assertTrue(serverSettingsAckLatch.await(DEFAULT_AWAIT_TIMEOUT_SECONDS, SECONDS));
 
-        runInChannel(clientChannel, () -> {
-            http2Client.encoder().writeHeaders(ctx(), MAX_VALUE + 1, headers, 0, (short) 16, false, 0,
-                    true, newPromise());
-            http2Client.flush(ctx());
+        runInChannel(clientChannel, new Http2Runnable() {
+            @Override
+            public void run() throws Http2Exception {
+                http2Client.encoder().writeHeaders(ctx(), MAX_VALUE + 1, headers, 0, (short) 16, false, 0,
+                        true, newPromise());
+                http2Client.flush(ctx());
+            }
         });
 
         assertTrue(goAwayLatch.await(DEFAULT_AWAIT_TIMEOUT_SECONDS, SECONDS));
@@ -811,17 +870,23 @@
         setServerGracefulShutdownTime(10000);
 
         final CountDownLatch clientGoAwayLatch = new CountDownLatch(1);
-        doAnswer((Answer<Void>) invocationOnMock -> {
-            clientGoAwayLatch.countDown();
-            return null;
+        doAnswer(new Answer<Void>() {
+            @Override
+            public Void answer(InvocationOnMock invocationOnMock) throws Throwable {
+                clientGoAwayLatch.countDown();
+                return null;
+            }
         }).when(clientListener).onGoAwayRead(any(ChannelHandlerContext.class), anyInt(), anyLong(), any(ByteBuf.class));
 
         // Create a single stream by sending a HEADERS frame to the server.
         final Http2Headers headers = dummyHeaders();
-        runInChannel(clientChannel, () -> {
-            http2Client.encoder().writeHeaders(ctx(), 3, headers, 0, (short) 16, false, 0,
-                    false, newPromise());
-            http2Client.flush(ctx());
+        runInChannel(clientChannel, new Http2Runnable() {
+            @Override
+            public void run() throws Http2Exception {
+                http2Client.encoder().writeHeaders(ctx(), 3, headers, 0, (short) 16, false, 0,
+                        false, newPromise());
+                http2Client.flush(ctx());
+            }
         });
 
         assertTrue(serverSettingsAckLatch.await(DEFAULT_AWAIT_TIMEOUT_SECONDS, SECONDS));
@@ -829,9 +894,12 @@
         // Server has received the headers, so the stream is open
         assertTrue(requestLatch.await(DEFAULT_AWAIT_TIMEOUT_SECONDS, SECONDS));
 
-        runInChannel(serverChannel, () -> {
-            http2Server.encoder().writeGoAway(serverCtx(), 3, NO_ERROR.code(), EMPTY_BUFFER, serverNewPromise());
-            http2Server.flush(serverCtx());
+        runInChannel(serverChannel, new Http2Runnable() {
+            @Override
+            public void run() throws Http2Exception {
+                http2Server.encoder().writeGoAway(serverCtx(), 3, NO_ERROR.code(), EMPTY_BUFFER, serverNewPromise());
+                http2Server.flush(serverCtx());
+            }
         });
 
         // wait for the client to receive the GO_AWAY.
@@ -839,14 +907,22 @@
         verify(clientListener).onGoAwayRead(any(ChannelHandlerContext.class), eq(3), eq(NO_ERROR.code()),
                 any(ByteBuf.class));
 
-        final AtomicReference<ChannelFuture> clientWriteAfterGoAwayFutureRef = new AtomicReference<>();
+        final AtomicReference<ChannelFuture> clientWriteAfterGoAwayFutureRef = new AtomicReference<ChannelFuture>();
         final CountDownLatch clientWriteAfterGoAwayLatch = new CountDownLatch(1);
-        runInChannel(clientChannel, () -> {
-            ChannelFuture f = http2Client.encoder().writeHeaders(ctx(), 5, headers, 0, (short) 16, false, 0,
-                    true, newPromise());
-            clientWriteAfterGoAwayFutureRef.set(f);
-            http2Client.flush(ctx());
-            f.addListener((ChannelFutureListener) future -> clientWriteAfterGoAwayLatch.countDown());
+        runInChannel(clientChannel, new Http2Runnable() {
+            @Override
+            public void run() throws Http2Exception {
+                ChannelFuture f = http2Client.encoder().writeHeaders(ctx(), 5, headers, 0, (short) 16, false, 0,
+                        true, newPromise());
+                clientWriteAfterGoAwayFutureRef.set(f);
+                http2Client.flush(ctx());
+                f.addListener(new ChannelFutureListener() {
+                    @Override
+                    public void operationComplete(ChannelFuture future) throws Exception {
+                        clientWriteAfterGoAwayLatch.countDown();
+                    }
+                });
+            }
         });
 
         // Wait for the client's write operation to complete.
@@ -873,9 +949,12 @@
         bootstrapEnv(1, 1, 2, 1, 1);
 
         final CountDownLatch clientGoAwayLatch = new CountDownLatch(1);
-        doAnswer((Answer<Void>) invocationOnMock -> {
-            clientGoAwayLatch.countDown();
-            return null;
+        doAnswer(new Answer<Void>() {
+            @Override
+            public Void answer(InvocationOnMock invocationOnMock) throws Throwable {
+                clientGoAwayLatch.countDown();
+                return null;
+            }
         }).when(clientListener).onGoAwayRead(any(ChannelHandlerContext.class), anyInt(), anyLong(), any(ByteBuf.class));
 
         // We want both sides to do graceful shutdown during the test.
@@ -883,21 +962,32 @@
         setServerGracefulShutdownTime(10000);
 
         final Http2Headers headers = dummyHeaders();
-        final AtomicReference<ChannelFuture> clientWriteAfterGoAwayFutureRef = new AtomicReference<>();
+        final AtomicReference<ChannelFuture> clientWriteAfterGoAwayFutureRef = new AtomicReference<ChannelFuture>();
         final CountDownLatch clientWriteAfterGoAwayLatch = new CountDownLatch(1);
-        doAnswer((Answer<Void>) invocationOnMock -> {
-            ChannelFuture f = http2Client.encoder().writeHeaders(ctx(), 5, headers, 0, (short) 16, false, 0,
-                    true, newPromise());
-            clientWriteAfterGoAwayFutureRef.set(f);
-            f.addListener((ChannelFutureListener) future -> clientWriteAfterGoAwayLatch.countDown());
-            http2Client.flush(ctx());
-            return null;
+        doAnswer(new Answer<Void>() {
+            @Override
+            public Void answer(InvocationOnMock invocationOnMock) throws Throwable {
+                ChannelFuture f = http2Client.encoder().writeHeaders(ctx(), 5, headers, 0, (short) 16, false, 0,
+                        true, newPromise());
+                clientWriteAfterGoAwayFutureRef.set(f);
+                f.addListener(new ChannelFutureListener() {
+                    @Override
+                    public void operationComplete(ChannelFuture future) throws Exception {
+                        clientWriteAfterGoAwayLatch.countDown();
+                    }
+                });
+                http2Client.flush(ctx());
+                return null;
+            }
         }).when(clientListener).onGoAwayRead(any(ChannelHandlerContext.class), anyInt(), anyLong(), any(ByteBuf.class));
 
-        runInChannel(clientChannel, () -> {
-            http2Client.encoder().writeHeaders(ctx(), 3, headers, 0, (short) 16, false, 0,
-                    true, newPromise());
-            http2Client.flush(ctx());
+        runInChannel(clientChannel, new Http2Runnable() {
+            @Override
+            public void run() throws Http2Exception {
+                http2Client.encoder().writeHeaders(ctx(), 3, headers, 0, (short) 16, false, 0,
+                        true, newPromise());
+                http2Client.flush(ctx());
+            }
         });
 
         assertTrue(serverSettingsAckLatch.await(DEFAULT_AWAIT_TIMEOUT_SECONDS, SECONDS));
@@ -905,9 +995,12 @@
         // Server has received the headers, so the stream is open
         assertTrue(requestLatch.await(DEFAULT_AWAIT_TIMEOUT_SECONDS, SECONDS));
 
-        runInChannel(serverChannel, () -> {
-            http2Server.encoder().writeGoAway(serverCtx(), 3, NO_ERROR.code(), EMPTY_BUFFER, serverNewPromise());
-            http2Server.flush(serverCtx());
+        runInChannel(serverChannel, new Http2Runnable() {
+            @Override
+            public void run() throws Http2Exception {
+                http2Server.encoder().writeGoAway(serverCtx(), 3, NO_ERROR.code(), EMPTY_BUFFER, serverNewPromise());
+                http2Server.flush(serverCtx());
+            }
         });
 
         // Wait for the client's write operation to complete.
@@ -939,13 +1032,16 @@
         // Create a buffer filled with random bytes.
         final ByteBuf data = randomBytes(length);
         final ByteArrayOutputStream out = new ByteArrayOutputStream(length);
-        doAnswer((Answer<Integer>) in -> {
-            ByteBuf buf = (ByteBuf) in.getArguments()[2];
-            int padding = (Integer) in.getArguments()[3];
-            int processedBytes = buf.readableBytes() + padding;
-
-            buf.readBytes(out, buf.readableBytes());
-            return processedBytes;
+        doAnswer(new Answer<Integer>() {
+            @Override
+            public Integer answer(InvocationOnMock in) throws Throwable {
+                ByteBuf buf = (ByteBuf) in.getArguments()[2];
+                int padding = (Integer) in.getArguments()[3];
+                int processedBytes = buf.readableBytes() + padding;
+
+                buf.readBytes(out, buf.readableBytes());
+                return processedBytes;
+            }
         }).when(serverListener).onDataRead(any(ChannelHandlerContext.class), eq(3),
                 any(ByteBuf.class), eq(0), anyBoolean());
         try {
@@ -953,15 +1049,18 @@
             bootstrapEnv(length, 1, 2, 1);
 
             // Create the stream and send all of the data at once.
-            runInChannel(clientChannel, () -> {
-                http2Client.encoder().writeHeaders(ctx(), 3, headers, 0, (short) 16, false, 0,
-                        false, newPromise());
-                http2Client.encoder().writeData(ctx(), 3, data.retainedDuplicate(), 0, false, newPromise());
-
-                // Write trailers.
-                http2Client.encoder().writeHeaders(ctx(), 3, headers, 0, (short) 16, false, 0,
-                        true, newPromise());
-                http2Client.flush(ctx());
+            runInChannel(clientChannel, new Http2Runnable() {
+                @Override
+                public void run() throws Http2Exception {
+                    http2Client.encoder().writeHeaders(ctx(), 3, headers, 0, (short) 16, false, 0,
+                            false, newPromise());
+                    http2Client.encoder().writeData(ctx(), 3, data.retainedDuplicate(), 0, false, newPromise());
+
+                    // Write trailers.
+                    http2Client.encoder().writeHeaders(ctx(), 3, headers, 0, (short) 16, false, 0,
+                            true, newPromise());
+                    http2Client.flush(ctx());
+                }
             });
 
             // Wait for the trailers to be received.
@@ -1010,38 +1109,44 @@
 
         // Collect all the data buffers as we receive them at the server.
         final StringBuilder[] receivedData = new StringBuilder[numStreams];
-        doAnswer((Answer<Integer>) in -> {
-            int streamId = (Integer) in.getArguments()[1];
-            ByteBuf buf = (ByteBuf) in.getArguments()[2];
-            int padding = (Integer) in.getArguments()[3];
-            int processedBytes = buf.readableBytes() + padding;
-
-            int streamIndex = (streamId - 3) / 2;
-            StringBuilder builder = receivedData[streamIndex];
-            if (builder == null) {
-                builder = new StringBuilder(dataAsHex.length());
-                receivedData[streamIndex] = builder;
-            }
-            builder.append(ByteBufUtil.hexDump(buf));
-            return processedBytes;
+        doAnswer(new Answer<Integer>() {
+            @Override
+            public Integer answer(InvocationOnMock in) throws Throwable {
+                int streamId = (Integer) in.getArguments()[1];
+                ByteBuf buf = (ByteBuf) in.getArguments()[2];
+                int padding = (Integer) in.getArguments()[3];
+                int processedBytes = buf.readableBytes() + padding;
+
+                int streamIndex = (streamId - 3) / 2;
+                StringBuilder builder = receivedData[streamIndex];
+                if (builder == null) {
+                    builder = new StringBuilder(dataAsHex.length());
+                    receivedData[streamIndex] = builder;
+                }
+                builder.append(ByteBufUtil.hexDump(buf));
+                return processedBytes;
+            }
         }).when(serverListener).onDataRead(any(ChannelHandlerContext.class), anyInt(),
                 any(ByteBuf.class), anyInt(), anyBoolean());
         try {
             bootstrapEnv(numStreams * length, 1, numStreams * 4, numStreams);
-            runInChannel(clientChannel, () -> {
-                int upperLimit = 3 + 2 * numStreams;
-                for (int streamId = 3; streamId < upperLimit; streamId += 2) {
-                    // Send a bunch of data on each stream.
-                    http2Client.encoder().writeHeaders(ctx(), streamId, headers, 0, (short) 16,
-                            false, 0, false, newPromise());
-                    http2Client.encoder().writePing(ctx(), false, pingData,
-                            newPromise());
-                    http2Client.encoder().writeData(ctx(), streamId, data.retainedSlice(), 0,
-                                                    false, newPromise());
-                    // Write trailers.
-                    http2Client.encoder().writeHeaders(ctx(), streamId, headers, 0, (short) 16,
-                            false, 0, true, newPromise());
-                    http2Client.flush(ctx());
+            runInChannel(clientChannel, new Http2Runnable() {
+                @Override
+                public void run() throws Http2Exception {
+                    int upperLimit = 3 + 2 * numStreams;
+                    for (int streamId = 3; streamId < upperLimit; streamId += 2) {
+                        // Send a bunch of data on each stream.
+                        http2Client.encoder().writeHeaders(ctx(), streamId, headers, 0, (short) 16,
+                                false, 0, false, newPromise());
+                        http2Client.encoder().writePing(ctx(), false, pingData,
+                                newPromise());
+                        http2Client.encoder().writeData(ctx(), streamId, data.retainedSlice(), 0,
+                                                        false, newPromise());
+                        // Write trailers.
+                        http2Client.encoder().writeHeaders(ctx(), streamId, headers, 0, (short) 16,
+                                false, 0, true, newPromise());
+                        http2Client.flush(ctx());
+                    }
                 }
             });
             // Wait for all frames to be received.
@@ -1084,9 +1189,9 @@
         sb = new ServerBootstrap();
         cb = new Bootstrap();
 
-        final AtomicReference<Http2ConnectionHandler> serverHandlerRef = new AtomicReference<>();
+        final AtomicReference<Http2ConnectionHandler> serverHandlerRef = new AtomicReference<Http2ConnectionHandler>();
         final CountDownLatch serverInitLatch = new CountDownLatch(1);
-        sb.group(new MultithreadEventLoopGroup(LocalHandler.newFactory()));
+        sb.group(new DefaultEventLoopGroup());
         sb.channel(LocalServerChannel.class);
         sb.childHandler(new ChannelInitializer<Channel>() {
             @Override
@@ -1106,7 +1211,7 @@
             }
         });
 
-        cb.group(new MultithreadEventLoopGroup(LocalHandler.newFactory()));
+        cb.group(new DefaultEventLoopGroup());
         cb.channel(LocalChannel.class);
         cb.handler(new ChannelInitializer<Channel>() {
             @Override
@@ -1118,7 +1223,7 @@
                         .validateHeaders(false)
                         .gracefulShutdownTimeoutMillis(0)
                         .build());
-                p.addLast(new ChannelHandler() {
+                p.addLast(new ChannelInboundHandlerAdapter() {
                     @Override
                     public void userEventTriggered(ChannelHandlerContext ctx, Object evt) throws Exception {
                         if (evt == Http2ConnectionPrefaceAndSettingsFrameWrittenEvent.INSTANCE) {
@@ -1164,11 +1269,15 @@
     }
 
     private static void mockFlowControl(Http2FrameListener listener) throws Http2Exception {
-        doAnswer((Answer<Integer>) invocation -> {
-            ByteBuf buf = (ByteBuf) invocation.getArguments()[2];
-            int padding = (Integer) invocation.getArguments()[3];
-            int processedBytes = buf.readableBytes() + padding;
-            return processedBytes;
+        doAnswer(new Answer<Integer>() {
+            @Override
+            public Integer answer(InvocationOnMock invocation) throws Throwable {
+                ByteBuf buf = (ByteBuf) invocation.getArguments()[2];
+                int padding = (Integer) invocation.getArguments()[3];
+                int processedBytes = buf.readableBytes() + padding;
+                return processedBytes;
+            }
+
         }).when(listener).onDataRead(any(ChannelHandlerContext.class), anyInt(),
                 any(ByteBuf.class), anyInt(), anyBoolean());
     }
@@ -1184,9 +1293,12 @@
     private static void setGracefulShutdownTime(Channel channel, final Http2ConnectionHandler handler,
                                                 final long millis) throws InterruptedException {
         final CountDownLatch latch = new CountDownLatch(1);
-        runInChannel(channel, () -> {
-            handler.gracefulShutdownTimeoutMillis(millis);
-            latch.countDown();
+        runInChannel(channel, new Http2Runnable() {
+            @Override
+            public void run() throws Http2Exception {
+                handler.gracefulShutdownTimeoutMillis(millis);
+                latch.countDown();
+            }
         });
 
         assertTrue(latch.await(DEFAULT_AWAIT_TIMEOUT_SECONDS, SECONDS));
