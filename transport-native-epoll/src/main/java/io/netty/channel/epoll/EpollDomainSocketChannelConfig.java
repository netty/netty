--- conflicted
+++ resolved
@@ -15,8 +15,6 @@
  */
 package io.netty.channel.epoll;
 
-import static java.util.Objects.requireNonNull;
-
 import io.netty.buffer.ByteBufAllocator;
 import io.netty.channel.ChannelOption;
 import io.netty.channel.MessageSizeEstimator;
@@ -162,7 +160,9 @@
 
     @Override
     public EpollDomainSocketChannelConfig setReadMode(DomainSocketReadMode mode) {
-        requireNonNull(mode, "mode");
+        if (mode == null) {
+            throw new NullPointerException("mode");
+        }
         this.mode = mode;
         return this;
     }
@@ -187,10 +187,6 @@
         return this;
     }
 
-<<<<<<< HEAD
-    @Override
-=======
->>>>>>> 71860e5b
     public int getSendBufferSize() {
         try {
             return ((EpollDomainSocketChannel) channel).socket.getSendBufferSize();
@@ -199,10 +195,6 @@
         }
     }
 
-<<<<<<< HEAD
-    @Override
-=======
->>>>>>> 71860e5b
     public EpollDomainSocketChannelConfig setSendBufferSize(int sendBufferSize) {
         try {
             ((EpollDomainSocketChannel) channel).socket.setSendBufferSize(sendBufferSize);
@@ -212,10 +204,6 @@
         }
     }
 
-<<<<<<< HEAD
-    @Override
-=======
->>>>>>> 71860e5b
     public int getReceiveBufferSize() {
         try {
             return ((EpollDomainSocketChannel) channel).socket.getReceiveBufferSize();
@@ -224,10 +212,6 @@
         }
     }
 
-<<<<<<< HEAD
-    @Override
-=======
->>>>>>> 71860e5b
     public EpollDomainSocketChannelConfig setReceiveBufferSize(int receiveBufferSize) {
         try {
             ((EpollDomainSocketChannel) channel).socket.setReceiveBufferSize(receiveBufferSize);
