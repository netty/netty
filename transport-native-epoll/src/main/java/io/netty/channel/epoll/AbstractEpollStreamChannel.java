--- conflicted
+++ resolved
@@ -52,13 +52,8 @@
 import static io.netty.channel.internal.ChannelUtils.MAX_BYTES_PER_GATHERING_WRITE_ATTEMPTED_LOW_THRESHOLD;
 import static io.netty.channel.internal.ChannelUtils.WRITE_STATUS_SNDBUF_FULL;
 import static io.netty.channel.unix.FileDescriptor.pipe;
-<<<<<<< HEAD
-import static io.netty.util.internal.ObjectUtil.checkPositiveOrZero;
-import static java.util.Objects.requireNonNull;
-=======
 import static io.netty.util.internal.ObjectUtil.checkNotNull;
 import static io.netty.util.internal.ObjectUtil.checkPositiveOrZero;
->>>>>>> 71860e5b
 
 public abstract class AbstractEpollStreamChannel extends AbstractEpollChannel implements DuplexChannel {
     private static final ChannelMetadata METADATA = new ChannelMetadata(false, 16);
@@ -66,12 +61,6 @@
             " (expected: " + StringUtil.simpleClassName(ByteBuf.class) + ", " +
                     StringUtil.simpleClassName(DefaultFileRegion.class) + ')';
     private static final InternalLogger logger = InternalLoggerFactory.getInstance(AbstractEpollStreamChannel.class);
-<<<<<<< HEAD
-    private final Runnable flushTask = () -> {
-        // Calling flush0 directly to ensure we not try to flush messages that were added via write(...) in the
-        // meantime.
-        ((AbstractEpollUnsafe) unsafe()).flush0();
-=======
 
     private final Runnable flushTask = new Runnable() {
         @Override
@@ -80,7 +69,6 @@
             // meantime.
             ((AbstractEpollUnsafe) unsafe()).flush0();
         }
->>>>>>> 71860e5b
     };
 
     // Lazy init these if we need to splice(...)
@@ -90,32 +78,32 @@
 
     private WritableByteChannel byteChannel;
 
-    protected AbstractEpollStreamChannel(Channel parent, EventLoop eventLoop, int fd) {
-        this(parent, eventLoop, new LinuxSocket(fd));
-    }
-
-    protected AbstractEpollStreamChannel(EventLoop eventLoop, int fd) {
-        this(eventLoop, new LinuxSocket(fd));
-    }
-
-    AbstractEpollStreamChannel(EventLoop eventLoop, LinuxSocket fd) {
-        this(eventLoop, fd, isSoErrorZero(fd));
-    }
-
-    AbstractEpollStreamChannel(Channel parent, EventLoop eventLoop, LinuxSocket fd) {
-        super(parent, eventLoop, fd, true);
+    protected AbstractEpollStreamChannel(Channel parent, int fd) {
+        this(parent, new LinuxSocket(fd));
+    }
+
+    protected AbstractEpollStreamChannel(int fd) {
+        this(new LinuxSocket(fd));
+    }
+
+    AbstractEpollStreamChannel(LinuxSocket fd) {
+        this(fd, isSoErrorZero(fd));
+    }
+
+    AbstractEpollStreamChannel(Channel parent, LinuxSocket fd) {
+        super(parent, fd, true);
         // Add EPOLLRDHUP so we are notified once the remote peer close the connection.
         flags |= Native.EPOLLRDHUP;
     }
 
-    AbstractEpollStreamChannel(Channel parent, EventLoop eventLoop, LinuxSocket fd, SocketAddress remote) {
-        super(parent, eventLoop, fd, remote);
+    AbstractEpollStreamChannel(Channel parent, LinuxSocket fd, SocketAddress remote) {
+        super(parent, fd, remote);
         // Add EPOLLRDHUP so we are notified once the remote peer close the connection.
         flags |= Native.EPOLLRDHUP;
     }
 
-    protected AbstractEpollStreamChannel(EventLoop eventLoop, LinuxSocket fd, boolean active) {
-        super(null, eventLoop, fd, active);
+    protected AbstractEpollStreamChannel(LinuxSocket fd, boolean active) {
+        super(null, fd, active);
         // Add EPOLLRDHUP so we are notified once the remote peer close the connection.
         flags |= Native.EPOLLRDHUP;
     }
@@ -172,7 +160,7 @@
                 || config().getEpollMode() != EpollMode.LEVEL_TRIGGERED) {
             throw new IllegalStateException("spliceTo() supported only when using " + EpollMode.LEVEL_TRIGGERED);
         }
-        requireNonNull(promise, "promise");
+        checkNotNull(promise, "promise");
         if (!isOpen()) {
             promise.tryFailure(new ClosedChannelException());
         } else {
@@ -221,7 +209,7 @@
         if (config().getEpollMode() != EpollMode.LEVEL_TRIGGERED) {
             throw new IllegalStateException("spliceTo() supported only when using " + EpollMode.LEVEL_TRIGGERED);
         }
-        requireNonNull(promise, "promise");
+        checkNotNull(promise, "promise");
         if (!isOpen()) {
             promise.tryFailure(new ClosedChannelException());
         } else {
@@ -236,10 +224,6 @@
             // Seems like the Channel was closed in the meantime try to fail the promise to prevent any
             // cases where a future may not be notified otherwise.
             if (promise.tryFailure(new ClosedChannelException())) {
-<<<<<<< HEAD
-                // Call this via the EventLoop as it is a MPSC queue.
-                eventLoop().execute(this::clearSpliceQueue);
-=======
                 eventLoop().execute(new Runnable() {
                     @Override
                     public void run() {
@@ -247,7 +231,6 @@
                         clearSpliceQueue();
                     }
                 });
->>>>>>> 71860e5b
             }
         }
     }
@@ -518,7 +501,7 @@
      */
     private int doWriteMultiple(ChannelOutboundBuffer in) throws Exception {
         final long maxBytesPerGatheringWrite = config().getMaxBytesPerGatheringWrite();
-        IovArray array = registration().cleanIovArray();
+        IovArray array = ((EpollEventLoop) eventLoop()).cleanIovArray();
         array.maxBytes(maxBytesPerGatheringWrite);
         in.forEachFlushedMessage(array);
 
@@ -587,7 +570,12 @@
         if (loop.inEventLoop()) {
             ((AbstractUnsafe) unsafe()).shutdownOutput(promise);
         } else {
-            loop.execute(() -> ((AbstractUnsafe) unsafe()).shutdownOutput(promise));
+            loop.execute(new Runnable() {
+                @Override
+                public void run() {
+                    ((AbstractUnsafe) unsafe()).shutdownOutput(promise);
+                }
+            });
         }
 
         return promise;
@@ -602,13 +590,23 @@
     public ChannelFuture shutdownInput(final ChannelPromise promise) {
         Executor closeExecutor = ((EpollStreamUnsafe) unsafe()).prepareToClose();
         if (closeExecutor != null) {
-            closeExecutor.execute(() -> shutdownInput0(promise));
+            closeExecutor.execute(new Runnable() {
+                @Override
+                public void run() {
+                    shutdownInput0(promise);
+                }
+            });
         } else {
             EventLoop loop = eventLoop();
             if (loop.inEventLoop()) {
                 shutdownInput0(promise);
             } else {
-                loop.execute(() -> shutdownInput0(promise));
+                loop.execute(new Runnable() {
+                    @Override
+                    public void run() {
+                        shutdownInput0(promise);
+                    }
+                });
             }
         }
         return promise;
@@ -625,8 +623,12 @@
         if (shutdownOutputFuture.isDone()) {
             shutdownOutputDone(shutdownOutputFuture, promise);
         } else {
-            shutdownOutputFuture.addListener((ChannelFutureListener) shutdownOutputFuture1 ->
-                    shutdownOutputDone(shutdownOutputFuture1, promise));
+            shutdownOutputFuture.addListener(new ChannelFutureListener() {
+                @Override
+                public void operationComplete(final ChannelFuture shutdownOutputFuture) throws Exception {
+                    shutdownOutputDone(shutdownOutputFuture, promise);
+                }
+            });
         }
         return promise;
     }
@@ -636,8 +638,12 @@
         if (shutdownInputFuture.isDone()) {
             shutdownDone(shutdownOutputFuture, shutdownInputFuture, promise);
         } else {
-            shutdownInputFuture.addListener((ChannelFutureListener) shutdownInputFuture1 ->
-                    shutdownDone(shutdownOutputFuture, shutdownInputFuture1, promise));
+            shutdownInputFuture.addListener(new ChannelFutureListener() {
+                @Override
+                public void operationComplete(ChannelFuture shutdownInputFuture) throws Exception {
+                    shutdownDone(shutdownOutputFuture, shutdownInputFuture, promise);
+                }
+            });
         }
     }
 
@@ -722,8 +728,6 @@
             pipeline.fireExceptionCaught(cause);
             if (close || cause instanceof IOException) {
                 shutdownInput(false);
-            } else {
-                readIfIsAutoRead();
             }
         }
 
@@ -809,8 +813,6 @@
 
                 if (close) {
                     shutdownInput(false);
-                } else {
-                    readIfIsAutoRead();
                 }
             } catch (Throwable t) {
                 handleReadException(pipeline, byteBuf, t, close, allocHandle);
