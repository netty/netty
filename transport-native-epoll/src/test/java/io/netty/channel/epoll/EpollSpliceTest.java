/*
 * Copyright 2015 The Netty Project
 *
 * The Netty Project licenses this file to you under the Apache License,
 * version 2.0 (the "License"); you may not use this file except in compliance
 * with the License. You may obtain a copy of the License at:
 *
 *   http://www.apache.org/licenses/LICENSE-2.0
 *
 * Unless required by applicable law or agreed to in writing, software
 * distributed under the License is distributed on an "AS IS" BASIS, WITHOUT
 * WARRANTIES OR CONDITIONS OF ANY KIND, either express or implied. See the
 * License for the specific language governing permissions and limitations
 * under the License.
 */
package io.netty.channel.epoll;

import io.netty.bootstrap.Bootstrap;
import io.netty.bootstrap.ServerBootstrap;
import io.netty.buffer.ByteBuf;
import io.netty.buffer.Unpooled;
import io.netty.channel.Channel;
import io.netty.channel.ChannelFuture;
import io.netty.channel.ChannelFutureListener;
import io.netty.channel.ChannelHandler;
import io.netty.channel.ChannelHandlerContext;
import io.netty.channel.EventLoopGroup;
import io.netty.channel.MultithreadEventLoopGroup;
import io.netty.channel.SimpleChannelInboundHandler;
import io.netty.channel.unix.FileDescriptor;
import io.netty.util.NetUtil;
import org.junit.Assert;
import org.junit.Test;

import java.io.File;
import java.io.FileInputStream;
import java.io.IOException;
import java.util.Random;
import java.util.concurrent.atomic.AtomicReference;

import static org.junit.Assert.assertEquals;

public class EpollSpliceTest {

    private static final int SPLICE_LEN = 32 * 1024;
    private static final Random random = new Random();
    private static final byte[] data = new byte[1048576];

    static {
        random.nextBytes(data);
    }

    @Test
    public void spliceToSocket() throws Throwable {
        final EchoHandler sh = new EchoHandler();
        final EchoHandler ch = new EchoHandler();

        EventLoopGroup group = new MultithreadEventLoopGroup(1, EpollHandler.newFactory());
        ServerBootstrap bs = new ServerBootstrap();
        bs.channel(EpollServerSocketChannel.class);
        bs.group(group).childHandler(sh);
        final Channel sc = bs.bind(NetUtil.LOCALHOST, 0).syncUninterruptibly().channel();

        ServerBootstrap bs2 = new ServerBootstrap();
        bs2.channel(EpollServerSocketChannel.class);
        bs2.childOption(EpollChannelOption.EPOLL_MODE, EpollMode.LEVEL_TRIGGERED);
        bs2.group(group).childHandler(new ChannelHandler() {
            @Override
            public void channelActive(final ChannelHandlerContext ctx) throws Exception {
                ctx.channel().config().setAutoRead(false);
                Bootstrap bs = new Bootstrap();
                bs.option(EpollChannelOption.EPOLL_MODE, EpollMode.LEVEL_TRIGGERED);

                bs.channel(EpollSocketChannel.class);
                bs.group(ctx.channel().eventLoop()).handler(new ChannelHandler() {
                    @Override
                    public void channelActive(ChannelHandlerContext context) throws Exception {
                        final EpollSocketChannel ch = (EpollSocketChannel) ctx.channel();
                        final EpollSocketChannel ch2 = (EpollSocketChannel) context.channel();
                        // We are splicing two channels together, at this point we have a tcp proxy which handles all
                        // the data transfer only in kernel space!

                        // Integer.MAX_VALUE will splice infinitly.
                        ch.spliceTo(ch2, Integer.MAX_VALUE).addListener((ChannelFutureListener) future -> {
                            if (!future.isSuccess()) {
                                future.channel().close();
                            }
                        });
                        // Trigger multiple splices to see if partial splicing works as well.
                        ch2.spliceTo(ch, SPLICE_LEN).addListener(new ChannelFutureListener() {
                            @Override
                            public void operationComplete(ChannelFuture future) throws Exception {
                                if (!future.isSuccess()) {
                                    future.channel().close();
                                } else {
                                    ch2.spliceTo(ch, SPLICE_LEN).addListener(this);
                                }
                            }
                        });
                        ctx.channel().config().setAutoRead(true);
                    }

                    @Override
                    public void channelInactive(ChannelHandlerContext context) throws Exception {
                        context.close();
                    }
                });
                bs.connect(sc.localAddress()).addListener((ChannelFutureListener) future -> {
                    if (!future.isSuccess()) {
                        ctx.close();
                    } else {
                        future.channel().closeFuture().addListener((ChannelFutureListener) future1 -> ctx.close());
                    }
                });
            }
        });
        Channel pc = bs2.bind(NetUtil.LOCALHOST, 0).syncUninterruptibly().channel();

        Bootstrap cb = new Bootstrap();
        cb.group(group);
        cb.channel(EpollSocketChannel.class);
        cb.handler(ch);
        Channel cc = cb.connect(pc.localAddress()).syncUninterruptibly().channel();

        for (int i = 0; i < data.length;) {
            int length = Math.min(random.nextInt(1024 * 64), data.length - i);
            ByteBuf buf = Unpooled.wrappedBuffer(data, i, length);
            cc.writeAndFlush(buf);
            i += length;
        }

        while (ch.counter < data.length) {
            if (sh.exception.get() != null) {
                break;
            }
            if (ch.exception.get() != null) {
                break;
            }

            try {
                Thread.sleep(50);
            } catch (InterruptedException e) {
                // Ignore.
            }
        }

        while (sh.counter < data.length) {
            if (sh.exception.get() != null) {
                break;
            }
            if (ch.exception.get() != null) {
                break;
            }

            try {
                Thread.sleep(50);
            } catch (InterruptedException e) {
                // Ignore.
            }
        }

        sh.channel.close().sync();
        ch.channel.close().sync();
        sc.close().sync();
        pc.close().sync();
        group.shutdownGracefully();

        if (sh.exception.get() != null && !(sh.exception.get() instanceof IOException)) {
            throw sh.exception.get();
        }
        if (ch.exception.get() != null && !(ch.exception.get() instanceof IOException)) {
            throw ch.exception.get();
        }
        if (sh.exception.get() != null) {
            throw sh.exception.get();
        }
        if (ch.exception.get() != null) {
            throw ch.exception.get();
        }
    }

    @Test(timeout = 10000)
    public void spliceToFile() throws Throwable {
        EventLoopGroup group = new MultithreadEventLoopGroup(1, EpollHandler.newFactory());
        File file = File.createTempFile("netty-splice", null);
        file.deleteOnExit();

        SpliceHandler sh = new SpliceHandler(file);
        ServerBootstrap bs = new ServerBootstrap();
        bs.channel(EpollServerSocketChannel.class);
        bs.group(group).childHandler(sh);
        bs.childOption(EpollChannelOption.EPOLL_MODE, EpollMode.LEVEL_TRIGGERED);
        Channel sc = bs.bind(NetUtil.LOCALHOST, 0).syncUninterruptibly().channel();

        Bootstrap cb = new Bootstrap();
        cb.group(group);
        cb.channel(EpollSocketChannel.class);
        cb.handler(new ChannelHandler() { });
        Channel cc = cb.connect(sc.localAddress()).syncUninterruptibly().channel();

        for (int i = 0; i < data.length;) {
            int length = Math.min(random.nextInt(1024 * 64), data.length - i);
            ByteBuf buf = Unpooled.wrappedBuffer(data, i, length);
            cc.writeAndFlush(buf);
            i += length;
        }

        while (sh.future2 == null || !sh.future2.isDone() || !sh.future.isDone()) {
            if (sh.exception.get() != null) {
                break;
            }
            try {
                Thread.sleep(50);
            } catch (InterruptedException e) {
                // Ignore.
            }
        }

        sc.close().sync();
        cc.close().sync();

        if (sh.exception.get() != null && !(sh.exception.get() instanceof IOException)) {
            throw sh.exception.get();
        }

        byte[] written = new byte[data.length];
        FileInputStream in = new FileInputStream(file);

        try {
            Assert.assertEquals(written.length, in.read(written));
            Assert.assertArrayEquals(data, written);
        } finally {
            in.close();
            group.shutdownGracefully();
        }
    }

    private static class EchoHandler extends SimpleChannelInboundHandler<ByteBuf> {
        volatile Channel channel;
        final AtomicReference<Throwable> exception = new AtomicReference<>();
        volatile int counter;

        @Override
        public void channelActive(ChannelHandlerContext ctx)
                throws Exception {
            channel = ctx.channel();
        }

        @Override
        public void messageReceived(ChannelHandlerContext ctx, ByteBuf in) throws Exception {
            byte[] actual = new byte[in.readableBytes()];
            in.readBytes(actual);

            int lastIdx = counter;
            for (int i = 0; i < actual.length; i ++) {
                assertEquals(data[i + lastIdx], actual[i]);
            }

            if (channel.parent() != null) {
                channel.write(Unpooled.wrappedBuffer(actual));
            }

            counter += actual.length;
        }

        @Override
        public void channelReadComplete(ChannelHandlerContext ctx) throws Exception {
            ctx.flush();
        }

        @Override
        public void exceptionCaught(ChannelHandlerContext ctx,
                                    Throwable cause) throws Exception {
            if (exception.compareAndSet(null, cause)) {
                cause.printStackTrace();
                ctx.close();
            }
        }
    }

    private static class SpliceHandler implements ChannelHandler {
        private final File file;

        volatile ChannelFuture future;
        volatile ChannelFuture future2;
<<<<<<< HEAD
        final AtomicReference<Throwable> exception = new AtomicReference<>();
=======
        final AtomicReference<Throwable> exception = new AtomicReference<Throwable>();
>>>>>>> 71860e5b

        SpliceHandler(File file) {
            this.file = file;
        }

        @Override
        public void channelActive(ChannelHandlerContext ctx) throws Exception {
            final EpollSocketChannel ch = (EpollSocketChannel) ctx.channel();
            final FileDescriptor fd = FileDescriptor.from(file);

            // splice two halves separately to test starting offset
            future = ch.spliceTo(fd, 0, data.length / 2);
            future2 = ch.spliceTo(fd, data.length / 2, data.length / 2);
        }

        @Override
        public void exceptionCaught(ChannelHandlerContext ctx,
                                    Throwable cause) throws Exception {
            if (exception.compareAndSet(null, cause)) {
                cause.printStackTrace();
                ctx.close();
            }
        }
    }
}<|MERGE_RESOLUTION|>--- conflicted
+++ resolved
@@ -22,10 +22,9 @@
 import io.netty.channel.Channel;
 import io.netty.channel.ChannelFuture;
 import io.netty.channel.ChannelFutureListener;
-import io.netty.channel.ChannelHandler;
 import io.netty.channel.ChannelHandlerContext;
+import io.netty.channel.ChannelInboundHandlerAdapter;
 import io.netty.channel.EventLoopGroup;
-import io.netty.channel.MultithreadEventLoopGroup;
 import io.netty.channel.SimpleChannelInboundHandler;
 import io.netty.channel.unix.FileDescriptor;
 import io.netty.util.NetUtil;
@@ -55,7 +54,7 @@
         final EchoHandler sh = new EchoHandler();
         final EchoHandler ch = new EchoHandler();
 
-        EventLoopGroup group = new MultithreadEventLoopGroup(1, EpollHandler.newFactory());
+        EventLoopGroup group = new EpollEventLoopGroup(1);
         ServerBootstrap bs = new ServerBootstrap();
         bs.channel(EpollServerSocketChannel.class);
         bs.group(group).childHandler(sh);
@@ -64,7 +63,7 @@
         ServerBootstrap bs2 = new ServerBootstrap();
         bs2.channel(EpollServerSocketChannel.class);
         bs2.childOption(EpollChannelOption.EPOLL_MODE, EpollMode.LEVEL_TRIGGERED);
-        bs2.group(group).childHandler(new ChannelHandler() {
+        bs2.group(group).childHandler(new ChannelInboundHandlerAdapter() {
             @Override
             public void channelActive(final ChannelHandlerContext ctx) throws Exception {
                 ctx.channel().config().setAutoRead(false);
@@ -72,7 +71,7 @@
                 bs.option(EpollChannelOption.EPOLL_MODE, EpollMode.LEVEL_TRIGGERED);
 
                 bs.channel(EpollSocketChannel.class);
-                bs.group(ctx.channel().eventLoop()).handler(new ChannelHandler() {
+                bs.group(ctx.channel().eventLoop()).handler(new ChannelInboundHandlerAdapter() {
                     @Override
                     public void channelActive(ChannelHandlerContext context) throws Exception {
                         final EpollSocketChannel ch = (EpollSocketChannel) ctx.channel();
@@ -81,9 +80,12 @@
                         // the data transfer only in kernel space!
 
                         // Integer.MAX_VALUE will splice infinitly.
-                        ch.spliceTo(ch2, Integer.MAX_VALUE).addListener((ChannelFutureListener) future -> {
-                            if (!future.isSuccess()) {
-                                future.channel().close();
+                        ch.spliceTo(ch2, Integer.MAX_VALUE).addListener(new ChannelFutureListener() {
+                            @Override
+                            public void operationComplete(ChannelFuture future) throws Exception {
+                                if (!future.isSuccess()) {
+                                    future.channel().close();
+                                }
                             }
                         });
                         // Trigger multiple splices to see if partial splicing works as well.
@@ -105,11 +107,19 @@
                         context.close();
                     }
                 });
-                bs.connect(sc.localAddress()).addListener((ChannelFutureListener) future -> {
-                    if (!future.isSuccess()) {
-                        ctx.close();
-                    } else {
-                        future.channel().closeFuture().addListener((ChannelFutureListener) future1 -> ctx.close());
+                bs.connect(sc.localAddress()).addListener(new ChannelFutureListener() {
+                    @Override
+                    public void operationComplete(ChannelFuture future) throws Exception {
+                        if (!future.isSuccess()) {
+                            ctx.close();
+                        } else {
+                            future.channel().closeFuture().addListener(new ChannelFutureListener() {
+                                @Override
+                                public void operationComplete(ChannelFuture future) throws Exception {
+                                    ctx.close();
+                                }
+                            });
+                        }
                     }
                 });
             }
@@ -181,7 +191,7 @@
 
     @Test(timeout = 10000)
     public void spliceToFile() throws Throwable {
-        EventLoopGroup group = new MultithreadEventLoopGroup(1, EpollHandler.newFactory());
+        EventLoopGroup group = new EpollEventLoopGroup(1);
         File file = File.createTempFile("netty-splice", null);
         file.deleteOnExit();
 
@@ -195,7 +205,7 @@
         Bootstrap cb = new Bootstrap();
         cb.group(group);
         cb.channel(EpollSocketChannel.class);
-        cb.handler(new ChannelHandler() { });
+        cb.handler(new ChannelInboundHandlerAdapter());
         Channel cc = cb.connect(sc.localAddress()).syncUninterruptibly().channel();
 
         for (int i = 0; i < data.length;) {
@@ -237,7 +247,7 @@
 
     private static class EchoHandler extends SimpleChannelInboundHandler<ByteBuf> {
         volatile Channel channel;
-        final AtomicReference<Throwable> exception = new AtomicReference<>();
+        final AtomicReference<Throwable> exception = new AtomicReference<Throwable>();
         volatile int counter;
 
         @Override
@@ -247,7 +257,7 @@
         }
 
         @Override
-        public void messageReceived(ChannelHandlerContext ctx, ByteBuf in) throws Exception {
+        public void channelRead0(ChannelHandlerContext ctx, ByteBuf in) throws Exception {
             byte[] actual = new byte[in.readableBytes()];
             in.readBytes(actual);
 
@@ -278,16 +288,12 @@
         }
     }
 
-    private static class SpliceHandler implements ChannelHandler {
+    private static class SpliceHandler extends ChannelInboundHandlerAdapter {
         private final File file;
 
         volatile ChannelFuture future;
         volatile ChannelFuture future2;
-<<<<<<< HEAD
-        final AtomicReference<Throwable> exception = new AtomicReference<>();
-=======
         final AtomicReference<Throwable> exception = new AtomicReference<Throwable>();
->>>>>>> 71860e5b
 
         SpliceHandler(File file) {
             this.file = file;
