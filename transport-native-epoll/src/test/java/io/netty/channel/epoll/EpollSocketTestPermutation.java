--- conflicted
+++ resolved
@@ -19,9 +19,7 @@
 import io.netty.bootstrap.ServerBootstrap;
 import io.netty.channel.Channel;
 import io.netty.channel.ChannelFactory;
-import io.netty.channel.EventLoop;
 import io.netty.channel.EventLoopGroup;
-import io.netty.channel.MultithreadEventLoopGroup;
 import io.netty.channel.socket.InternetProtocolFamily;
 import io.netty.channel.socket.nio.NioDatagramChannel;
 import io.netty.channel.socket.nio.NioServerSocketChannel;
@@ -50,11 +48,9 @@
     static final EpollSocketTestPermutation INSTANCE = new EpollSocketTestPermutation();
 
     static final EventLoopGroup EPOLL_BOSS_GROUP =
-            new MultithreadEventLoopGroup(BOSSES, new DefaultThreadFactory("testsuite-epoll-boss", true),
-                    EpollHandler.newFactory());
+            new EpollEventLoopGroup(BOSSES, new DefaultThreadFactory("testsuite-epoll-boss", true));
     static final EventLoopGroup EPOLL_WORKER_GROUP =
-            new MultithreadEventLoopGroup(WORKERS, new DefaultThreadFactory("testsuite-epoll-worker", true),
-                    EpollHandler.newFactory());
+            new EpollEventLoopGroup(WORKERS, new DefaultThreadFactory("testsuite-epoll-worker", true));
 
     private static final InternalLogger logger = InternalLoggerFactory.getInstance(EpollSocketTestPermutation.class);
 
@@ -72,19 +68,32 @@
     @SuppressWarnings("unchecked")
     @Override
     public List<BootstrapFactory<ServerBootstrap>> serverSocket() {
-        List<BootstrapFactory<ServerBootstrap>> toReturn = new ArrayList<>();
-        toReturn.add(() -> new ServerBootstrap().group(EPOLL_BOSS_GROUP, EPOLL_WORKER_GROUP)
-                                    .channel(EpollServerSocketChannel.class));
+        List<BootstrapFactory<ServerBootstrap>> toReturn = new ArrayList<BootstrapFactory<ServerBootstrap>>();
+        toReturn.add(new BootstrapFactory<ServerBootstrap>() {
+            @Override
+            public ServerBootstrap newInstance() {
+                return new ServerBootstrap().group(EPOLL_BOSS_GROUP, EPOLL_WORKER_GROUP)
+                                            .channel(EpollServerSocketChannel.class);
+            }
+        });
         if (isServerFastOpen()) {
-            toReturn.add(() -> {
-                ServerBootstrap serverBootstrap = new ServerBootstrap().group(EPOLL_BOSS_GROUP, EPOLL_WORKER_GROUP)
-                                                                       .channel(EpollServerSocketChannel.class);
-                serverBootstrap.option(EpollChannelOption.TCP_FASTOPEN, 5);
-                return serverBootstrap;
+            toReturn.add(new BootstrapFactory<ServerBootstrap>() {
+                @Override
+                public ServerBootstrap newInstance() {
+                    ServerBootstrap serverBootstrap = new ServerBootstrap().group(EPOLL_BOSS_GROUP, EPOLL_WORKER_GROUP)
+                                                                           .channel(EpollServerSocketChannel.class);
+                    serverBootstrap.option(EpollChannelOption.TCP_FASTOPEN, 5);
+                    return serverBootstrap;
+                }
             });
         }
-        toReturn.add(() -> new ServerBootstrap().group(nioBossGroup, nioWorkerGroup)
-                                    .channel(NioServerSocketChannel.class));
+        toReturn.add(new BootstrapFactory<ServerBootstrap>() {
+            @Override
+            public ServerBootstrap newInstance() {
+                return new ServerBootstrap().group(nioBossGroup, nioWorkerGroup)
+                                            .channel(NioServerSocketChannel.class);
+            }
+        });
 
         return toReturn;
     }
@@ -93,8 +102,18 @@
     @Override
     public List<BootstrapFactory<Bootstrap>> clientSocket() {
         return Arrays.asList(
-                () -> new Bootstrap().group(EPOLL_WORKER_GROUP).channel(EpollSocketChannel.class),
-                () -> new Bootstrap().group(nioWorkerGroup).channel(NioSocketChannel.class)
+                new BootstrapFactory<Bootstrap>() {
+                    @Override
+                    public Bootstrap newInstance() {
+                        return new Bootstrap().group(EPOLL_WORKER_GROUP).channel(EpollSocketChannel.class);
+                    }
+                },
+                new BootstrapFactory<Bootstrap>() {
+                    @Override
+                    public Bootstrap newInstance() {
+                        return new Bootstrap().group(nioWorkerGroup).channel(NioSocketChannel.class);
+                    }
+                }
         );
     }
 
@@ -104,12 +123,8 @@
         // Make the list of Bootstrap factories.
         @SuppressWarnings("unchecked")
         List<BootstrapFactory<Bootstrap>> bfs = Arrays.asList(
-                () -> new Bootstrap().group(nioWorkerGroup).channelFactory(new ChannelFactory<Channel>() {
-                    @Override
-<<<<<<< HEAD
-                    public Channel newChannel(EventLoop eventLoop) {
-                        return new NioDatagramChannel(eventLoop, family);
-=======
+                new BootstrapFactory<Bootstrap>() {
+                    @Override
                     public Bootstrap newInstance() {
                         return new Bootstrap().group(nioWorkerGroup).channelFactory(new ChannelFactory<Channel>() {
                             @Override
@@ -122,14 +137,10 @@
                                 return NioDatagramChannel.class.getSimpleName() + ".class";
                             }
                         });
->>>>>>> 71860e5b
-                    }
-
-                    @Override
-<<<<<<< HEAD
-                    public String toString() {
-                        return NioDatagramChannel.class.getSimpleName() + ".class";
-=======
+                    }
+                },
+                new BootstrapFactory<Bootstrap>() {
+                    @Override
                     public Bootstrap newInstance() {
                         return new Bootstrap().group(EPOLL_WORKER_GROUP).channelFactory(new ChannelFactory<Channel>() {
                             @Override
@@ -142,20 +153,8 @@
                                 return InternetProtocolFamily.class.getSimpleName() + ".class";
                             }
                         });
->>>>>>> 71860e5b
-                    }
-                }),
-                () -> new Bootstrap().group(EPOLL_WORKER_GROUP).channelFactory(new ChannelFactory<Channel>() {
-                    @Override
-                    public Channel newChannel(EventLoop eventLoop) {
-                        return new EpollDatagramChannel(eventLoop, family);
-                    }
-
-                    @Override
-                    public String toString() {
-                        return InternetProtocolFamily.class.getSimpleName() + ".class";
-                    }
-                })
+                    }
+                }
         );
         return combo(bfs, bfs);
     }
@@ -167,19 +166,6 @@
     }
 
     private BootstrapFactory<Bootstrap> datagramBootstrapFactory(final InternetProtocolFamily family) {
-<<<<<<< HEAD
-        return () -> new Bootstrap().group(EPOLL_WORKER_GROUP).channelFactory(new ChannelFactory<Channel>() {
-            @Override
-            public Channel newChannel(EventLoop eventLoop) {
-                return new EpollDatagramChannel(eventLoop, family);
-            }
-
-            @Override
-            public String toString() {
-                return InternetProtocolFamily.class.getSimpleName() + ".class";
-            }
-        });
-=======
         return new BootstrapFactory<Bootstrap>() {
             @Override
             public Bootstrap newInstance() {
@@ -196,7 +182,6 @@
                 });
             }
         };
->>>>>>> 71860e5b
     }
 
     public List<TestsuitePermutation.BootstrapComboFactory<ServerBootstrap, Bootstrap>> domainSocket() {
@@ -207,54 +192,72 @@
     }
 
     public List<BootstrapFactory<ServerBootstrap>> serverDomainSocket() {
-        return Collections.singletonList(
-                () -> new ServerBootstrap().group(EPOLL_BOSS_GROUP, EPOLL_WORKER_GROUP)
-                        .channel(EpollServerDomainSocketChannel.class)
+        return Collections.<BootstrapFactory<ServerBootstrap>>singletonList(
+                new BootstrapFactory<ServerBootstrap>() {
+                    @Override
+                    public ServerBootstrap newInstance() {
+                        return new ServerBootstrap().group(EPOLL_BOSS_GROUP, EPOLL_WORKER_GROUP)
+                                .channel(EpollServerDomainSocketChannel.class);
+                    }
+                }
         );
     }
 
     public List<BootstrapFactory<Bootstrap>> clientDomainSocket() {
-        return Collections.singletonList(
-                () -> new Bootstrap().group(EPOLL_WORKER_GROUP).channel(EpollDomainSocketChannel.class)
+        return Collections.<BootstrapFactory<Bootstrap>>singletonList(
+                new BootstrapFactory<Bootstrap>() {
+                    @Override
+                    public Bootstrap newInstance() {
+                        return new Bootstrap().group(EPOLL_WORKER_GROUP).channel(EpollDomainSocketChannel.class);
+                    }
+                }
         );
     }
 
     @Override
     public List<BootstrapFactory<Bootstrap>> datagramSocket() {
-        return Collections.singletonList(
-                () -> new Bootstrap().group(EPOLL_WORKER_GROUP).channel(EpollDatagramChannel.class)
+        return Collections.<BootstrapFactory<Bootstrap>>singletonList(
+                new BootstrapFactory<Bootstrap>() {
+                    @Override
+                    public Bootstrap newInstance() {
+                        return new Bootstrap().group(EPOLL_WORKER_GROUP).channel(EpollDatagramChannel.class);
+                    }
+                }
         );
     }
 
     public boolean isServerFastOpen() {
-        return AccessController.doPrivileged((PrivilegedAction<Integer>) () -> {
-            int fastopen = 0;
-            File file = new File("/proc/sys/net/ipv4/tcp_fastopen");
-            if (file.exists()) {
-                BufferedReader in = null;
-                try {
-                    in = new BufferedReader(new FileReader(file));
-                    fastopen = Integer.parseInt(in.readLine());
+        return AccessController.doPrivileged(new PrivilegedAction<Integer>() {
+            @Override
+            public Integer run() {
+                int fastopen = 0;
+                File file = new File("/proc/sys/net/ipv4/tcp_fastopen");
+                if (file.exists()) {
+                    BufferedReader in = null;
+                    try {
+                        in = new BufferedReader(new FileReader(file));
+                        fastopen = Integer.parseInt(in.readLine());
+                        if (logger.isDebugEnabled()) {
+                            logger.debug("{}: {}", file, fastopen);
+                        }
+                    } catch (Exception e) {
+                        logger.debug("Failed to get TCP_FASTOPEN from: {}", file, e);
+                    } finally {
+                        if (in != null) {
+                            try {
+                                in.close();
+                            } catch (Exception e) {
+                                // Ignored.
+                            }
+                        }
+                    }
+                } else {
                     if (logger.isDebugEnabled()) {
-                        logger.debug("{}: {}", file, fastopen);
-                    }
-                } catch (Exception e) {
-                    logger.debug("Failed to get TCP_FASTOPEN from: {}", file, e);
-                } finally {
-                    if (in != null) {
-                        try {
-                            in.close();
-                        } catch (Exception e) {
-                            // Ignored.
-                        }
-                    }
-                }
-            } else {
-                if (logger.isDebugEnabled()) {
-                    logger.debug("{}: {} (non-existent)", file, fastopen);
-                }
-            }
-            return fastopen;
+                        logger.debug("{}: {} (non-existent)", file, fastopen);
+                    }
+                }
+                return fastopen;
+            }
         }) == 3;
     }
 
