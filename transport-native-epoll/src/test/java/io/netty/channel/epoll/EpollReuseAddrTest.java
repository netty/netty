--- conflicted
+++ resolved
@@ -22,11 +22,7 @@
 import io.netty.channel.ChannelHandler;
 import io.netty.channel.ChannelHandlerAdapter;
 import io.netty.channel.ChannelHandlerContext;
-<<<<<<< HEAD
-import io.netty.channel.ChannelInboundHandler;
-=======
 import io.netty.channel.ChannelInboundHandlerAdapter;
->>>>>>> 71860e5b
 import io.netty.handler.logging.LogLevel;
 import io.netty.handler.logging.LoggingHandler;
 import io.netty.util.NetUtil;
@@ -83,18 +79,14 @@
         testMultipleBindDatagramChannelWithoutReusePortFails0(createBootstrap());
     }
 
-<<<<<<< HEAD
-    private static void testMultipleBindDatagramChannelWithoutReusePortFails0(AbstractBootstrap<?, ?, ?> bootstrap) {
-=======
     private static void testMultipleBindDatagramChannelWithoutReusePortFails0(AbstractBootstrap<?, ?> bootstrap) {
->>>>>>> 71860e5b
         bootstrap.handler(new LoggingHandler(LogLevel.ERROR));
         ChannelFuture future = bootstrap.bind().syncUninterruptibly();
         try {
             bootstrap.bind(future.channel().localAddress()).syncUninterruptibly();
             Assert.fail();
         } catch (Exception e) {
-            Assert.assertTrue(e.getCause() instanceof IOException);
+            Assert.assertTrue(e instanceof IOException);
         }
         future.channel().close().syncUninterruptibly();
     }
@@ -148,18 +140,21 @@
         // on both sockets.
         int count = 16;
         final CountDownLatch latch = new CountDownLatch(count);
-        Runnable r = () -> {
-            try {
-                DatagramSocket socket = new DatagramSocket();
-                while (!received1.get() || !received2.get()) {
-                    socket.send(new DatagramPacket(
-                            bytes, 0, bytes.length, address1.getAddress(), address1.getPort()));
+        Runnable r = new Runnable() {
+            @Override
+            public void run() {
+                try {
+                    DatagramSocket socket = new DatagramSocket();
+                    while (!received1.get() || !received2.get()) {
+                        socket.send(new DatagramPacket(
+                                bytes, 0, bytes.length, address1.getAddress(), address1.getPort()));
+                    }
+                    socket.close();
+                } catch (IOException e) {
+                    e.printStackTrace();
                 }
-                socket.close();
-            } catch (IOException e) {
-                e.printStackTrace();
+                latch.countDown();
             }
-            latch.countDown();
         };
 
         ExecutorService executor = Executors.newFixedThreadPool(count);
@@ -210,7 +205,7 @@
     }
 
     @ChannelHandler.Sharable
-    private static class ServerSocketTestHandler implements ChannelInboundHandler {
+    private static class ServerSocketTestHandler extends ChannelInboundHandlerAdapter {
         private final AtomicBoolean accepted;
 
         ServerSocketTestHandler(AtomicBoolean accepted) {
@@ -225,7 +220,7 @@
     }
 
     @ChannelHandler.Sharable
-    private static class DatagramSocketTestHandler implements ChannelInboundHandler {
+    private static class DatagramSocketTestHandler extends ChannelInboundHandlerAdapter {
         private final AtomicBoolean received;
 
         DatagramSocketTestHandler(AtomicBoolean received) {
