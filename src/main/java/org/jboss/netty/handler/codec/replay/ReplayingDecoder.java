/*
 * Copyright 2011 The Netty Project
 *
 * The Netty Project licenses this file to you under the Apache License,
 * version 2.0 (the "License"); you may not use this file except in compliance
 * with the License. You may obtain a copy of the License at:
 *
 * http://www.apache.org/licenses/LICENSE-2.0
 *
 * Unless required by applicable law or agreed to in writing, software
 * distributed under the License is distributed on an "AS IS" BASIS, WITHOUT
 * WARRANTIES OR CONDITIONS OF ANY KIND, either express or implied. See the
 * License for the specific language governing permissions and limitations
 * under the License.
 */
package org.jboss.netty.handler.codec.replay;

import java.net.SocketAddress;

import org.jboss.netty.buffer.ChannelBuffer;
import org.jboss.netty.buffer.ChannelBuffers;
import org.jboss.netty.channel.Channel;
import org.jboss.netty.channel.ChannelHandler;
import org.jboss.netty.channel.ChannelHandlerContext;
import org.jboss.netty.channel.ChannelPipeline;
import org.jboss.netty.channel.ChannelStateEvent;
import org.jboss.netty.channel.Channels;
import org.jboss.netty.channel.ExceptionEvent;
import org.jboss.netty.channel.MessageEvent;
import org.jboss.netty.channel.SimpleChannelUpstreamHandler;
import org.jboss.netty.handler.codec.frame.FrameDecoder;

/**
 * A specialized variation of {@link FrameDecoder} which enables implementation
 * of a non-blocking decoder in the blocking I/O paradigm.
 * <p>
 * The biggest difference between {@link ReplayingDecoder} and
 * {@link FrameDecoder} is that {@link ReplayingDecoder} allows you to
 * implement the {@code decode()} and {@code decodeLast()} methods just like
 * all required bytes were received already, rather than checking the
 * availability of the required bytes.  For example, the following
 * {@link FrameDecoder} implementation:
 * <pre>
 * public class IntegerHeaderFrameDecoder extends {@link FrameDecoder} {
 *
 *   {@code @Override}
 *   protected Object decode({@link ChannelHandlerContext} ctx,
 *                           {@link Channel} channel,
 *                           {@link ChannelBuffer} buf) throws Exception {
 *
 *     if (buf.readableBytes() &lt; 4) {
 *        return <strong>null</strong>;
 *     }
 *
 *     buf.markReaderIndex();
 *     int length = buf.readInt();
 *
 *     if (buf.readableBytes() &lt; length) {
 *        buf.resetReaderIndex();
 *        return <strong>null</strong>;
 *     }
 *
 *     return buf.readBytes(length);
 *   }
 * }
 * </pre>
 * is simplified like the following with {@link ReplayingDecoder}:
 * <pre>
 * public class IntegerHeaderFrameDecoder
 *      extends {@link ReplayingDecoder}&lt;{@link VoidEnum}&gt; {
 *
 *   protected Object decode({@link ChannelHandlerContext} ctx,
 *                           {@link Channel} channel,
 *                           {@link ChannelBuffer} buf,
 *                           {@link VoidEnum} state) throws Exception {
 *
 *     return buf.readBytes(buf.readInt());
 *   }
 * }
 * </pre>
 *
 * <h3>How does this work?</h3>
 * <p>
 * {@link ReplayingDecoder} passes a specialized {@link ChannelBuffer}
 * implementation which throws an {@link Error} of certain type when there's not
 * enough data in the buffer.  In the {@code IntegerHeaderFrameDecoder} above,
 * you just assumed that there will be 4 or more bytes in the buffer when
 * you call {@code buf.readInt()}.  If there's really 4 bytes in the buffer,
 * it will return the integer header as you expected.  Otherwise, the
 * {@link Error} will be raised and the control will be returned to
 * {@link ReplayingDecoder}.  If {@link ReplayingDecoder} catches the
 * {@link Error}, then it will rewind the {@code readerIndex} of the buffer
 * back to the 'initial' position (i.e. the beginning of the buffer) and call
 * the {@code decode(..)} method again when more data is received into the
 * buffer.
 * <p>
 * Please note that {@link ReplayingDecoder} always throws the same cached
 * {@link Error} instance to avoid the overhead of creating a new {@link Error}
 * and filling its stack trace for every throw.
 *
 * <h3>Limitations</h3>
 * <p>
 * At the cost of the simplicity, {@link ReplayingDecoder} enforces you a few
 * limitations:
 * <ul>
 * <li>Some buffer operations are prohibited.</li>
 * <li>Performance can be worse if the network is slow and the message
 *     format is complicated unlike the example above.  In this case, your
 *     decoder might have to decode the same part of the message over and over
 *     again.</li>
 * <li>You must keep in mind that {@code decode(..)} method can be called many
 *     times to decode a single message.  For example, the following code will
 *     not work:
 * <pre> public class MyDecoder extends {@link ReplayingDecoder}&lt;{@link VoidEnum}&gt; {
 *
 *   private final Queue&lt;Integer&gt; values = new LinkedList&lt;Integer&gt;();
 *
 *   {@code @Override}
 *   public Object decode(.., {@link ChannelBuffer} buffer, ..) throws Exception {
 *
 *     // A message contains 2 integers.
 *     values.offer(buffer.readInt());
 *     values.offer(buffer.readInt());
 *
 *     // This assertion will fail intermittently since values.offer()
 *     // can be called more than two times!
 *     assert values.size() == 2;
 *     return values.poll() + values.poll();
 *   }
 * }</pre>
 *      The correct implementation looks like the following, and you can also
 *      utilize the 'checkpoint' feature which is explained in detail in the
 *      next section.
 * <pre> public class MyDecoder extends {@link ReplayingDecoder}&lt;{@link VoidEnum}&gt; {
 *
 *   private final Queue&lt;Integer&gt; values = new LinkedList&lt;Integer&gt;();
 *
 *   {@code @Override}
 *   public Object decode(.., {@link ChannelBuffer} buffer, ..) throws Exception {
 *
 *     // Revert the state of the variable that might have been changed
 *     // since the last partial decode.
 *     values.clear();
 *
 *     // A message contains 2 integers.
 *     values.offer(buffer.readInt());
 *     values.offer(buffer.readInt());
 *
 *     // Now we know this assertion will never fail.
 *     assert values.size() == 2;
 *     return values.poll() + values.poll();
 *   }
 * }</pre>
 *     </li>
 * </ul>
 *
 * <h3>Improving the performance</h3>
 * <p>
 * Fortunately, the performance of a complex decoder implementation can be
 * improved significantly with the {@code checkpoint()} method.  The
 * {@code checkpoint()} method updates the 'initial' position of the buffer so
 * that {@link ReplayingDecoder} rewinds the {@code readerIndex} of the buffer
 * to the last position where you called the {@code checkpoint()} method.
 *
 * <h4>Calling {@code checkpoint(T)} with an {@link Enum}</h4>
 * <p>
 * Although you can just use {@code checkpoint()} method and manage the state
 * of the decoder by yourself, the easiest way to manage the state of the
 * decoder is to create an {@link Enum} type which represents the current state
 * of the decoder and to call {@code checkpoint(T)} method whenever the state
 * changes.  You can have as many states as you want depending on the
 * complexity of the message you want to decode:
 *
 * <pre>
 * public enum MyDecoderState {
 *   READ_LENGTH,
 *   READ_CONTENT;
 * }
 *
 * public class IntegerHeaderFrameDecoder
 *      extends {@link ReplayingDecoder}&lt;<strong>MyDecoderState</strong>&gt; {
 *
 *   private int length;
 *
 *   public IntegerHeaderFrameDecoder() {
 *     // Set the initial state.
 *     <strong>super(MyDecoderState.READ_LENGTH);</strong>
 *   }
 *
 *   {@code @Override}
 *   protected Object decode({@link ChannelHandlerContext} ctx,
 *                           {@link Channel} channel,
 *                           {@link ChannelBuffer} buf,
 *                           <b>MyDecoderState</b> state) throws Exception {
 *     switch (state) {
 *     case READ_LENGTH:
 *       length = buf.readInt();
 *       <strong>checkpoint(MyDecoderState.READ_CONTENT);</strong>
 *     case READ_CONTENT:
 *       ChannelBuffer frame = buf.readBytes(length);
 *       <strong>checkpoint(MyDecoderState.READ_LENGTH);</strong>
 *       return frame;
 *     default:
 *       throw new Error("Shouldn't reach here.");
 *     }
 *   }
 * }
 * </pre>
 *
 * <h4>Calling {@code checkpoint()} with no parameter</h4>
 * <p>
 * An alternative way to manage the decoder state is to manage it by yourself.
 * <pre>
 * public class IntegerHeaderFrameDecoder
 *      extends {@link ReplayingDecoder}&lt;<strong>{@link VoidEnum}</strong>&gt; {
 *
 *   <strong>private boolean readLength;</strong>
 *   private int length;
 *
 *   {@code @Override}
 *   protected Object decode({@link ChannelHandlerContext} ctx,
 *                           {@link Channel} channel,
 *                           {@link ChannelBuffer} buf,
 *                           {@link VoidEnum} state) throws Exception {
 *     if (!readLength) {
 *       length = buf.readInt();
 *       <strong>readLength = true;</strong>
 *       <strong>checkpoint();</strong>
 *     }
 *
 *     if (readLength) {
 *       ChannelBuffer frame = buf.readBytes(length);
 *       <strong>readLength = false;</strong>
 *       <strong>checkpoint();</strong>
 *       return frame;
 *     }
 *   }
 * }
 * </pre>
 *
 * <h3>Replacing a decoder with another decoder in a pipeline</h3>
 * <p>
 * If you are going to write a protocol multiplexer, you will probably want to
 * replace a {@link ReplayingDecoder} (protocol detector) with another
 * {@link ReplayingDecoder} or {@link FrameDecoder} (actual protocol decoder).
 * It is not possible to achieve this simply by calling
 * {@link ChannelPipeline#replace(ChannelHandler, String, ChannelHandler)}, but
 * some additional steps are required:
 * <pre>
 * public class FirstDecoder extends {@link ReplayingDecoder}&lt;{@link VoidEnum}&gt; {
 *
 *     public FirstDecoder() {
 *         super(true); // Enable unfold
 *     }
 *
 *     {@code @Override}
 *     protected Object decode({@link ChannelHandlerContext} ctx,
 *                             {@link Channel} ch,
 *                             {@link ChannelBuffer} buf,
 *                             {@link VoidEnum} state) {
 *         ...
 *         // Decode the first message
 *         Object firstMessage = ...;
 *
 *         // Add the second decoder
 *         ctx.getPipeline().addLast("second", new SecondDecoder());
 *
 *         // Remove the first decoder (me)
 *         ctx.getPipeline().remove(this);
 *
 *         if (buf.readable()) {
 *             // Hand off the remaining data to the second decoder
 *             return new Object[] { firstMessage, buf.readBytes(<b>super.actualReadableBytes()</b>) };
 *         } else {
 *             // Nothing to hand off
 *             return firstMessage;
 *         }
 *     }
 * </pre>
 *
 * @param <T>
 *        the state type; use {@link VoidEnum} if state management is unused
 *
 * @apiviz.landmark
 * @apiviz.has org.jboss.netty.handler.codec.replay.UnreplayableOperationException oneway - - throws
 */
public abstract class ReplayingDecoder<T extends Enum<T>>
        extends SimpleChannelUpstreamHandler {


    private ChannelBuffer cumulation;
    private final boolean unfold;
    private ReplayingDecoderBuffer replayable;
    private T state;
    private int checkpoint;

    /**
     * Creates a new instance with no initial state (i.e: {@code null}).
     */
    protected ReplayingDecoder() {
        this(null);
    }

    protected ReplayingDecoder(boolean unfold) {
        this(null, unfold);
    }

    /**
     * Creates a new instance with the specified initial state.
     */
    protected ReplayingDecoder(T initialState) {
        this(initialState, false);
    }

    protected ReplayingDecoder(T initialState, boolean unfold) {
        this.state = initialState;
        this.unfold = unfold;
    }

    /**
     * Stores the internal cumulative buffer's reader position.
     */
    protected void checkpoint() {
        ChannelBuffer cumulation = this.cumulation;
        if (cumulation != null) {
            checkpoint = cumulation.readerIndex();
        } else {
            checkpoint = -1; // buffer not available (already cleaned up)
        }
    }

    /**
     * Stores the internal cumulative buffer's reader position and updates
     * the current decoder state.
     */
    protected void checkpoint(T state) {
        checkpoint();
        setState(state);
    }

    /**
     * Returns the current state of this decoder.
     * @return the current state of this decoder
     */
    protected T getState() {
        return state;
    }

    /**
     * Sets the current state of this decoder.
     * @return the old state of this decoder
     */
    protected T setState(T newState) {
        T oldState = state;
        state = newState;
        return oldState;
    }

    /**
     * Returns the actual number of readable bytes in the internal cumulative
     * buffer of this decoder.  You usually do not need to rely on this value
     * to write a decoder.  Use it only when you muse use it at your own risk.
     * This method is a shortcut to {@link #internalBuffer() internalBuffer().readableBytes()}.
     */
    protected int actualReadableBytes() {
        return internalBuffer().readableBytes();
    }

    /**
     * Returns the internal cumulative buffer of this decoder.  You usually
     * do not need to access the internal buffer directly to write a decoder.
     * Use it only when you must use it at your own risk.
     */
    protected ChannelBuffer internalBuffer() {
        ChannelBuffer buf = this.cumulation;
        if (buf == null) {
            return ChannelBuffers.EMPTY_BUFFER;
        }
        return buf;
    }

    /**
     * Decodes the received packets so far into a frame.
     *
     * @param ctx      the context of this handler
     * @param channel  the current channel
     * @param buffer   the cumulative buffer of received packets so far.
     *                 Note that the buffer might be empty, which means you
     *                 should not make an assumption that the buffer contains
     *                 at least one byte in your decoder implementation.
     * @param state    the current decoder state ({@code null} if unused)
     *
     * @return the decoded frame
     */
    protected abstract Object decode(ChannelHandlerContext ctx,
            Channel channel, ChannelBuffer buffer, T state) throws Exception;

    /**
     * Decodes the received data so far into a frame when the channel is
     * disconnected.
     *
     * @param ctx      the context of this handler
     * @param channel  the current channel
     * @param buffer   the cumulative buffer of received packets so far.
     *                 Note that the buffer might be empty, which means you
     *                 should not make an assumption that the buffer contains
     *                 at least one byte in your decoder implementation.
     * @param state    the current decoder state ({@code null} if unused)
     *
     * @return the decoded frame
     */
    protected Object decodeLast(
            ChannelHandlerContext ctx, Channel channel, ChannelBuffer buffer, T state) throws Exception {
        return decode(ctx, channel, buffer, state);
    }

    @Override
    public void messageReceived(ChannelHandlerContext ctx, MessageEvent e)
            throws Exception {

        Object m = e.getMessage();
        if (!(m instanceof ChannelBuffer)) {
            ctx.sendUpstream(e);
            return;
        }

        ChannelBuffer input = (ChannelBuffer) m;
        if (!input.readable()) {
            return;
        }

        if (cumulation == null) {
            // the cumulation buffer is not created yet so just pass the input
            // to callDecode(...) method
            this.cumulation = input;
            replayable = new ReplayingDecoderBuffer(input);

            int oldReaderIndex = input.readerIndex();
            int inputSize = input.readableBytes();
            callDecode(
                    ctx, e.getChannel(),
                    input, replayable,
                    e.getRemoteAddress());

            if (input.readable()) {
                // seems like there is something readable left in the input buffer
                // or decoder wants a replay - create the cumulation buffer and
                // copy the input into it
<<<<<<< HEAD
                if (checkpoint >= 0) {
                    ChannelBuffer cumulation = this.cumulation =
                            newCumulationBuffer(ctx, inputSize);
                    cumulation.writeBytes(input, oldReaderIndex, inputSize);
                    cumulation.readerIndex(input.readerIndex());
                    replayable = new ReplayingDecoderBuffer(cumulation);
                } else {
                    ChannelBuffer cumulation = this.cumulation =
                            newCumulationBuffer(ctx, input.readableBytes());
                    cumulation.writeBytes(input);
                    replayable = new ReplayingDecoderBuffer(cumulation);
                }
=======
                ChannelBuffer cumulation;
                if (checkpoint > 0) {
                    int bytesToPreserve = inputSize - (checkpoint - oldReaderIndex);
                    cumulation = this.cumulation =
                            newCumulationBuffer(ctx, bytesToPreserve);
                    cumulation.writeBytes(input, checkpoint, bytesToPreserve);
                } else if (checkpoint == 0) {
                    cumulation = this.cumulation =
                            newCumulationBuffer(ctx, inputSize);
                    cumulation.writeBytes(input, oldReaderIndex, inputSize);
                    cumulation.readerIndex(input.readerIndex());

                } else {
                    cumulation = this.cumulation =
                            newCumulationBuffer(ctx, input.readableBytes());
                    cumulation.writeBytes(input);
                }
                replayable = new ReplayingDecoderBuffer(cumulation);
>>>>>>> 8a2d8f81
            } else {
                this.cumulation = null;
                replayable = ReplayingDecoderBuffer.EMPTY_BUFFER;
            }
        } else {
            ChannelBuffer cumulation = this.cumulation;
            assert cumulation.readable();
            if (cumulation.writableBytes() < input.readableBytes()) {
                cumulation.discardReadBytes();
            }
            cumulation.writeBytes(input);
            callDecode(ctx, e.getChannel(), cumulation, replayable, e.getRemoteAddress());
            if (!cumulation.readable()) {
                this.cumulation = null;
                replayable = ReplayingDecoderBuffer.EMPTY_BUFFER;
            }
        }
    }

    @Override
    public void channelDisconnected(ChannelHandlerContext ctx,
            ChannelStateEvent e) throws Exception {
        cleanup(ctx, e);
    }

    @Override
    public void channelClosed(ChannelHandlerContext ctx,
            ChannelStateEvent e) throws Exception {
        cleanup(ctx, e);
    }

    @Override
    public void exceptionCaught(ChannelHandlerContext ctx, ExceptionEvent e)
            throws Exception {
        ctx.sendUpstream(e);
    }

    private void callDecode(ChannelHandlerContext context, Channel channel, ChannelBuffer input, ChannelBuffer replayableInput, SocketAddress remoteAddress) throws Exception {
        while (input.readable()) {
            int oldReaderIndex = checkpoint = input.readerIndex();
            Object result = null;
            T oldState = state;
            try {
                result = decode(context, channel, replayableInput, state);
                if (result == null) {
                    if (oldReaderIndex == input.readerIndex() && oldState == state) {
                        throw new IllegalStateException(
                                "null cannot be returned if no data is consumed and state didn't change.");
                    } else {
                        // Previous data has been discarded or caused state transition.
                        // Probably it is reading on.
                        continue;
                    }
                }
            } catch (ReplayError replay) {
                // Return to the checkpoint (or oldPosition) and retry.
                int checkpoint = this.checkpoint;
                if (checkpoint >= 0) {
                    input.readerIndex(checkpoint);
                } else {
                    // Called by cleanup() - no need to maintain the readerIndex
                    // anymore because the buffer has been released already.
                }
            }

            if (result == null) {
                // Seems like more data is required.
                // Let us wait for the next notification.
                break;
            }

            if (oldReaderIndex == input.readerIndex() && oldState == state) {
                throw new IllegalStateException(
                        "decode() method must consume at least one byte " +
                        "if it returned a decoded message (caused by: " +
                        getClass() + ")");
            }

            // A successful decode
            unfoldAndFireMessageReceived(context, result, remoteAddress);
        }
    }

    private void unfoldAndFireMessageReceived(
            ChannelHandlerContext context, Object result, SocketAddress remoteAddress) {
        if (unfold) {
            if (result instanceof Object[]) {
                for (Object r: (Object[]) result) {
                    Channels.fireMessageReceived(context, r, remoteAddress);
                }
            } else if (result instanceof Iterable<?>) {
                for (Object r: (Iterable<?>) result) {
                    Channels.fireMessageReceived(context, r, remoteAddress);
                }
            } else {
                Channels.fireMessageReceived(context, result, remoteAddress);
            }
        } else {
            Channels.fireMessageReceived(context, result, remoteAddress);
        }
    }

    private void cleanup(ChannelHandlerContext ctx, ChannelStateEvent e)
            throws Exception {
        try {
            ChannelBuffer cumulation = this.cumulation;
            if (cumulation == null) {
                return;
            }

            this.cumulation = null;
            replayable.terminate();

            if (cumulation != null && cumulation.readable()) {
                // Make sure all data was read before notifying a closed channel.
                callDecode(ctx, e.getChannel(), cumulation, replayable, null);
            }

            // Call decodeLast() finally.  Please note that decodeLast() is
            // called even if there's nothing more to read from the buffer to
            // notify a user that the connection was closed explicitly.
            Object partiallyDecoded = decodeLast(ctx, e.getChannel(), replayable, state);
            if (partiallyDecoded != null) {
                unfoldAndFireMessageReceived(ctx, partiallyDecoded, null);
            }
        } catch (ReplayError replay) {
            // Ignore
        } finally {
            replayable = ReplayingDecoderBuffer.EMPTY_BUFFER;
            ctx.sendUpstream(e);
        }
    }

<<<<<<< HEAD
    private ChannelBuffer newCumulationBuffer(
            ChannelHandlerContext ctx, int minimumCapacity) {
        return new UnsafeDynamicChannelBuffer(
                ctx.getChannel().getConfig().getBufferFactory(), minimumCapacity);
=======
    /**
     * Create a new {@link ChannelBuffer} which is used for the cumulation.
     * Be aware that this MUST be a dynamic buffer. Sub-classes may override
     * this to provide a dynamic {@link ChannelBuffer} which has some
     * pre-allocated size that better fit their need.
     *
     * @param ctx {@link ChannelHandlerContext} for this handler
     * @return buffer the {@link ChannelBuffer} which is used for cumulation
     */
    protected ChannelBuffer newCumulationBuffer(
            ChannelHandlerContext ctx, int minimumCapacity) {
        ChannelBufferFactory factory = ctx.getChannel().getConfig().getBufferFactory();
        return ChannelBuffers.dynamicBuffer(
                factory.getDefaultOrder(), Math.max(minimumCapacity, 256), factory);
>>>>>>> 8a2d8f81
    }
}<|MERGE_RESOLUTION|>--- conflicted
+++ resolved
@@ -446,20 +446,6 @@
                 // seems like there is something readable left in the input buffer
                 // or decoder wants a replay - create the cumulation buffer and
                 // copy the input into it
-<<<<<<< HEAD
-                if (checkpoint >= 0) {
-                    ChannelBuffer cumulation = this.cumulation =
-                            newCumulationBuffer(ctx, inputSize);
-                    cumulation.writeBytes(input, oldReaderIndex, inputSize);
-                    cumulation.readerIndex(input.readerIndex());
-                    replayable = new ReplayingDecoderBuffer(cumulation);
-                } else {
-                    ChannelBuffer cumulation = this.cumulation =
-                            newCumulationBuffer(ctx, input.readableBytes());
-                    cumulation.writeBytes(input);
-                    replayable = new ReplayingDecoderBuffer(cumulation);
-                }
-=======
                 ChannelBuffer cumulation;
                 if (checkpoint > 0) {
                     int bytesToPreserve = inputSize - (checkpoint - oldReaderIndex);
@@ -478,7 +464,6 @@
                     cumulation.writeBytes(input);
                 }
                 replayable = new ReplayingDecoderBuffer(cumulation);
->>>>>>> 8a2d8f81
             } else {
                 this.cumulation = null;
                 replayable = ReplayingDecoderBuffer.EMPTY_BUFFER;
@@ -612,12 +597,6 @@
         }
     }
 
-<<<<<<< HEAD
-    private ChannelBuffer newCumulationBuffer(
-            ChannelHandlerContext ctx, int minimumCapacity) {
-        return new UnsafeDynamicChannelBuffer(
-                ctx.getChannel().getConfig().getBufferFactory(), minimumCapacity);
-=======
     /**
      * Create a new {@link ChannelBuffer} which is used for the cumulation.
      * Be aware that this MUST be a dynamic buffer. Sub-classes may override
@@ -632,6 +611,5 @@
         ChannelBufferFactory factory = ctx.getChannel().getConfig().getBufferFactory();
         return ChannelBuffers.dynamicBuffer(
                 factory.getDefaultOrder(), Math.max(minimumCapacity, 256), factory);
->>>>>>> 8a2d8f81
     }
 }