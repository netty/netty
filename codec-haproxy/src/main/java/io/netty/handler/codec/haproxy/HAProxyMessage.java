--- conflicted
+++ resolved
@@ -15,8 +15,6 @@
  */
 package io.netty.handler.codec.haproxy;
 
-import static java.util.Objects.requireNonNull;
-
 import io.netty.buffer.ByteBuf;
 import io.netty.handler.codec.haproxy.HAProxyProxiedProtocol.AddressFamily;
 import io.netty.util.AbstractReferenceCounted;
@@ -67,7 +65,7 @@
             String sourceAddress, String destinationAddress, int sourcePort, int destinationPort) {
 
         this(protocolVersion, command, proxiedProtocol,
-             sourceAddress, destinationAddress, sourcePort, destinationPort, Collections.emptyList());
+             sourceAddress, destinationAddress, sourcePort, destinationPort, Collections.<HAProxyTLV>emptyList());
     }
 
     /**
@@ -77,7 +75,10 @@
             HAProxyProtocolVersion protocolVersion, HAProxyCommand command, HAProxyProxiedProtocol proxiedProtocol,
             String sourceAddress, String destinationAddress, int sourcePort, int destinationPort,
             List<HAProxyTLV> tlvs) {
-        requireNonNull(proxiedProtocol, "proxiedProtocol");
+
+        if (proxiedProtocol == null) {
+            throw new NullPointerException("proxiedProtocol");
+        }
         AddressFamily addrFamily = proxiedProtocol.addressFamily();
 
         checkAddress(sourceAddress, addrFamily);
@@ -105,7 +106,9 @@
      * @throws HAProxyProtocolException  if any portion of the header is invalid
      */
     static HAProxyMessage decodeHeader(ByteBuf header) {
-        requireNonNull(header, "header");
+        if (header == null) {
+            throw new NullPointerException("header");
+        }
 
         if (header.readableBytes() < 16) {
             throw new HAProxyProtocolException(
@@ -228,7 +231,7 @@
             return Collections.emptyList();
         }
         // In most cases there are less than 4 TLVs available
-        List<HAProxyTLV> haProxyTLVs = new ArrayList<>(4);
+        List<HAProxyTLV> haProxyTLVs = new ArrayList<HAProxyTLV>(4);
 
         do {
             haProxyTLVs.add(haProxyTLV);
@@ -259,7 +262,7 @@
 
             if (byteBuf.readableBytes() >= 4) {
 
-                final List<HAProxyTLV> encapsulatedTlvs = new ArrayList<>(4);
+                final List<HAProxyTLV> encapsulatedTlvs = new ArrayList<HAProxyTLV>(4);
                 do {
                     final HAProxyTLV haProxyTLV = readNextTLV(byteBuf);
                     if (haProxyTLV == null) {
@@ -270,11 +273,7 @@
 
                 return new HAProxySSLTLV(verify, client, encapsulatedTlvs, rawContent);
             }
-<<<<<<< HEAD
-            return new HAProxySSLTLV(verify, client, Collections.emptyList(), rawContent);
-=======
             return new HAProxySSLTLV(verify, client, Collections.<HAProxyTLV>emptyList(), rawContent);
->>>>>>> 71860e5b
         // If we're not dealing with an SSL Type, we can use the same mechanism
         case PP2_TYPE_ALPN:
         case PP2_TYPE_AUTHORITY:
@@ -402,7 +401,9 @@
      * @throws HAProxyProtocolException  if the address is invalid
      */
     private static void checkAddress(String address, AddressFamily addrFamily) {
-        requireNonNull(addrFamily, "addrFamily");
+        if (addrFamily == null) {
+            throw new NullPointerException("addrFamily");
+        }
 
         switch (addrFamily) {
             case AF_UNSPEC:
@@ -414,7 +415,9 @@
                 return;
         }
 
-        requireNonNull(address, "address");
+        if (address == null) {
+            throw new NullPointerException("address");
+        }
 
         switch (addrFamily) {
             case AF_IPv4:
