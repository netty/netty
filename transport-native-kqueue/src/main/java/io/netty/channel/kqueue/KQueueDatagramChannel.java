--- conflicted
+++ resolved
@@ -24,7 +24,6 @@
 import io.netty.channel.ChannelPipeline;
 import io.netty.channel.ChannelPromise;
 import io.netty.channel.DefaultAddressedEnvelope;
-import io.netty.channel.EventLoop;
 import io.netty.channel.socket.DatagramChannel;
 import io.netty.channel.socket.DatagramChannelConfig;
 import io.netty.channel.socket.DatagramPacket;
@@ -45,7 +44,6 @@
 import java.nio.ByteBuffer;
 
 import static io.netty.channel.kqueue.BsdSocket.newSocketDgram;
-import static java.util.Objects.requireNonNull;
 
 @UnstableApi
 public final class KQueueDatagramChannel extends AbstractKQueueChannel implements DatagramChannel {
@@ -60,17 +58,17 @@
     private volatile boolean connected;
     private final KQueueDatagramChannelConfig config;
 
-    public KQueueDatagramChannel(EventLoop eventLoop) {
-        super(null, eventLoop, newSocketDgram(), false);
+    public KQueueDatagramChannel() {
+        super(null, newSocketDgram(), false);
         config = new KQueueDatagramChannelConfig(this);
     }
 
-    public KQueueDatagramChannel(EventLoop eventLoop, int fd) {
-        this(eventLoop, new BsdSocket(fd), true);
-    }
-
-    KQueueDatagramChannel(EventLoop eventLoop, BsdSocket socket, boolean active) {
-        super(null, eventLoop, socket, active);
+    public KQueueDatagramChannel(int fd) {
+        this(new BsdSocket(fd), true);
+    }
+
+    KQueueDatagramChannel(BsdSocket socket, boolean active) {
+        super(null, socket, active);
         config = new KQueueDatagramChannelConfig(this);
     }
 
@@ -141,8 +139,14 @@
     public ChannelFuture joinGroup(
             final InetAddress multicastAddress, final NetworkInterface networkInterface,
             final InetAddress source, final ChannelPromise promise) {
-        requireNonNull(multicastAddress, "multicastAddress");
-        requireNonNull(networkInterface, "networkInterface");
+
+        if (multicastAddress == null) {
+            throw new NullPointerException("multicastAddress");
+        }
+
+        if (networkInterface == null) {
+            throw new NullPointerException("networkInterface");
+        }
 
         promise.setFailure(new UnsupportedOperationException("Multicast not supported"));
         return promise;
@@ -187,8 +191,12 @@
     public ChannelFuture leaveGroup(
             final InetAddress multicastAddress, final NetworkInterface networkInterface, final InetAddress source,
             final ChannelPromise promise) {
-        requireNonNull(multicastAddress, "multicastAddress");
-        requireNonNull(networkInterface, "networkInterface");
+        if (multicastAddress == null) {
+            throw new NullPointerException("multicastAddress");
+        }
+        if (networkInterface == null) {
+            throw new NullPointerException("networkInterface");
+        }
 
         promise.setFailure(new UnsupportedOperationException("Multicast not supported"));
 
@@ -206,9 +214,16 @@
     public ChannelFuture block(
             final InetAddress multicastAddress, final NetworkInterface networkInterface,
             final InetAddress sourceToBlock, final ChannelPromise promise) {
-        requireNonNull(multicastAddress, "multicastAddress");
-        requireNonNull(sourceToBlock, "sourceToBlock");
-        requireNonNull(networkInterface, "networkInterface");
+        if (multicastAddress == null) {
+            throw new NullPointerException("multicastAddress");
+        }
+        if (sourceToBlock == null) {
+            throw new NullPointerException("sourceToBlock");
+        }
+
+        if (networkInterface == null) {
+            throw new NullPointerException("networkInterface");
+        }
         promise.setFailure(new UnsupportedOperationException("Multicast not supported"));
         return promise;
     }
@@ -307,11 +322,7 @@
                         remoteAddress.getAddress(), remoteAddress.getPort());
             }
         } else if (data.nioBufferCount() > 1) {
-<<<<<<< HEAD
-            IovArray array = registration().cleanArray();
-=======
             IovArray array = ((KQueueEventLoop) eventLoop()).cleanArray();
->>>>>>> 71860e5b
             array.add(data, data.readerIndex(), data.readableBytes());
             int cnt = array.count();
             assert cnt != 0;
@@ -357,7 +368,7 @@
 
                 ByteBuf content = (ByteBuf) e.content();
                 return UnixChannelUtil.isBufferCopyNeededForWrite(content)?
-                        new DefaultAddressedEnvelope<>(
+                        new DefaultAddressedEnvelope<ByteBuf, InetSocketAddress>(
                                 newDirectBuffer(e, content), (InetSocketAddress) e.recipient()) : e;
             }
         }
@@ -485,8 +496,6 @@
 
                 if (exception != null) {
                     pipeline.fireExceptionCaught(exception);
-                } else {
-                    readIfIsAutoRead();
                 }
             } finally {
                 readReadyFinally(config);
