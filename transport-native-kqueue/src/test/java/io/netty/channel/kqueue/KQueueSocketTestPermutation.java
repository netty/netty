--- conflicted
+++ resolved
@@ -19,9 +19,7 @@
 import io.netty.bootstrap.ServerBootstrap;
 import io.netty.channel.Channel;
 import io.netty.channel.ChannelFactory;
-import io.netty.channel.EventLoop;
 import io.netty.channel.EventLoopGroup;
-import io.netty.channel.MultithreadEventLoopGroup;
 import io.netty.channel.socket.InternetProtocolFamily;
 import io.netty.channel.socket.nio.NioDatagramChannel;
 import io.netty.channel.socket.nio.NioServerSocketChannel;
@@ -45,11 +43,11 @@
     static final KQueueSocketTestPermutation INSTANCE = new KQueueSocketTestPermutation();
 
     static final EventLoopGroup KQUEUE_BOSS_GROUP =
-            new MultithreadEventLoopGroup(BOSSES, new DefaultThreadFactory("testsuite-KQueue-boss", true),
-                    KQueueHandler.newFactory());
+            new KQueueEventLoopGroup(BOSSES, new DefaultThreadFactory("testsuite-KQueue-boss", true));
     static final EventLoopGroup KQUEUE_WORKER_GROUP =
-            new MultithreadEventLoopGroup(WORKERS, new DefaultThreadFactory("testsuite-KQueue-worker", true),
-                    KQueueHandler.newFactory());
+            new KQueueEventLoopGroup(WORKERS, new DefaultThreadFactory("testsuite-KQueue-worker", true));
+
+    private static final InternalLogger logger = InternalLoggerFactory.getInstance(KQueueSocketTestPermutation.class);
 
     @Override
     public List<TestsuitePermutation.BootstrapComboFactory<ServerBootstrap, Bootstrap>> socket() {
@@ -65,12 +63,22 @@
     @SuppressWarnings("unchecked")
     @Override
     public List<BootstrapFactory<ServerBootstrap>> serverSocket() {
-        List<BootstrapFactory<ServerBootstrap>> toReturn = new ArrayList<>();
-        toReturn.add(() -> new ServerBootstrap().group(KQUEUE_BOSS_GROUP, KQUEUE_WORKER_GROUP)
-                                    .channel(KQueueServerSocketChannel.class));
+        List<BootstrapFactory<ServerBootstrap>> toReturn = new ArrayList<BootstrapFactory<ServerBootstrap>>();
+        toReturn.add(new BootstrapFactory<ServerBootstrap>() {
+            @Override
+            public ServerBootstrap newInstance() {
+                return new ServerBootstrap().group(KQUEUE_BOSS_GROUP, KQUEUE_WORKER_GROUP)
+                                            .channel(KQueueServerSocketChannel.class);
+            }
+        });
 
-        toReturn.add(() -> new ServerBootstrap().group(nioBossGroup, nioWorkerGroup)
-                                    .channel(NioServerSocketChannel.class));
+        toReturn.add(new BootstrapFactory<ServerBootstrap>() {
+            @Override
+            public ServerBootstrap newInstance() {
+                return new ServerBootstrap().group(nioBossGroup, nioWorkerGroup)
+                                            .channel(NioServerSocketChannel.class);
+            }
+        });
 
         return toReturn;
     }
@@ -79,8 +87,18 @@
     @Override
     public List<BootstrapFactory<Bootstrap>> clientSocket() {
         return Arrays.asList(
-                () -> new Bootstrap().group(KQUEUE_WORKER_GROUP).channel(KQueueSocketChannel.class),
-                () -> new Bootstrap().group(nioWorkerGroup).channel(NioSocketChannel.class)
+                new BootstrapFactory<Bootstrap>() {
+                    @Override
+                    public Bootstrap newInstance() {
+                        return new Bootstrap().group(KQUEUE_WORKER_GROUP).channel(KQueueSocketChannel.class);
+                    }
+                },
+                new BootstrapFactory<Bootstrap>() {
+                    @Override
+                    public Bootstrap newInstance() {
+                        return new Bootstrap().group(nioWorkerGroup).channel(NioSocketChannel.class);
+                    }
+                }
         );
     }
 
@@ -90,12 +108,8 @@
         // Make the list of Bootstrap factories.
         @SuppressWarnings("unchecked")
         List<BootstrapFactory<Bootstrap>> bfs = Arrays.asList(
-                () -> new Bootstrap().group(nioWorkerGroup).channelFactory(new ChannelFactory<Channel>() {
+                new BootstrapFactory<Bootstrap>() {
                     @Override
-<<<<<<< HEAD
-                    public Channel newChannel(EventLoop eventLoop) {
-                        return new NioDatagramChannel(eventLoop, family);
-=======
                     public Bootstrap newInstance() {
                         return new Bootstrap().group(nioWorkerGroup).channelFactory(new ChannelFactory<Channel>() {
                             @Override
@@ -108,15 +122,14 @@
                                 return NioDatagramChannel.class.getSimpleName() + ".class";
                             }
                         });
->>>>>>> 71860e5b
                     }
-
+                },
+                new BootstrapFactory<Bootstrap>() {
                     @Override
-                    public String toString() {
-                        return NioDatagramChannel.class.getSimpleName() + ".class";
+                    public Bootstrap newInstance() {
+                        return new Bootstrap().group(KQUEUE_WORKER_GROUP).channel(KQueueDatagramChannel.class);
                     }
-                }),
-                () -> new Bootstrap().group(KQUEUE_WORKER_GROUP).channel(KQueueDatagramChannel.class)
+                }
         );
         return combo(bfs, bfs);
     }
@@ -129,22 +142,37 @@
     }
 
     public List<BootstrapFactory<ServerBootstrap>> serverDomainSocket() {
-        return Collections.singletonList(
-                () -> new ServerBootstrap().group(KQUEUE_BOSS_GROUP, KQUEUE_WORKER_GROUP)
-                        .channel(KQueueServerDomainSocketChannel.class)
+        return Collections.<BootstrapFactory<ServerBootstrap>>singletonList(
+                new BootstrapFactory<ServerBootstrap>() {
+                    @Override
+                    public ServerBootstrap newInstance() {
+                        return new ServerBootstrap().group(KQUEUE_BOSS_GROUP, KQUEUE_WORKER_GROUP)
+                                .channel(KQueueServerDomainSocketChannel.class);
+                    }
+                }
         );
     }
 
     public List<BootstrapFactory<Bootstrap>> clientDomainSocket() {
-        return Collections.singletonList(
-                () -> new Bootstrap().group(KQUEUE_WORKER_GROUP).channel(KQueueDomainSocketChannel.class)
+        return Collections.<BootstrapFactory<Bootstrap>>singletonList(
+                new BootstrapFactory<Bootstrap>() {
+                    @Override
+                    public Bootstrap newInstance() {
+                        return new Bootstrap().group(KQUEUE_WORKER_GROUP).channel(KQueueDomainSocketChannel.class);
+                    }
+                }
         );
     }
 
     @Override
     public List<BootstrapFactory<Bootstrap>> datagramSocket() {
-        return Collections.singletonList(
-                () -> new Bootstrap().group(KQUEUE_WORKER_GROUP).channel(KQueueDatagramChannel.class)
+        return Collections.<BootstrapFactory<Bootstrap>>singletonList(
+                new BootstrapFactory<Bootstrap>() {
+                    @Override
+                    public Bootstrap newInstance() {
+                        return new Bootstrap().group(KQUEUE_WORKER_GROUP).channel(KQueueDatagramChannel.class);
+                    }
+                }
         );
     }
     public static DomainSocketAddress newSocketAddress() {
