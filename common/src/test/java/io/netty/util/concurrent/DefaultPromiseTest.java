/*
 * Copyright 2013 The Netty Project
 *
 * The Netty Project licenses this file to you under the Apache License,
 * version 2.0 (the "License"); you may not use this file except in compliance
 * with the License. You may obtain a copy of the License at:
 *
 *   http://www.apache.org/licenses/LICENSE-2.0
 *
 * Unless required by applicable law or agreed to in writing, software
 * distributed under the License is distributed on an "AS IS" BASIS, WITHOUT
 * WARRANTIES OR CONDITIONS OF ANY KIND, either express or implied. See the
 * License for the specific language governing permissions and limitations
 * under the License.
 */

package io.netty.util.concurrent;

import io.netty.util.Signal;
import io.netty.util.internal.logging.InternalLogger;
import io.netty.util.internal.logging.InternalLoggerFactory;
import org.junit.BeforeClass;
import org.junit.Test;
import org.mockito.Mockito;

import java.util.HashMap;
import java.util.Map;
import java.util.concurrent.BlockingQueue;
import java.util.concurrent.CancellationException;
import java.util.concurrent.CompletionException;
import java.util.concurrent.CountDownLatch;
import java.util.concurrent.ExecutionException;
import java.util.concurrent.ExecutorService;
import java.util.concurrent.Executors;
import java.util.concurrent.LinkedBlockingQueue;
import java.util.concurrent.TimeUnit;
import java.util.concurrent.TimeoutException;
import java.util.concurrent.atomic.AtomicInteger;

import static java.lang.Math.max;
import static org.hamcrest.Matchers.instanceOf;
import static org.hamcrest.Matchers.lessThan;
import static org.junit.Assert.*;

@SuppressWarnings("unchecked")
public class DefaultPromiseTest {
    private static final InternalLogger logger = InternalLoggerFactory.getInstance(DefaultPromiseTest.class);
    private static int stackOverflowDepth;

    @BeforeClass
    public static void beforeClass() {
        try {
            findStackOverflowDepth();
            throw new IllegalStateException("Expected StackOverflowError but didn't get it?!");
        } catch (StackOverflowError e) {
            logger.debug("StackOverflowError depth: {}", stackOverflowDepth);
        }
    }

    private static void findStackOverflowDepth() {
        ++stackOverflowDepth;
        findStackOverflowDepth();
    }

    private static int stackOverflowTestDepth() {
        return max(stackOverflowDepth << 1, stackOverflowDepth);
    }

    @Test
    public void testCancelDoesNotScheduleWhenNoListeners() {
        EventExecutor executor = Mockito.mock(EventExecutor.class);
        Mockito.when(executor.inEventLoop()).thenReturn(false);

        Promise<Void> promise = new DefaultPromise<Void>(executor);
        assertTrue(promise.cancel(false));
        Mockito.verify(executor, Mockito.never()).execute(Mockito.any(Runnable.class));
        assertTrue(promise.isCancelled());
    }

    @Test
    public void testSuccessDoesNotScheduleWhenNoListeners() {
        EventExecutor executor = Mockito.mock(EventExecutor.class);
        Mockito.when(executor.inEventLoop()).thenReturn(false);

        Object value = new Object();
        Promise<Object> promise = new DefaultPromise<Object>(executor);
        promise.setSuccess(value);
        Mockito.verify(executor, Mockito.never()).execute(Mockito.any(Runnable.class));
        assertSame(value, promise.getNow());
    }

    @Test
    public void testFailureDoesNotScheduleWhenNoListeners() {
        EventExecutor executor = Mockito.mock(EventExecutor.class);
        Mockito.when(executor.inEventLoop()).thenReturn(false);

        Exception cause = new Exception();
        Promise<Void> promise = new DefaultPromise<Void>(executor);
        promise.setFailure(cause);
        Mockito.verify(executor, Mockito.never()).execute(Mockito.any(Runnable.class));
        assertSame(cause, promise.cause());
    }

    @Test(expected = CancellationException.class)
    public void testCancellationExceptionIsThrownWhenBlockingGet() throws InterruptedException, ExecutionException {
<<<<<<< HEAD
        final Promise<Void> promise = new DefaultPromise<>(ImmediateEventExecutor.INSTANCE);
=======
        final Promise<Void> promise = new DefaultPromise<Void>(ImmediateEventExecutor.INSTANCE);
>>>>>>> 71860e5b
        assertTrue(promise.cancel(false));
        promise.get();
    }

    @Test(expected = CancellationException.class)
    public void testCancellationExceptionIsThrownWhenBlockingGetWithTimeout() throws InterruptedException,
            ExecutionException, TimeoutException {
<<<<<<< HEAD
        final Promise<Void> promise = new DefaultPromise<>(ImmediateEventExecutor.INSTANCE);
=======
        final Promise<Void> promise = new DefaultPromise<Void>(ImmediateEventExecutor.INSTANCE);
>>>>>>> 71860e5b
        assertTrue(promise.cancel(false));
        promise.get(1, TimeUnit.SECONDS);
    }

    @Test
    public void testCancellationExceptionIsReturnedAsCause() throws InterruptedException,
    ExecutionException, TimeoutException {
<<<<<<< HEAD
        final Promise<Void> promise = new DefaultPromise<>(ImmediateEventExecutor.INSTANCE);
=======
        final Promise<Void> promise = new DefaultPromise<Void>(ImmediateEventExecutor.INSTANCE);
>>>>>>> 71860e5b
        assertTrue(promise.cancel(false));
        assertThat(promise.cause(), instanceOf(CancellationException.class));
    }

    @Test
    public void testStackOverflowWithImmediateEventExecutorA() throws Exception {
        testStackOverFlowChainedFuturesA(stackOverflowTestDepth(), ImmediateEventExecutor.INSTANCE, true);
        testStackOverFlowChainedFuturesA(stackOverflowTestDepth(), ImmediateEventExecutor.INSTANCE, false);
    }

    @Test
    public void testNoStackOverflowWithDefaultEventExecutorA() throws Exception {
        ExecutorService executorService = Executors.newSingleThreadExecutor();
        try {
            EventExecutor executor = new SingleThreadEventExecutor(executorService);
            try {
                testStackOverFlowChainedFuturesA(stackOverflowTestDepth(), executor, true);
                testStackOverFlowChainedFuturesA(stackOverflowTestDepth(), executor, false);
            } finally {
                executor.shutdownGracefully(0, 0, TimeUnit.MILLISECONDS);
            }
        } finally {
            executorService.shutdown();
        }
    }

    @Test
    public void testNoStackOverflowWithImmediateEventExecutorB() throws Exception {
        testStackOverFlowChainedFuturesB(stackOverflowTestDepth(), ImmediateEventExecutor.INSTANCE, true);
        testStackOverFlowChainedFuturesB(stackOverflowTestDepth(), ImmediateEventExecutor.INSTANCE, false);
    }

    @Test
    public void testNoStackOverflowWithDefaultEventExecutorB() throws Exception {
        ExecutorService executorService = Executors.newSingleThreadExecutor();
        try {
            EventExecutor executor = new SingleThreadEventExecutor(executorService);
            try {
                testStackOverFlowChainedFuturesB(stackOverflowTestDepth(), executor, true);
                testStackOverFlowChainedFuturesB(stackOverflowTestDepth(), executor, false);
            } finally {
                executor.shutdownGracefully(0, 0, TimeUnit.MILLISECONDS);
            }
        } finally {
            executorService.shutdown();
        }
    }

    @Test
    public void testListenerNotifyOrder() throws Exception {
        EventExecutor executor = new TestEventExecutor();
        try {
            final BlockingQueue<FutureListener<Void>> listeners = new LinkedBlockingQueue<>();
            int runs = 100000;

            for (int i = 0; i < runs; i++) {
                final Promise<Void> promise = new DefaultPromise<>(executor);
                final FutureListener<Void> listener1 = new FutureListener<Void>() {
                    @Override
                    public void operationComplete(Future<Void> future) throws Exception {
                        listeners.add(this);
                    }
                };
                final FutureListener<Void> listener2 = new FutureListener<Void>() {
                    @Override
                    public void operationComplete(Future<Void> future) throws Exception {
                        listeners.add(this);
                    }
                };
                final FutureListener<Void> listener4 = new FutureListener<Void>() {
                    @Override
                    public void operationComplete(Future<Void> future) throws Exception {
                        listeners.add(this);
                    }
                };
                final FutureListener<Void> listener3 = new FutureListener<Void>() {
                    @Override
                    public void operationComplete(Future<Void> future) throws Exception {
                        listeners.add(this);
                        future.addListener(listener4);
                    }
                };

                GlobalEventExecutor.INSTANCE.execute(() -> promise.setSuccess(null));

                promise.addListener(listener1).addListener(listener2).addListener(listener3);

                assertSame("Fail 1 during run " + i + " / " + runs, listener1, listeners.take());
                assertSame("Fail 2 during run " + i + " / " + runs, listener2, listeners.take());
                assertSame("Fail 3 during run " + i + " / " + runs, listener3, listeners.take());
                assertSame("Fail 4 during run " + i + " / " + runs, listener4, listeners.take());
                assertTrue("Fail during run " + i + " / " + runs, listeners.isEmpty());
            }
        } finally {
            executor.shutdownGracefully(0, 0, TimeUnit.SECONDS).sync();
        }
    }

    @Test
    public void testListenerNotifyLater() throws Exception {
        // Testing first execution path in DefaultPromise
        testListenerNotifyLater(1);

        // Testing second execution path in DefaultPromise
        testListenerNotifyLater(2);
    }

    @Test(timeout = 2000)
    public void testPromiseListenerAddWhenCompleteFailure() throws Exception {
        testPromiseListenerAddWhenComplete(fakeException());
    }

    @Test(timeout = 2000)
    public void testPromiseListenerAddWhenCompleteSuccess() throws Exception {
        testPromiseListenerAddWhenComplete(null);
    }

    @Test(timeout = 2000)
    public void testLateListenerIsOrderedCorrectlySuccess() throws InterruptedException {
        testLateListenerIsOrderedCorrectly(null);
    }

    @Test(timeout = 2000)
    public void testLateListenerIsOrderedCorrectlyFailure() throws InterruptedException {
        testLateListenerIsOrderedCorrectly(fakeException());
    }

    @Test
    public void testSignalRace() {
        final long wait = TimeUnit.NANOSECONDS.convert(10, TimeUnit.SECONDS);
        EventExecutor executor = null;
        try {
            executor = new TestEventExecutor();

            final int numberOfAttempts = 4096;
            final Map<Thread, DefaultPromise<Void>> promises = new HashMap<>();
            for (int i = 0; i < numberOfAttempts; i++) {
                final DefaultPromise<Void> promise = new DefaultPromise<>(executor);
                final Thread thread = new Thread(() -> promise.setSuccess(null));
                promises.put(thread, promise);
            }

            for (final Map.Entry<Thread, DefaultPromise<Void>> promise : promises.entrySet()) {
                promise.getKey().start();
                final long start = System.nanoTime();
                promise.getValue().awaitUninterruptibly(wait, TimeUnit.NANOSECONDS);
                assertThat(System.nanoTime() - start, lessThan(wait));
            }
        } finally {
            if (executor != null) {
                executor.shutdownGracefully();
            }
        }
    }

    @Test
    public void signalUncancellableCompletionValue() {
        final Promise<Signal> promise = new DefaultPromise<>(ImmediateEventExecutor.INSTANCE);
        promise.setSuccess(Signal.valueOf(DefaultPromise.class, "UNCANCELLABLE"));
        assertTrue(promise.isDone());
        assertTrue(promise.isSuccess());
    }

    @Test
    public void signalSuccessCompletionValue() {
        final Promise<Signal> promise = new DefaultPromise<>(ImmediateEventExecutor.INSTANCE);
        promise.setSuccess(Signal.valueOf(DefaultPromise.class, "SUCCESS"));
        assertTrue(promise.isDone());
        assertTrue(promise.isSuccess());
    }

    @Test
    public void setUncancellableGetNow() {
        final Promise<String> promise = new DefaultPromise<>(ImmediateEventExecutor.INSTANCE);
        assertNull(promise.getNow());
        assertTrue(promise.setUncancellable());
        assertNull(promise.getNow());
        assertFalse(promise.isDone());
        assertFalse(promise.isSuccess());

        promise.setSuccess("success");

        assertTrue(promise.isDone());
        assertTrue(promise.isSuccess());
        assertEquals("success", promise.getNow());
    }

    @Test
    public void throwUncheckedSync() throws InterruptedException {
        Exception exception = new Exception();
        final Promise<String> promise = new DefaultPromise<>(ImmediateEventExecutor.INSTANCE);
        promise.setFailure(exception);

        try {
            promise.sync();
        } catch (CompletionException e) {
            assertSame(exception, e.getCause());
        }
    }

    @Test
    public void throwUncheckedSyncUninterruptibly() {
        Exception exception = new Exception();
        final Promise<String> promise = new DefaultPromise<>(ImmediateEventExecutor.INSTANCE);
        promise.setFailure(exception);

        try {
            promise.syncUninterruptibly();
        } catch (CompletionException e) {
            assertSame(exception, e.getCause());
        }
    }

    @Test(expected = CancellationException.class)
    public void throwCancelled() throws InterruptedException {
        final Promise<String> promise = new DefaultPromise<>(ImmediateEventExecutor.INSTANCE);
        promise.cancel(true);
        promise.sync();
    }

    private static void testStackOverFlowChainedFuturesA(int promiseChainLength, final EventExecutor executor,
                                                         boolean runTestInExecutorThread)
            throws InterruptedException {
        final Promise<Void>[] p = new DefaultPromise[promiseChainLength];
        final CountDownLatch latch = new CountDownLatch(promiseChainLength);

        if (runTestInExecutorThread) {
            executor.execute(() -> testStackOverFlowChainedFuturesA(executor, p, latch));
        } else {
            testStackOverFlowChainedFuturesA(executor, p, latch);
        }

        assertTrue(latch.await(2, TimeUnit.SECONDS));
        for (int i = 0; i < p.length; ++i) {
            assertTrue("index " + i, p[i].isSuccess());
        }
    }

    private static void testStackOverFlowChainedFuturesA(EventExecutor executor, final Promise<Void>[] p,
                                                         final CountDownLatch latch) {
        for (int i = 0; i < p.length; i ++) {
            final int finalI = i;
            p[i] = new DefaultPromise<>(executor);
            p[i].addListener((FutureListener<Void>) future -> {
                if (finalI + 1 < p.length) {
                    p[finalI + 1].setSuccess(null);
                }
                latch.countDown();
            });
        }

        p[0].setSuccess(null);
    }

    private static void testStackOverFlowChainedFuturesB(int promiseChainLength, final EventExecutor executor,
                                                         boolean runTestInExecutorThread)
            throws InterruptedException {
        final Promise<Void>[] p = new DefaultPromise[promiseChainLength];
        final CountDownLatch latch = new CountDownLatch(promiseChainLength);

        if (runTestInExecutorThread) {
            executor.execute(() -> testStackOverFlowChainedFuturesA(executor, p, latch));
        } else {
            testStackOverFlowChainedFuturesA(executor, p, latch);
        }

        assertTrue(latch.await(2, TimeUnit.SECONDS));
        for (int i = 0; i < p.length; ++i) {
            assertTrue("index " + i, p[i].isSuccess());
        }
    }

    private static void testStackOverFlowChainedFuturesB(EventExecutor executor, final Promise<Void>[] p,
                                                         final CountDownLatch latch) {
        for (int i = 0; i < p.length; i ++) {
            final int finalI = i;
            p[i] = new DefaultPromise<>(executor);
            p[i].addListener((FutureListener<Void>) future -> future.addListener((FutureListener<Void>) future1 -> {
                if (finalI + 1 < p.length) {
                    p[finalI + 1].setSuccess(null);
                }
                latch.countDown();
            }));
        }

        p[0].setSuccess(null);
    }

    /**
     * This test is mean to simulate the following sequence of events, which all take place on the I/O thread:
     * <ol>
     * <li>A write is done</li>
     * <li>The write operation completes, and the promise state is changed to done</li>
     * <li>A listener is added to the return from the write. The {@link FutureListener#operationComplete(Future)}
     * updates state which must be invoked before the response to the previous write is read.</li>
     * <li>The write operation</li>
     * </ol>
     */
    private static void testLateListenerIsOrderedCorrectly(Throwable cause) throws InterruptedException {
        final EventExecutor executor = new TestEventExecutor();
        try {
            final AtomicInteger state = new AtomicInteger();
            final CountDownLatch latch1 = new CountDownLatch(1);
            final CountDownLatch latch2 = new CountDownLatch(1);
            final CountDownLatch latch3 = new CountDownLatch(1);

            final Promise<Void> promise = new DefaultPromise<>(executor);

            // Add a listener before completion so "lateListener" is used next time we add a listener.
            promise.addListener((FutureListener<Void>) future -> assertTrue(state.compareAndSet(0, 1)));

            // Simulate write operation completing, which will execute listeners in another thread.
            if (cause == null) {
                promise.setSuccess(null);
            } else {
                promise.setFailure(cause);
            }

            // Add a "late listener"
            promise.addListener((FutureListener<Void>) future -> {
                assertTrue(state.compareAndSet(1, 2));
                latch1.countDown();
            });

            // Wait for the listeners and late listeners to be completed.
            latch1.await();
            assertEquals(2, state.get());

            // This is the important listener. A late listener that is added after all late listeners
            // have completed, and needs to update state before a read operation (on the same executor).
            executor.execute(() -> promise.addListener((FutureListener<Void>) future -> {
                assertTrue(state.compareAndSet(2, 3));
                latch2.countDown();
            }));
            latch2.await();

            // Simulate a read operation being queued up in the executor.
            executor.execute(() -> {
                // This is the key, we depend upon the state being set in the next listener.
                assertEquals(3, state.get());
                latch3.countDown();
            });

            latch3.await();
        } finally {
            executor.shutdownGracefully(0, 0, TimeUnit.SECONDS).sync();
        }
    }

    private static void testPromiseListenerAddWhenComplete(Throwable cause) throws InterruptedException {
        final CountDownLatch latch = new CountDownLatch(1);
        final Promise<Void> promise = new DefaultPromise<>(ImmediateEventExecutor.INSTANCE);
        promise.addListener((FutureListener<Void>) future ->
                promise.addListener((FutureListener<Void>) future1 -> latch.countDown()));
        if (cause == null) {
            promise.setSuccess(null);
        } else {
            promise.setFailure(cause);
        }
        latch.await();
    }

    private static void testListenerNotifyLater(final int numListenersBefore) throws Exception {
        EventExecutor executor = new TestEventExecutor();
        int expectedCount = numListenersBefore + 2;
        final CountDownLatch latch = new CountDownLatch(expectedCount);
        final FutureListener<Void> listener = future -> latch.countDown();
        final Promise<Void> promise = new DefaultPromise<>(executor);
        executor.execute(() -> {
            for (int i = 0; i < numListenersBefore; i++) {
                promise.addListener(listener);
            }
            promise.setSuccess(null);

            GlobalEventExecutor.INSTANCE.execute(() -> promise.addListener(listener));
            promise.addListener(listener);
        });

        assertTrue("Should have notified " + expectedCount + " listeners",
                   latch.await(5, TimeUnit.SECONDS));
        executor.shutdownGracefully().sync();
    }

    private static final class TestEventExecutor extends SingleThreadEventExecutor {
        TestEventExecutor() {
            super(Executors.defaultThreadFactory());
        }
    }

    private static RuntimeException fakeException() {
        return new RuntimeException("fake exception");
    }
}<|MERGE_RESOLUTION|>--- conflicted
+++ resolved
@@ -27,7 +27,6 @@
 import java.util.Map;
 import java.util.concurrent.BlockingQueue;
 import java.util.concurrent.CancellationException;
-import java.util.concurrent.CompletionException;
 import java.util.concurrent.CountDownLatch;
 import java.util.concurrent.ExecutionException;
 import java.util.concurrent.ExecutorService;
@@ -103,11 +102,7 @@
 
     @Test(expected = CancellationException.class)
     public void testCancellationExceptionIsThrownWhenBlockingGet() throws InterruptedException, ExecutionException {
-<<<<<<< HEAD
-        final Promise<Void> promise = new DefaultPromise<>(ImmediateEventExecutor.INSTANCE);
-=======
         final Promise<Void> promise = new DefaultPromise<Void>(ImmediateEventExecutor.INSTANCE);
->>>>>>> 71860e5b
         assertTrue(promise.cancel(false));
         promise.get();
     }
@@ -115,11 +110,7 @@
     @Test(expected = CancellationException.class)
     public void testCancellationExceptionIsThrownWhenBlockingGetWithTimeout() throws InterruptedException,
             ExecutionException, TimeoutException {
-<<<<<<< HEAD
-        final Promise<Void> promise = new DefaultPromise<>(ImmediateEventExecutor.INSTANCE);
-=======
         final Promise<Void> promise = new DefaultPromise<Void>(ImmediateEventExecutor.INSTANCE);
->>>>>>> 71860e5b
         assertTrue(promise.cancel(false));
         promise.get(1, TimeUnit.SECONDS);
     }
@@ -127,11 +118,7 @@
     @Test
     public void testCancellationExceptionIsReturnedAsCause() throws InterruptedException,
     ExecutionException, TimeoutException {
-<<<<<<< HEAD
-        final Promise<Void> promise = new DefaultPromise<>(ImmediateEventExecutor.INSTANCE);
-=======
         final Promise<Void> promise = new DefaultPromise<Void>(ImmediateEventExecutor.INSTANCE);
->>>>>>> 71860e5b
         assertTrue(promise.cancel(false));
         assertThat(promise.cause(), instanceOf(CancellationException.class));
     }
@@ -146,7 +133,7 @@
     public void testNoStackOverflowWithDefaultEventExecutorA() throws Exception {
         ExecutorService executorService = Executors.newSingleThreadExecutor();
         try {
-            EventExecutor executor = new SingleThreadEventExecutor(executorService);
+            EventExecutor executor = new DefaultEventExecutor(executorService);
             try {
                 testStackOverFlowChainedFuturesA(stackOverflowTestDepth(), executor, true);
                 testStackOverFlowChainedFuturesA(stackOverflowTestDepth(), executor, false);
@@ -168,7 +155,7 @@
     public void testNoStackOverflowWithDefaultEventExecutorB() throws Exception {
         ExecutorService executorService = Executors.newSingleThreadExecutor();
         try {
-            EventExecutor executor = new SingleThreadEventExecutor(executorService);
+            EventExecutor executor = new DefaultEventExecutor(executorService);
             try {
                 testStackOverFlowChainedFuturesB(stackOverflowTestDepth(), executor, true);
                 testStackOverFlowChainedFuturesB(stackOverflowTestDepth(), executor, false);
@@ -184,11 +171,11 @@
     public void testListenerNotifyOrder() throws Exception {
         EventExecutor executor = new TestEventExecutor();
         try {
-            final BlockingQueue<FutureListener<Void>> listeners = new LinkedBlockingQueue<>();
+            final BlockingQueue<FutureListener<Void>> listeners = new LinkedBlockingQueue<FutureListener<Void>>();
             int runs = 100000;
 
             for (int i = 0; i < runs; i++) {
-                final Promise<Void> promise = new DefaultPromise<>(executor);
+                final Promise<Void> promise = new DefaultPromise<Void>(executor);
                 final FutureListener<Void> listener1 = new FutureListener<Void>() {
                     @Override
                     public void operationComplete(Future<Void> future) throws Exception {
@@ -215,7 +202,12 @@
                     }
                 };
 
-                GlobalEventExecutor.INSTANCE.execute(() -> promise.setSuccess(null));
+                GlobalEventExecutor.INSTANCE.execute(new Runnable() {
+                    @Override
+                    public void run() {
+                        promise.setSuccess(null);
+                    }
+                });
 
                 promise.addListener(listener1).addListener(listener2).addListener(listener3);
 
@@ -267,10 +259,15 @@
             executor = new TestEventExecutor();
 
             final int numberOfAttempts = 4096;
-            final Map<Thread, DefaultPromise<Void>> promises = new HashMap<>();
+            final Map<Thread, DefaultPromise<Void>> promises = new HashMap<Thread, DefaultPromise<Void>>();
             for (int i = 0; i < numberOfAttempts; i++) {
-                final DefaultPromise<Void> promise = new DefaultPromise<>(executor);
-                final Thread thread = new Thread(() -> promise.setSuccess(null));
+                final DefaultPromise<Void> promise = new DefaultPromise<Void>(executor);
+                final Thread thread = new Thread(new Runnable() {
+                    @Override
+                    public void run() {
+                        promise.setSuccess(null);
+                    }
+                });
                 promises.put(thread, promise);
             }
 
@@ -289,7 +286,7 @@
 
     @Test
     public void signalUncancellableCompletionValue() {
-        final Promise<Signal> promise = new DefaultPromise<>(ImmediateEventExecutor.INSTANCE);
+        final Promise<Signal> promise = new DefaultPromise<Signal>(ImmediateEventExecutor.INSTANCE);
         promise.setSuccess(Signal.valueOf(DefaultPromise.class, "UNCANCELLABLE"));
         assertTrue(promise.isDone());
         assertTrue(promise.isSuccess());
@@ -297,7 +294,7 @@
 
     @Test
     public void signalSuccessCompletionValue() {
-        final Promise<Signal> promise = new DefaultPromise<>(ImmediateEventExecutor.INSTANCE);
+        final Promise<Signal> promise = new DefaultPromise<Signal>(ImmediateEventExecutor.INSTANCE);
         promise.setSuccess(Signal.valueOf(DefaultPromise.class, "SUCCESS"));
         assertTrue(promise.isDone());
         assertTrue(promise.isSuccess());
@@ -305,7 +302,7 @@
 
     @Test
     public void setUncancellableGetNow() {
-        final Promise<String> promise = new DefaultPromise<>(ImmediateEventExecutor.INSTANCE);
+        final Promise<String> promise = new DefaultPromise<String>(ImmediateEventExecutor.INSTANCE);
         assertNull(promise.getNow());
         assertTrue(promise.setUncancellable());
         assertNull(promise.getNow());
@@ -319,39 +316,6 @@
         assertEquals("success", promise.getNow());
     }
 
-    @Test
-    public void throwUncheckedSync() throws InterruptedException {
-        Exception exception = new Exception();
-        final Promise<String> promise = new DefaultPromise<>(ImmediateEventExecutor.INSTANCE);
-        promise.setFailure(exception);
-
-        try {
-            promise.sync();
-        } catch (CompletionException e) {
-            assertSame(exception, e.getCause());
-        }
-    }
-
-    @Test
-    public void throwUncheckedSyncUninterruptibly() {
-        Exception exception = new Exception();
-        final Promise<String> promise = new DefaultPromise<>(ImmediateEventExecutor.INSTANCE);
-        promise.setFailure(exception);
-
-        try {
-            promise.syncUninterruptibly();
-        } catch (CompletionException e) {
-            assertSame(exception, e.getCause());
-        }
-    }
-
-    @Test(expected = CancellationException.class)
-    public void throwCancelled() throws InterruptedException {
-        final Promise<String> promise = new DefaultPromise<>(ImmediateEventExecutor.INSTANCE);
-        promise.cancel(true);
-        promise.sync();
-    }
-
     private static void testStackOverFlowChainedFuturesA(int promiseChainLength, final EventExecutor executor,
                                                          boolean runTestInExecutorThread)
             throws InterruptedException {
@@ -359,7 +323,12 @@
         final CountDownLatch latch = new CountDownLatch(promiseChainLength);
 
         if (runTestInExecutorThread) {
-            executor.execute(() -> testStackOverFlowChainedFuturesA(executor, p, latch));
+            executor.execute(new Runnable() {
+                @Override
+                public void run() {
+                    testStackOverFlowChainedFuturesA(executor, p, latch);
+                }
+            });
         } else {
             testStackOverFlowChainedFuturesA(executor, p, latch);
         }
@@ -374,12 +343,15 @@
                                                          final CountDownLatch latch) {
         for (int i = 0; i < p.length; i ++) {
             final int finalI = i;
-            p[i] = new DefaultPromise<>(executor);
-            p[i].addListener((FutureListener<Void>) future -> {
-                if (finalI + 1 < p.length) {
-                    p[finalI + 1].setSuccess(null);
-                }
-                latch.countDown();
+            p[i] = new DefaultPromise<Void>(executor);
+            p[i].addListener(new FutureListener<Void>() {
+                @Override
+                public void operationComplete(Future<Void> future) throws Exception {
+                    if (finalI + 1 < p.length) {
+                        p[finalI + 1].setSuccess(null);
+                    }
+                    latch.countDown();
+                }
             });
         }
 
@@ -393,7 +365,12 @@
         final CountDownLatch latch = new CountDownLatch(promiseChainLength);
 
         if (runTestInExecutorThread) {
-            executor.execute(() -> testStackOverFlowChainedFuturesA(executor, p, latch));
+            executor.execute(new Runnable() {
+                @Override
+                public void run() {
+                    testStackOverFlowChainedFuturesA(executor, p, latch);
+                }
+            });
         } else {
             testStackOverFlowChainedFuturesA(executor, p, latch);
         }
@@ -408,13 +385,21 @@
                                                          final CountDownLatch latch) {
         for (int i = 0; i < p.length; i ++) {
             final int finalI = i;
-            p[i] = new DefaultPromise<>(executor);
-            p[i].addListener((FutureListener<Void>) future -> future.addListener((FutureListener<Void>) future1 -> {
-                if (finalI + 1 < p.length) {
-                    p[finalI + 1].setSuccess(null);
-                }
-                latch.countDown();
-            }));
+            p[i] = new DefaultPromise<Void>(executor);
+            p[i].addListener(new FutureListener<Void>() {
+                @Override
+                public void operationComplete(Future<Void> future) throws Exception {
+                    future.addListener(new FutureListener<Void>() {
+                        @Override
+                        public void operationComplete(Future<Void> future) throws Exception {
+                            if (finalI + 1 < p.length) {
+                                p[finalI + 1].setSuccess(null);
+                            }
+                            latch.countDown();
+                        }
+                    });
+                }
+            });
         }
 
         p[0].setSuccess(null);
@@ -435,13 +420,16 @@
         try {
             final AtomicInteger state = new AtomicInteger();
             final CountDownLatch latch1 = new CountDownLatch(1);
-            final CountDownLatch latch2 = new CountDownLatch(1);
-            final CountDownLatch latch3 = new CountDownLatch(1);
-
-            final Promise<Void> promise = new DefaultPromise<>(executor);
+            final CountDownLatch latch2 = new CountDownLatch(2);
+            final Promise<Void> promise = new DefaultPromise<Void>(executor);
 
             // Add a listener before completion so "lateListener" is used next time we add a listener.
-            promise.addListener((FutureListener<Void>) future -> assertTrue(state.compareAndSet(0, 1)));
+            promise.addListener(new FutureListener<Void>() {
+                @Override
+                public void operationComplete(Future<Void> future) throws Exception {
+                    assertTrue(state.compareAndSet(0, 1));
+                }
+            });
 
             // Simulate write operation completing, which will execute listeners in another thread.
             if (cause == null) {
@@ -451,9 +439,12 @@
             }
 
             // Add a "late listener"
-            promise.addListener((FutureListener<Void>) future -> {
-                assertTrue(state.compareAndSet(1, 2));
-                latch1.countDown();
+            promise.addListener(new FutureListener<Void>() {
+                @Override
+                public void operationComplete(Future<Void> future) throws Exception {
+                    assertTrue(state.compareAndSet(1, 2));
+                    latch1.countDown();
+                }
             });
 
             // Wait for the listeners and late listeners to be completed.
@@ -462,20 +453,30 @@
 
             // This is the important listener. A late listener that is added after all late listeners
             // have completed, and needs to update state before a read operation (on the same executor).
-            executor.execute(() -> promise.addListener((FutureListener<Void>) future -> {
-                assertTrue(state.compareAndSet(2, 3));
-                latch2.countDown();
-            }));
+            executor.execute(new Runnable() {
+                @Override
+                public void run() {
+                    promise.addListener(new FutureListener<Void>() {
+                        @Override
+                        public void operationComplete(Future<Void> future) throws Exception {
+                            assertTrue(state.compareAndSet(2, 3));
+                            latch2.countDown();
+                        }
+                    });
+                }
+            });
+
+            // Simulate a read operation being queued up in the executor.
+            executor.execute(new Runnable() {
+                @Override
+                public void run() {
+                    // This is the key, we depend upon the state being set in the next listener.
+                    assertEquals(3, state.get());
+                    latch2.countDown();
+                }
+            });
+
             latch2.await();
-
-            // Simulate a read operation being queued up in the executor.
-            executor.execute(() -> {
-                // This is the key, we depend upon the state being set in the next listener.
-                assertEquals(3, state.get());
-                latch3.countDown();
-            });
-
-            latch3.await();
         } finally {
             executor.shutdownGracefully(0, 0, TimeUnit.SECONDS).sync();
         }
@@ -483,9 +484,18 @@
 
     private static void testPromiseListenerAddWhenComplete(Throwable cause) throws InterruptedException {
         final CountDownLatch latch = new CountDownLatch(1);
-        final Promise<Void> promise = new DefaultPromise<>(ImmediateEventExecutor.INSTANCE);
-        promise.addListener((FutureListener<Void>) future ->
-                promise.addListener((FutureListener<Void>) future1 -> latch.countDown()));
+        final Promise<Void> promise = new DefaultPromise<Void>(ImmediateEventExecutor.INSTANCE);
+        promise.addListener(new FutureListener<Void>() {
+            @Override
+            public void operationComplete(Future<Void> future) throws Exception {
+                promise.addListener(new FutureListener<Void>() {
+                    @Override
+                    public void operationComplete(Future<Void> future) throws Exception {
+                        latch.countDown();
+                    }
+                });
+            }
+        });
         if (cause == null) {
             promise.setSuccess(null);
         } else {
@@ -498,16 +508,29 @@
         EventExecutor executor = new TestEventExecutor();
         int expectedCount = numListenersBefore + 2;
         final CountDownLatch latch = new CountDownLatch(expectedCount);
-        final FutureListener<Void> listener = future -> latch.countDown();
-        final Promise<Void> promise = new DefaultPromise<>(executor);
-        executor.execute(() -> {
-            for (int i = 0; i < numListenersBefore; i++) {
+        final FutureListener<Void> listener = new FutureListener<Void>() {
+            @Override
+            public void operationComplete(Future<Void> future) throws Exception {
+                latch.countDown();
+            }
+        };
+        final Promise<Void> promise = new DefaultPromise<Void>(executor);
+        executor.execute(new Runnable() {
+            @Override
+            public void run() {
+                for (int i = 0; i < numListenersBefore; i++) {
+                    promise.addListener(listener);
+                }
+                promise.setSuccess(null);
+
+                GlobalEventExecutor.INSTANCE.execute(new Runnable() {
+                    @Override
+                    public void run() {
+                        promise.addListener(listener);
+                    }
+                });
                 promise.addListener(listener);
             }
-            promise.setSuccess(null);
-
-            GlobalEventExecutor.INSTANCE.execute(() -> promise.addListener(listener));
-            promise.addListener(listener);
         });
 
         assertTrue("Should have notified " + expectedCount + " listeners",
@@ -517,7 +540,22 @@
 
     private static final class TestEventExecutor extends SingleThreadEventExecutor {
         TestEventExecutor() {
-            super(Executors.defaultThreadFactory());
+            super(null, Executors.defaultThreadFactory(), true);
+        }
+
+        @Override
+        protected void run() {
+            for (;;) {
+                Runnable task = takeTask();
+                if (task != null) {
+                    task.run();
+                    updateLastExecutionTime();
+                }
+
+                if (confirmShutdown()) {
+                    break;
+                }
+            }
         }
     }
 
