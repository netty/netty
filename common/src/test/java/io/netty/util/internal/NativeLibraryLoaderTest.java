/*
 * Copyright 2017 The Netty Project
 *
 * The Netty Project licenses this file to you under the Apache License,
 * version 2.0 (the "License"); you may not use this file except in compliance
 * with the License. You may obtain a copy of the License at:
 *
 *   http://www.apache.org/licenses/LICENSE-2.0
 *
 * Unless required by applicable law or agreed to in writing, software
 * distributed under the License is distributed on an "AS IS" BASIS, WITHOUT
 * WARRANTIES OR CONDITIONS OF ANY KIND, either express or implied. See the
 * License for the specific language governing permissions and limitations
 * under the License.
 */
package io.netty.util.internal;

import io.netty.util.CharsetUtil;
import org.junit.Test;

import java.io.ByteArrayInputStream;
import java.io.ByteArrayOutputStream;
import java.io.FileNotFoundException;
import java.io.IOException;
import java.io.InputStream;
import java.util.Arrays;
import java.util.UUID;
import java.util.concurrent.ThreadLocalRandom;

import static org.junit.Assert.assertArrayEquals;
import static org.junit.Assert.assertEquals;
import static org.junit.Assert.assertTrue;
import static org.junit.Assert.fail;

public class NativeLibraryLoaderTest {

    @Test
    public void testFileNotFound() {
        try {
            NativeLibraryLoader.load(UUID.randomUUID().toString(), NativeLibraryLoaderTest.class.getClassLoader());
            fail();
        } catch (UnsatisfiedLinkError error) {
            assertTrue(error.getCause() instanceof FileNotFoundException);
            verifySuppressedException(error, UnsatisfiedLinkError.class);
        }
    }

    @Test
    public void testFileNotFoundWithNullClassLoader() {
        try {
            NativeLibraryLoader.load(UUID.randomUUID().toString(), null);
            fail();
        } catch (UnsatisfiedLinkError error) {
            assertTrue(error.getCause() instanceof FileNotFoundException);
            verifySuppressedException(error, ClassNotFoundException.class);
        }
    }

    @SuppressJava6Requirement(reason = "uses Java 7+ Throwable#getSuppressed but is guarded by version checks")
    private static void verifySuppressedException(UnsatisfiedLinkError error,
            Class<?> expectedSuppressedExceptionClass) {
        try {
            Throwable[] suppressed = error.getCause().getSuppressed();
            assertTrue(suppressed.length == 1);
            assertTrue(suppressed[0] instanceof UnsatisfiedLinkError);
            suppressed = (suppressed[0]).getSuppressed();
            assertTrue(suppressed.length == 1);
            assertTrue(expectedSuppressedExceptionClass.isInstance(suppressed[0]));
        } catch (Exception e) {
            throw new RuntimeException(e);
        }
    }

    @Test
    public void testPatchingId() throws IOException {
        testPatchingId0(true, false);
    }

    @Test
    public void testPatchingIdWithOsArch() throws IOException {
        testPatchingId0(true, true);
    }

    @Test
    public void testPatchingIdNotMatch() throws IOException {
        testPatchingId0(false, false);
    }

    @Test
    public void testPatchingIdWithOsArchNotMatch() throws IOException {
        testPatchingId0(false, true);
    }

    private static void testPatchingId0(boolean match, boolean withOsArch) throws IOException {
        byte[] bytes = new byte[1024];
<<<<<<< HEAD
        ThreadLocalRandom.current().nextBytes(bytes);
=======
        PlatformDependent.threadLocalRandom().nextBytes(bytes);
>>>>>>> 71860e5b
        byte[] idBytes = ("/workspace/netty-tcnative/boringssl-static/target/" +
                "native-build/target/lib/libnetty_tcnative-2.0.20.Final.jnilib").getBytes(CharsetUtil.UTF_8);

        String originalName;
        if (match) {
            originalName = "netty-tcnative";
        } else {
            originalName = "nonexist_tcnative";
        }
        String name = "shaded_" + originalName;
        if (withOsArch) {
            name += "_osx_x86_64";
        }

        ByteArrayOutputStream out = new ByteArrayOutputStream();
        out.write(bytes, 0, bytes.length);
        out.write(idBytes, 0, idBytes.length);
        out.write(bytes, 0 , bytes.length);

        out.flush();
        byte[] inBytes = out.toByteArray();
        out.close();

        InputStream inputStream = new ByteArrayInputStream(inBytes);
        ByteArrayOutputStream outputStream = new ByteArrayOutputStream();
        try {
            assertEquals(match,
                    NativeLibraryLoader.patchShadedLibraryId(inputStream, outputStream, originalName, name));

            outputStream.flush();
            byte[] outputBytes = outputStream.toByteArray();
            assertArrayEquals(bytes, Arrays.copyOfRange(outputBytes, 0, bytes.length));
            byte[] patchedId = Arrays.copyOfRange(outputBytes, bytes.length, bytes.length + idBytes.length);
            assertEquals(!match, Arrays.equals(idBytes, patchedId));
            assertArrayEquals(bytes,
                    Arrays.copyOfRange(outputBytes, bytes.length + idBytes.length, outputBytes.length));
            assertEquals(inBytes.length, outputBytes.length);
        } finally {
            inputStream.close();
            outputStream.close();
        }
    }
}<|MERGE_RESOLUTION|>--- conflicted
+++ resolved
@@ -25,7 +25,6 @@
 import java.io.InputStream;
 import java.util.Arrays;
 import java.util.UUID;
-import java.util.concurrent.ThreadLocalRandom;
 
 import static org.junit.Assert.assertArrayEquals;
 import static org.junit.Assert.assertEquals;
@@ -41,7 +40,9 @@
             fail();
         } catch (UnsatisfiedLinkError error) {
             assertTrue(error.getCause() instanceof FileNotFoundException);
-            verifySuppressedException(error, UnsatisfiedLinkError.class);
+            if (PlatformDependent.javaVersion() >= 7) {
+                verifySuppressedException(error, UnsatisfiedLinkError.class);
+            }
         }
     }
 
@@ -52,7 +53,9 @@
             fail();
         } catch (UnsatisfiedLinkError error) {
             assertTrue(error.getCause() instanceof FileNotFoundException);
-            verifySuppressedException(error, ClassNotFoundException.class);
+            if (PlatformDependent.javaVersion() >= 7) {
+                verifySuppressedException(error, ClassNotFoundException.class);
+            }
         }
     }
 
@@ -93,11 +96,7 @@
 
     private static void testPatchingId0(boolean match, boolean withOsArch) throws IOException {
         byte[] bytes = new byte[1024];
-<<<<<<< HEAD
-        ThreadLocalRandom.current().nextBytes(bytes);
-=======
         PlatformDependent.threadLocalRandom().nextBytes(bytes);
->>>>>>> 71860e5b
         byte[] idBytes = ("/workspace/netty-tcnative/boringssl-static/target/" +
                 "native-build/target/lib/libnetty_tcnative-2.0.20.Final.jnilib").getBytes(CharsetUtil.UTF_8);
 
