/*
 * Copyright 2012 The Netty Project
 *
 * The Netty Project licenses this file to you under the Apache License,
 * version 2.0 (the "License"); you may not use this file except in compliance
 * with the License. You may obtain a copy of the License at:
 *
 *   http://www.apache.org/licenses/LICENSE-2.0
 *
 * Unless required by applicable law or agreed to in writing, software
 * distributed under the License is distributed on an "AS IS" BASIS, WITHOUT
 * WARRANTIES OR CONDITIONS OF ANY KIND, either express or implied. See the
 * License for the specific language governing permissions and limitations
 * under the License.
 */
package io.netty.util.internal;

import io.netty.util.internal.logging.InternalLogger;
import io.netty.util.internal.logging.InternalLoggerFactory;
import org.jctools.queues.MpscArrayQueue;
import org.jctools.queues.MpscChunkedArrayQueue;
import org.jctools.queues.MpscUnboundedArrayQueue;
import org.jctools.queues.SpscLinkedQueue;
import org.jctools.queues.atomic.MpscAtomicArrayQueue;
import org.jctools.queues.atomic.MpscGrowableAtomicArrayQueue;
import org.jctools.queues.atomic.MpscUnboundedAtomicArrayQueue;
import org.jctools.queues.atomic.SpscLinkedAtomicQueue;
import org.jctools.util.Pow2;
import org.jctools.util.UnsafeAccess;

import java.io.File;
import java.lang.reflect.Field;
import java.lang.reflect.Method;
import java.nio.ByteBuffer;
import java.nio.ByteOrder;
import java.security.AccessController;
import java.security.PrivilegedAction;
import java.util.Deque;
import java.util.List;
import java.util.Locale;
import java.util.Map;
import java.util.Queue;
import java.util.Random;
import java.util.concurrent.ConcurrentHashMap;
import java.util.concurrent.ConcurrentLinkedDeque;
import java.util.concurrent.ConcurrentMap;
import java.util.concurrent.LinkedBlockingDeque;
import java.util.concurrent.atomic.AtomicLong;
import java.util.regex.Matcher;
import java.util.regex.Pattern;

import static io.netty.util.internal.PlatformDependent0.HASH_CODE_ASCII_SEED;
import static io.netty.util.internal.PlatformDependent0.HASH_CODE_C1;
import static io.netty.util.internal.PlatformDependent0.HASH_CODE_C2;
import static io.netty.util.internal.PlatformDependent0.hashCodeAsciiSanitize;
import static io.netty.util.internal.PlatformDependent0.unalignedAccess;
import static java.lang.Math.max;
import static java.lang.Math.min;

/**
 * Utility that detects various properties specific to the current runtime
 * environment, such as Java version and the availability of the
 * {@code sun.misc.Unsafe} object.
 * <p>
 * You can disable the use of {@code sun.misc.Unsafe} if you specify
 * the system property <strong>io.netty.noUnsafe</strong>.
 */
public final class PlatformDependent {

    private static final InternalLogger logger = InternalLoggerFactory.getInstance(PlatformDependent.class);

    private static final Pattern MAX_DIRECT_MEMORY_SIZE_ARG_PATTERN = Pattern.compile(
            "\\s*-XX:MaxDirectMemorySize\\s*=\\s*([0-9]+)\\s*([kKmMgG]?)\\s*$");

    private static final boolean IS_WINDOWS = isWindows0();
    private static final boolean IS_OSX = isOsx0();

    private static final boolean MAYBE_SUPER_USER;

    private static final boolean CAN_ENABLE_TCP_NODELAY_BY_DEFAULT = !isAndroid();

    private static final Throwable UNSAFE_UNAVAILABILITY_CAUSE = unsafeUnavailabilityCause0();
    private static final boolean DIRECT_BUFFER_PREFERRED;
    private static final long MAX_DIRECT_MEMORY = maxDirectMemory0();

    private static final int MPSC_CHUNK_SIZE =  1024;
    private static final int MIN_MAX_MPSC_CAPACITY =  MPSC_CHUNK_SIZE * 2;
    private static final int MAX_ALLOWED_MPSC_CAPACITY = Pow2.MAX_POW2;

    private static final long BYTE_ARRAY_BASE_OFFSET = byteArrayBaseOffset0();

    private static final File TMPDIR = tmpdir0();

    private static final int BIT_MODE = bitMode0();
    private static final String NORMALIZED_ARCH = normalizeArch(SystemPropertyUtil.get("os.arch", ""));
    private static final String NORMALIZED_OS = normalizeOs(SystemPropertyUtil.get("os.name", ""));

    private static final int ADDRESS_SIZE = addressSize0();
    private static final boolean USE_DIRECT_BUFFER_NO_CLEANER;
    private static final AtomicLong DIRECT_MEMORY_COUNTER;
    private static final long DIRECT_MEMORY_LIMIT;
    private static final ThreadLocalRandomProvider RANDOM_PROVIDER;
    private static final Cleaner CLEANER;
    private static final int UNINITIALIZED_ARRAY_ALLOCATION_THRESHOLD;

    public static final boolean BIG_ENDIAN_NATIVE_ORDER = ByteOrder.nativeOrder() == ByteOrder.BIG_ENDIAN;

    private static final Cleaner NOOP = new Cleaner() {
        @Override
        public void freeDirectBuffer(ByteBuffer buffer) {
            // NOOP
        }
    };

    static {
        if (javaVersion() >= 7) {
            RANDOM_PROVIDER = new ThreadLocalRandomProvider() {
                @Override
                public Random current() {
                    return java.util.concurrent.ThreadLocalRandom.current();
                }
            };
        } else {
            RANDOM_PROVIDER = new ThreadLocalRandomProvider() {
                @Override
                public Random current() {
                    return ThreadLocalRandom.current();
                }
            };
        }

        // Here is how the system property is used:
        //
        // * <  0  - Don't use cleaner, and inherit max direct memory from java. In this case the
        //           "practical max direct memory" would be 2 * max memory as defined by the JDK.
        // * == 0  - Use cleaner, Netty will not enforce max memory, and instead will defer to JDK.
        // * >  0  - Don't use cleaner. This will limit Netty's total direct memory
        //           (note: that JDK's direct memory limit is independent of this).
        long maxDirectMemory = SystemPropertyUtil.getLong("io.netty.maxDirectMemory", -1);

        if (maxDirectMemory == 0 || !hasUnsafe() || !PlatformDependent0.hasDirectBufferNoCleanerConstructor()) {
            USE_DIRECT_BUFFER_NO_CLEANER = false;
            DIRECT_MEMORY_COUNTER = null;
        } else {
            USE_DIRECT_BUFFER_NO_CLEANER = true;
            if (maxDirectMemory < 0) {
                maxDirectMemory = MAX_DIRECT_MEMORY;
                if (maxDirectMemory <= 0) {
                    DIRECT_MEMORY_COUNTER = null;
                } else {
                    DIRECT_MEMORY_COUNTER = new AtomicLong();
                }
            } else {
                DIRECT_MEMORY_COUNTER = new AtomicLong();
            }
        }
        logger.debug("-Dio.netty.maxDirectMemory: {} bytes", maxDirectMemory);
        DIRECT_MEMORY_LIMIT = maxDirectMemory >= 1 ? maxDirectMemory : MAX_DIRECT_MEMORY;

        int tryAllocateUninitializedArray =
                SystemPropertyUtil.getInt("io.netty.uninitializedArrayAllocationThreshold", 1024);
        UNINITIALIZED_ARRAY_ALLOCATION_THRESHOLD = javaVersion() >= 9 && PlatformDependent0.hasAllocateArrayMethod() ?
                tryAllocateUninitializedArray : -1;
        logger.debug("-Dio.netty.uninitializedArrayAllocationThreshold: {}", UNINITIALIZED_ARRAY_ALLOCATION_THRESHOLD);

        MAYBE_SUPER_USER = maybeSuperUser0();

        if (!isAndroid()) {
            // only direct to method if we are not running on android.
            // See https://github.com/netty/netty/issues/2604
            if (javaVersion() >= 9) {
                CLEANER = CleanerJava9.isSupported() ? new CleanerJava9() : NOOP;
            } else {
                CLEANER = CleanerJava6.isSupported() ? new CleanerJava6() : NOOP;
            }
        } else {
            CLEANER = NOOP;
        }

        // We should always prefer direct buffers by default if we can use a Cleaner to release direct buffers.
        DIRECT_BUFFER_PREFERRED = CLEANER != NOOP
                                  && !SystemPropertyUtil.getBoolean("io.netty.noPreferDirect", false);
        if (logger.isDebugEnabled()) {
            logger.debug("-Dio.netty.noPreferDirect: {}", !DIRECT_BUFFER_PREFERRED);
        }

        /*
         * We do not want to log this message if unsafe is explicitly disabled. Do not remove the explicit no unsafe
         * guard.
         */
        if (CLEANER == NOOP && !PlatformDependent0.isExplicitNoUnsafe()) {
            logger.info(
                    "Your platform does not provide complete low-level API for accessing direct buffers reliably. " +
                    "Unless explicitly requested, heap buffer will always be preferred to avoid potential system " +
                    "instability.");
        }
    }

    public static boolean hasDirectBufferNoCleanerConstructor() {
        return PlatformDependent0.hasDirectBufferNoCleanerConstructor();
    }

    public static byte[] allocateUninitializedArray(int size) {
        return UNINITIALIZED_ARRAY_ALLOCATION_THRESHOLD < 0 || UNINITIALIZED_ARRAY_ALLOCATION_THRESHOLD > size ?
                new byte[size] : PlatformDependent0.allocateUninitializedArray(size);
    }

    /**
     * Returns {@code true} if and only if the current platform is Android
     */
    public static boolean isAndroid() {
        return PlatformDependent0.isAndroid();
    }

    /**
     * Return {@code true} if the JVM is running on Windows
     */
    public static boolean isWindows() {
        return IS_WINDOWS;
    }

    /**
     * Return {@code true} if the JVM is running on OSX / MacOS
     */
    public static boolean isOsx() {
        return IS_OSX;
    }

    /**
     * Return {@code true} if the current user may be a super-user. Be aware that this is just an hint and so it may
     * return false-positives.
     */
    public static boolean maybeSuperUser() {
        return MAYBE_SUPER_USER;
    }

    /**
     * Return the version of Java under which this library is used.
     */
    public static int javaVersion() {
        return PlatformDependent0.javaVersion();
    }

    /**
     * Returns {@code true} if and only if it is fine to enable TCP_NODELAY socket option by default.
     */
    public static boolean canEnableTcpNoDelayByDefault() {
        return CAN_ENABLE_TCP_NODELAY_BY_DEFAULT;
    }

    /**
     * Return {@code true} if {@code sun.misc.Unsafe} was found on the classpath and can be used for accelerated
     * direct memory access.
     */
    public static boolean hasUnsafe() {
        return UNSAFE_UNAVAILABILITY_CAUSE == null;
    }

    /**
     * Return the reason (if any) why {@code sun.misc.Unsafe} was not available.
     */
    public static Throwable getUnsafeUnavailabilityCause() {
        return UNSAFE_UNAVAILABILITY_CAUSE;
    }

    /**
     * {@code true} if and only if the platform supports unaligned access.
     *
     * @see <a href="http://en.wikipedia.org/wiki/Segmentation_fault#Bus_error">Wikipedia on segfault</a>
     */
    public static boolean isUnaligned() {
        return PlatformDependent0.isUnaligned();
    }

    /**
     * Returns {@code true} if the platform has reliable low-level direct buffer access API and a user has not specified
     * {@code -Dio.netty.noPreferDirect} option.
     */
    public static boolean directBufferPreferred() {
        return DIRECT_BUFFER_PREFERRED;
    }

    /**
     * Returns the maximum memory reserved for direct buffer allocation.
     */
    public static long maxDirectMemory() {
        return DIRECT_MEMORY_LIMIT;
    }

    /**
     * Returns the temporary directory.
     */
    public static File tmpdir() {
        return TMPDIR;
    }

    /**
     * Returns the bit mode of the current VM (usually 32 or 64.)
     */
    public static int bitMode() {
        return BIT_MODE;
    }

    /**
     * Return the address size of the OS.
     * 4 (for 32 bits systems ) and 8 (for 64 bits systems).
     */
    public static int addressSize() {
        return ADDRESS_SIZE;
    }

    public static long allocateMemory(long size) {
        return PlatformDependent0.allocateMemory(size);
    }

    public static void freeMemory(long address) {
        PlatformDependent0.freeMemory(address);
    }

    public static long reallocateMemory(long address, long newSize) {
        return PlatformDependent0.reallocateMemory(address, newSize);
    }

    /**
     * Raises an exception bypassing compiler checks for checked exceptions.
     */
    public static void throwException(Throwable t) {
        if (hasUnsafe()) {
            PlatformDependent0.throwException(t);
        } else {
            PlatformDependent.throwException0(t);
        }
    }

    @SuppressWarnings("unchecked")
    private static <E extends Throwable> void throwException0(Throwable t) throws E {
        throw (E) t;
    }

    /**
     * Creates a new fastest {@link ConcurrentMap} implementation for the current platform.
     */
    public static <K, V> ConcurrentMap<K, V> newConcurrentHashMap() {
        return new ConcurrentHashMap<>();
<<<<<<< HEAD
    }

    /**
     * Creates a new fastest {@link LongCounter} implementation for the current platform.
     */
    public static LongCounter newLongCounter() {
        if (javaVersion() >= 8) {
            return new LongAdderCounter();
        } else {
            return new AtomicLongCounter();
        }
=======
>>>>>>> b2a9a8e9
    }

    /**
     * Creates a new fastest {@link ConcurrentMap} implementation for the current platform.
     */
    public static <K, V> ConcurrentMap<K, V> newConcurrentHashMap(int initialCapacity) {
        return new ConcurrentHashMap<>(initialCapacity);
    }

    /**
     * Creates a new fastest {@link ConcurrentMap} implementation for the current platform.
     */
    public static <K, V> ConcurrentMap<K, V> newConcurrentHashMap(int initialCapacity, float loadFactor) {
        return new ConcurrentHashMap<>(initialCapacity, loadFactor);
    }

    /**
     * Creates a new fastest {@link ConcurrentMap} implementation for the current platform.
     */
    public static <K, V> ConcurrentMap<K, V> newConcurrentHashMap(
            int initialCapacity, float loadFactor, int concurrencyLevel) {
        return new ConcurrentHashMap<>(initialCapacity, loadFactor, concurrencyLevel);
    }

    /**
     * Creates a new fastest {@link ConcurrentMap} implementation for the current platform.
     */
    public static <K, V> ConcurrentMap<K, V> newConcurrentHashMap(Map<? extends K, ? extends V> map) {
        return new ConcurrentHashMap<>(map);
    }

    /**
     * Try to deallocate the specified direct {@link ByteBuffer}. Please note this method does nothing if
     * the current platform does not support this operation or the specified buffer is not a direct buffer.
     */
    public static void freeDirectBuffer(ByteBuffer buffer) {
        CLEANER.freeDirectBuffer(buffer);
    }

    public static long directBufferAddress(ByteBuffer buffer) {
        return PlatformDependent0.directBufferAddress(buffer);
    }

    public static ByteBuffer directBuffer(long memoryAddress, int size) {
        if (PlatformDependent0.hasDirectBufferNoCleanerConstructor()) {
            return PlatformDependent0.newDirectBuffer(memoryAddress, size);
        }
        throw new UnsupportedOperationException(
                "sun.misc.Unsafe or java.nio.DirectByteBuffer.<init>(long, int) not available");
    }

    public static Object getObject(Object object, long fieldOffset) {
        return PlatformDependent0.getObject(object, fieldOffset);
    }

    public static int getInt(Object object, long fieldOffset) {
        return PlatformDependent0.getInt(object, fieldOffset);
    }

    public static byte getByte(long address) {
        return PlatformDependent0.getByte(address);
    }

    public static short getShort(long address) {
        return PlatformDependent0.getShort(address);
    }

    public static int getInt(long address) {
        return PlatformDependent0.getInt(address);
    }

    public static long getLong(long address) {
        return PlatformDependent0.getLong(address);
    }

    public static byte getByte(byte[] data, int index) {
        return PlatformDependent0.getByte(data, index);
    }

    public static short getShort(byte[] data, int index) {
        return PlatformDependent0.getShort(data, index);
    }

    public static int getInt(byte[] data, int index) {
        return PlatformDependent0.getInt(data, index);
    }

    public static long getLong(byte[] data, int index) {
        return PlatformDependent0.getLong(data, index);
    }

    private static long getLongSafe(byte[] bytes, int offset) {
        if (BIG_ENDIAN_NATIVE_ORDER) {
            return (long) bytes[offset] << 56 |
                    ((long) bytes[offset + 1] & 0xff) << 48 |
                    ((long) bytes[offset + 2] & 0xff) << 40 |
                    ((long) bytes[offset + 3] & 0xff) << 32 |
                    ((long) bytes[offset + 4] & 0xff) << 24 |
                    ((long) bytes[offset + 5] & 0xff) << 16 |
                    ((long) bytes[offset + 6] & 0xff) <<  8 |
                    (long) bytes[offset + 7] & 0xff;
        }
        return (long) bytes[offset] & 0xff |
                ((long) bytes[offset + 1] & 0xff) << 8 |
                ((long) bytes[offset + 2] & 0xff) << 16 |
                ((long) bytes[offset + 3] & 0xff) << 24 |
                ((long) bytes[offset + 4] & 0xff) << 32 |
                ((long) bytes[offset + 5] & 0xff) << 40 |
                ((long) bytes[offset + 6] & 0xff) << 48 |
                (long) bytes[offset + 7] << 56;
    }

    private static int getIntSafe(byte[] bytes, int offset) {
        if (BIG_ENDIAN_NATIVE_ORDER) {
            return bytes[offset] << 24 |
                    (bytes[offset + 1] & 0xff) << 16 |
                    (bytes[offset + 2] & 0xff) << 8 |
                    bytes[offset + 3] & 0xff;
        }
        return bytes[offset] & 0xff |
                (bytes[offset + 1] & 0xff) << 8 |
                (bytes[offset + 2] & 0xff) << 16 |
                bytes[offset + 3] << 24;
    }

    private static short getShortSafe(byte[] bytes, int offset) {
        if (BIG_ENDIAN_NATIVE_ORDER) {
            return (short) (bytes[offset] << 8 | (bytes[offset + 1] & 0xff));
        }
        return (short) (bytes[offset] & 0xff | (bytes[offset + 1] << 8));
    }

    /**
     * Identical to {@link PlatformDependent0#hashCodeAsciiCompute(long, int)} but for {@link CharSequence}.
     */
    private static int hashCodeAsciiCompute(CharSequence value, int offset, int hash) {
        if (BIG_ENDIAN_NATIVE_ORDER) {
            return hash * HASH_CODE_C1 +
                    // Low order int
                    hashCodeAsciiSanitizeInt(value, offset + 4) * HASH_CODE_C2 +
                    // High order int
                    hashCodeAsciiSanitizeInt(value, offset);
        }
        return hash * HASH_CODE_C1 +
                // Low order int
                hashCodeAsciiSanitizeInt(value, offset) * HASH_CODE_C2 +
                // High order int
                hashCodeAsciiSanitizeInt(value, offset + 4);
    }

    /**
     * Identical to {@link PlatformDependent0#hashCodeAsciiSanitize(int)} but for {@link CharSequence}.
     */
    private static int hashCodeAsciiSanitizeInt(CharSequence value, int offset) {
        if (BIG_ENDIAN_NATIVE_ORDER) {
            // mimic a unsafe.getInt call on a big endian machine
            return (value.charAt(offset + 3) & 0x1f) |
                   (value.charAt(offset + 2) & 0x1f) << 8 |
                   (value.charAt(offset + 1) & 0x1f) << 16 |
                   (value.charAt(offset) & 0x1f) << 24;
        }
        return (value.charAt(offset + 3) & 0x1f) << 24 |
               (value.charAt(offset + 2) & 0x1f) << 16 |
               (value.charAt(offset + 1) & 0x1f) << 8 |
               (value.charAt(offset) & 0x1f);
    }

    /**
     * Identical to {@link PlatformDependent0#hashCodeAsciiSanitize(short)} but for {@link CharSequence}.
     */
    private static int hashCodeAsciiSanitizeShort(CharSequence value, int offset) {
        if (BIG_ENDIAN_NATIVE_ORDER) {
            // mimic a unsafe.getShort call on a big endian machine
            return (value.charAt(offset + 1) & 0x1f) |
                    (value.charAt(offset) & 0x1f) << 8;
        }
        return (value.charAt(offset + 1) & 0x1f) << 8 |
                (value.charAt(offset) & 0x1f);
    }

    /**
     * Identical to {@link PlatformDependent0#hashCodeAsciiSanitize(byte)} but for {@link CharSequence}.
     */
    private static int hashCodeAsciiSanitizeByte(char value) {
        return value & 0x1f;
    }

    public static void putByte(long address, byte value) {
        PlatformDependent0.putByte(address, value);
    }

    public static void putShort(long address, short value) {
        PlatformDependent0.putShort(address, value);
    }

    public static void putInt(long address, int value) {
        PlatformDependent0.putInt(address, value);
    }

    public static void putLong(long address, long value) {
        PlatformDependent0.putLong(address, value);
    }

    public static void putByte(byte[] data, int index, byte value) {
        PlatformDependent0.putByte(data, index, value);
    }

    public static void putShort(byte[] data, int index, short value) {
        PlatformDependent0.putShort(data, index, value);
    }

    public static void putInt(byte[] data, int index, int value) {
        PlatformDependent0.putInt(data, index, value);
    }

    public static void putLong(byte[] data, int index, long value) {
        PlatformDependent0.putLong(data, index, value);
    }

    public static void putObject(Object o, long offset, Object x) {
        PlatformDependent0.putObject(o, offset, x);
    }

    public static long objectFieldOffset(Field field) {
        return PlatformDependent0.objectFieldOffset(field);
    }

    public static void copyMemory(long srcAddr, long dstAddr, long length) {
        PlatformDependent0.copyMemory(srcAddr, dstAddr, length);
    }

    public static void copyMemory(byte[] src, int srcIndex, long dstAddr, long length) {
        PlatformDependent0.copyMemory(src, BYTE_ARRAY_BASE_OFFSET + srcIndex, null, dstAddr, length);
    }

    public static void copyMemory(long srcAddr, byte[] dst, int dstIndex, long length) {
        PlatformDependent0.copyMemory(null, srcAddr, dst, BYTE_ARRAY_BASE_OFFSET + dstIndex, length);
    }

    public static void setMemory(byte[] dst, int dstIndex, long bytes, byte value) {
        PlatformDependent0.setMemory(dst, BYTE_ARRAY_BASE_OFFSET + dstIndex, bytes, value);
    }

    public static void setMemory(long address, long bytes, byte value) {
        PlatformDependent0.setMemory(address, bytes, value);
    }

    /**
     * Allocate a new {@link ByteBuffer} with the given {@code capacity}. {@link ByteBuffer}s allocated with
     * this method <strong>MUST</strong> be deallocated via {@link #freeDirectNoCleaner(ByteBuffer)}.
     */
    public static ByteBuffer allocateDirectNoCleaner(int capacity) {
        assert USE_DIRECT_BUFFER_NO_CLEANER;

        incrementMemoryCounter(capacity);
        try {
            return PlatformDependent0.allocateDirectNoCleaner(capacity);
        } catch (Throwable e) {
            decrementMemoryCounter(capacity);
            throwException(e);
            return null;
        }
    }

    /**
     * Reallocate a new {@link ByteBuffer} with the given {@code capacity}. {@link ByteBuffer}s reallocated with
     * this method <strong>MUST</strong> be deallocated via {@link #freeDirectNoCleaner(ByteBuffer)}.
     */
    public static ByteBuffer reallocateDirectNoCleaner(ByteBuffer buffer, int capacity) {
        assert USE_DIRECT_BUFFER_NO_CLEANER;

        int len = capacity - buffer.capacity();
        incrementMemoryCounter(len);
        try {
            return PlatformDependent0.reallocateDirectNoCleaner(buffer, capacity);
        } catch (Throwable e) {
            decrementMemoryCounter(len);
            throwException(e);
            return null;
        }
    }

    /**
     * This method <strong>MUST</strong> only be called for {@link ByteBuffer}s that were allocated via
     * {@link #allocateDirectNoCleaner(int)}.
     */
    public static void freeDirectNoCleaner(ByteBuffer buffer) {
        assert USE_DIRECT_BUFFER_NO_CLEANER;

        int capacity = buffer.capacity();
        PlatformDependent0.freeMemory(PlatformDependent0.directBufferAddress(buffer));
        decrementMemoryCounter(capacity);
    }

    private static void incrementMemoryCounter(int capacity) {
        if (DIRECT_MEMORY_COUNTER != null) {
            long newUsedMemory = DIRECT_MEMORY_COUNTER.addAndGet(capacity);
            if (newUsedMemory > DIRECT_MEMORY_LIMIT) {
                DIRECT_MEMORY_COUNTER.addAndGet(-capacity);
                throw new OutOfDirectMemoryError("failed to allocate " + capacity
                        + " byte(s) of direct memory (used: " + (newUsedMemory - capacity)
                        + ", max: " + DIRECT_MEMORY_LIMIT + ')');
            }
        }
    }

    private static void decrementMemoryCounter(int capacity) {
        if (DIRECT_MEMORY_COUNTER != null) {
            long usedMemory = DIRECT_MEMORY_COUNTER.addAndGet(-capacity);
            assert usedMemory >= 0;
        }
    }

    public static boolean useDirectBufferNoCleaner() {
        return USE_DIRECT_BUFFER_NO_CLEANER;
    }

    /**
     * Compare two {@code byte} arrays for equality. For performance reasons no bounds checking on the
     * parameters is performed.
     *
     * @param bytes1 the first byte array.
     * @param startPos1 the position (inclusive) to start comparing in {@code bytes1}.
     * @param bytes2 the second byte array.
     * @param startPos2 the position (inclusive) to start comparing in {@code bytes2}.
     * @param length the amount of bytes to compare. This is assumed to be validated as not going out of bounds
     * by the caller.
     */
    public static boolean equals(byte[] bytes1, int startPos1, byte[] bytes2, int startPos2, int length) {
        return !hasUnsafe() || !unalignedAccess() ?
                  equalsSafe(bytes1, startPos1, bytes2, startPos2, length) :
                  PlatformDependent0.equals(bytes1, startPos1, bytes2, startPos2, length);
    }

    /**
     * Determine if a subsection of an array is zero.
     * @param bytes The byte array.
     * @param startPos The starting index (inclusive) in {@code bytes}.
     * @param length The amount of bytes to check for zero.
     * @return {@code false} if {@code bytes[startPos:startsPos+length)} contains a value other than zero.
     */
    public static boolean isZero(byte[] bytes, int startPos, int length) {
        return !hasUnsafe() || !unalignedAccess() ?
                isZeroSafe(bytes, startPos, length) :
                PlatformDependent0.isZero(bytes, startPos, length);
    }

    /**
     * Compare two {@code byte} arrays for equality without leaking timing information.
     * For performance reasons no bounds checking on the parameters is performed.
     * <p>
     * The {@code int} return type is intentional and is designed to allow cascading of constant time operations:
     * <pre>
     *     byte[] s1 = new {1, 2, 3};
     *     byte[] s2 = new {1, 2, 3};
     *     byte[] s3 = new {1, 2, 3};
     *     byte[] s4 = new {4, 5, 6};
     *     boolean equals = (equalsConstantTime(s1, 0, s2, 0, s1.length) &
     *                       equalsConstantTime(s3, 0, s4, 0, s3.length)) != 0;
     * </pre>
     * @param bytes1 the first byte array.
     * @param startPos1 the position (inclusive) to start comparing in {@code bytes1}.
     * @param bytes2 the second byte array.
     * @param startPos2 the position (inclusive) to start comparing in {@code bytes2}.
     * @param length the amount of bytes to compare. This is assumed to be validated as not going out of bounds
     * by the caller.
     * @return {@code 0} if not equal. {@code 1} if equal.
     */
    public static int equalsConstantTime(byte[] bytes1, int startPos1, byte[] bytes2, int startPos2, int length) {
        return !hasUnsafe() || !unalignedAccess() ?
                  ConstantTimeUtils.equalsConstantTime(bytes1, startPos1, bytes2, startPos2, length) :
                  PlatformDependent0.equalsConstantTime(bytes1, startPos1, bytes2, startPos2, length);
    }

    /**
     * Calculate a hash code of a byte array assuming ASCII character encoding.
     * The resulting hash code will be case insensitive.
     * @param bytes The array which contains the data to hash.
     * @param startPos What index to start generating a hash code in {@code bytes}
     * @param length The amount of bytes that should be accounted for in the computation.
     * @return The hash code of {@code bytes} assuming ASCII character encoding.
     * The resulting hash code will be case insensitive.
     */
    public static int hashCodeAscii(byte[] bytes, int startPos, int length) {
        return !hasUnsafe() || !unalignedAccess() ?
                hashCodeAsciiSafe(bytes, startPos, length) :
                PlatformDependent0.hashCodeAscii(bytes, startPos, length);
    }

    /**
     * Calculate a hash code of a byte array assuming ASCII character encoding.
     * The resulting hash code will be case insensitive.
     * <p>
     * This method assumes that {@code bytes} is equivalent to a {@code byte[]} but just using {@link CharSequence}
     * for storage. The upper most byte of each {@code char} from {@code bytes} is ignored.
     * @param bytes The array which contains the data to hash (assumed to be equivalent to a {@code byte[]}).
     * @return The hash code of {@code bytes} assuming ASCII character encoding.
     * The resulting hash code will be case insensitive.
     */
    public static int hashCodeAscii(CharSequence bytes) {
        int hash = HASH_CODE_ASCII_SEED;
        final int remainingBytes = bytes.length() & 7;
        // Benchmarking shows that by just naively looping for inputs 8~31 bytes long we incur a relatively large
        // performance penalty (only achieve about 60% performance of loop which iterates over each char). So because
        // of this we take special provisions to unroll the looping for these conditions.
        switch (bytes.length()) {
            case 31:
            case 30:
            case 29:
            case 28:
            case 27:
            case 26:
            case 25:
            case 24:
                hash = hashCodeAsciiCompute(bytes, bytes.length() - 24,
                        hashCodeAsciiCompute(bytes, bytes.length() - 16,
                          hashCodeAsciiCompute(bytes, bytes.length() - 8, hash)));
                break;
            case 23:
            case 22:
            case 21:
            case 20:
            case 19:
            case 18:
            case 17:
            case 16:
                hash = hashCodeAsciiCompute(bytes, bytes.length() - 16,
                         hashCodeAsciiCompute(bytes, bytes.length() - 8, hash));
                break;
            case 15:
            case 14:
            case 13:
            case 12:
            case 11:
            case 10:
            case 9:
            case 8:
                hash = hashCodeAsciiCompute(bytes, bytes.length() - 8, hash);
                break;
            case 7:
            case 6:
            case 5:
            case 4:
            case 3:
            case 2:
            case 1:
            case 0:
                break;
            default:
                for (int i = bytes.length() - 8; i >= remainingBytes; i -= 8) {
                    hash = hashCodeAsciiCompute(bytes, i, hash);
                }
                break;
        }
        switch(remainingBytes) {
            case 7:
                return ((hash * HASH_CODE_C1 + hashCodeAsciiSanitizeByte(bytes.charAt(0)))
                              * HASH_CODE_C2 + hashCodeAsciiSanitizeShort(bytes, 1))
                              * HASH_CODE_C1 + hashCodeAsciiSanitizeInt(bytes, 3);
            case 6:
                return (hash * HASH_CODE_C1 + hashCodeAsciiSanitizeShort(bytes, 0))
                             * HASH_CODE_C2 + hashCodeAsciiSanitizeInt(bytes, 2);
            case 5:
                return (hash * HASH_CODE_C1 + hashCodeAsciiSanitizeByte(bytes.charAt(0)))
                             * HASH_CODE_C2 + hashCodeAsciiSanitizeInt(bytes, 1);
            case 4:
                return hash * HASH_CODE_C1 + hashCodeAsciiSanitizeInt(bytes, 0);
            case 3:
                return (hash * HASH_CODE_C1 + hashCodeAsciiSanitizeByte(bytes.charAt(0)))
                             * HASH_CODE_C2 + hashCodeAsciiSanitizeShort(bytes, 1);
            case 2:
                return hash * HASH_CODE_C1 + hashCodeAsciiSanitizeShort(bytes, 0);
            case 1:
                return hash * HASH_CODE_C1 + hashCodeAsciiSanitizeByte(bytes.charAt(0));
            default:
                return hash;
        }
    }

    private static final class Mpsc {
        private static final boolean USE_MPSC_CHUNKED_ARRAY_QUEUE;

        private Mpsc() {
        }

        static {
            Object unsafe = null;
            if (hasUnsafe()) {
                // jctools goes through its own process of initializing unsafe; of
                // course, this requires permissions which might not be granted to calling code, so we
                // must mark this block as privileged too
                unsafe = AccessController.doPrivileged(new PrivilegedAction<Object>() {
                    @Override
                    public Object run() {
                        // force JCTools to initialize unsafe
                        return UnsafeAccess.UNSAFE;
                    }
                });
            }

            if (unsafe == null) {
                logger.debug("org.jctools-core.MpscChunkedArrayQueue: unavailable");
                USE_MPSC_CHUNKED_ARRAY_QUEUE = false;
            } else {
                logger.debug("org.jctools-core.MpscChunkedArrayQueue: available");
                USE_MPSC_CHUNKED_ARRAY_QUEUE = true;
            }
        }

        static <T> Queue<T> newMpscQueue(final int maxCapacity) {
            // Calculate the max capacity which can not be bigger then MAX_ALLOWED_MPSC_CAPACITY.
            // This is forced by the MpscChunkedArrayQueue implementation as will try to round it
            // up to the next power of two and so will overflow otherwise.
            final int capacity = max(min(maxCapacity, MAX_ALLOWED_MPSC_CAPACITY), MIN_MAX_MPSC_CAPACITY);
            return USE_MPSC_CHUNKED_ARRAY_QUEUE ? new MpscChunkedArrayQueue<>(MPSC_CHUNK_SIZE, capacity)
                                                : new MpscGrowableAtomicArrayQueue<>(MPSC_CHUNK_SIZE, capacity);
        }

        static <T> Queue<T> newMpscQueue() {
            return USE_MPSC_CHUNKED_ARRAY_QUEUE ? new MpscUnboundedArrayQueue<>(MPSC_CHUNK_SIZE)
                                                : new MpscUnboundedAtomicArrayQueue<>(MPSC_CHUNK_SIZE);
        }
    }

    /**
     * Create a new {@link Queue} which is safe to use for multiple producers (different threads) and a single
     * consumer (one thread!).
     * @return A MPSC queue which may be unbounded.
     */
    public static <T> Queue<T> newMpscQueue() {
        return Mpsc.newMpscQueue();
    }

    /**
     * Create a new {@link Queue} which is safe to use for multiple producers (different threads) and a single
     * consumer (one thread!).
     */
    public static <T> Queue<T> newMpscQueue(final int maxCapacity) {
        return Mpsc.newMpscQueue(maxCapacity);
    }

    /**
     * Create a new {@link Queue} which is safe to use for single producer (one thread!) and a single
     * consumer (one thread!).
     */
    public static <T> Queue<T> newSpscQueue() {
        return hasUnsafe() ? new SpscLinkedQueue<>() : new SpscLinkedAtomicQueue<>();
    }

    /**
     * Create a new {@link Queue} which is safe to use for multiple producers (different threads) and a single
     * consumer (one thread!) with the given fixes {@code capacity}.
     */
    public static <T> Queue<T> newFixedMpscQueue(int capacity) {
        return hasUnsafe() ? new MpscArrayQueue<>(capacity) : new MpscAtomicArrayQueue<>(capacity);
    }

    /**
     * Return the {@link ClassLoader} for the given {@link Class}.
     */
    public static ClassLoader getClassLoader(final Class<?> clazz) {
        return PlatformDependent0.getClassLoader(clazz);
    }

    /**
     * Return the context {@link ClassLoader} for the current {@link Thread}.
     */
    public static ClassLoader getContextClassLoader() {
        return PlatformDependent0.getContextClassLoader();
    }

    /**
     * Return the system {@link ClassLoader}.
     */
    public static ClassLoader getSystemClassLoader() {
        return PlatformDependent0.getSystemClassLoader();
    }

    /**
     * Returns a new concurrent {@link Deque}.
     */
    public static <C> Deque<C> newConcurrentDeque() {
        if (javaVersion() < 7) {
            return new LinkedBlockingDeque<>();
        } else {
            return new ConcurrentLinkedDeque<>();
        }
    }

    /**
     * Return a {@link Random} which is not-threadsafe and so can only be used from the same thread.
     */
    public static Random threadLocalRandom() {
        return RANDOM_PROVIDER.current();
    }

    private static boolean isWindows0() {
        boolean windows = SystemPropertyUtil.get("os.name", "").toLowerCase(Locale.US).contains("win");
        if (windows) {
            logger.debug("Platform: Windows");
        }
        return windows;
    }

    private static boolean isOsx0() {
        String osname = SystemPropertyUtil.get("os.name", "").toLowerCase(Locale.US)
                .replaceAll("[^a-z0-9]+", "");
        boolean osx = osname.startsWith("macosx") || osname.startsWith("osx");

        if (osx) {
            logger.debug("Platform: MacOS");
        }
        return osx;
    }

    private static boolean maybeSuperUser0() {
        String username = SystemPropertyUtil.get("user.name");
        if (isWindows()) {
            return "Administrator".equals(username);
        }
        // Check for root and toor as some BSDs have a toor user that is basically the same as root.
        return "root".equals(username) || "toor".equals(username);
    }

    private static Throwable unsafeUnavailabilityCause0() {
        if (isAndroid()) {
            logger.debug("sun.misc.Unsafe: unavailable (Android)");
            return new UnsupportedOperationException("sun.misc.Unsafe: unavailable (Android)");
        }
        Throwable cause = PlatformDependent0.getUnsafeUnavailabilityCause();
        if (cause != null) {
            return cause;
        }

        try {
            boolean hasUnsafe = PlatformDependent0.hasUnsafe();
            logger.debug("sun.misc.Unsafe: {}", hasUnsafe ? "available" : "unavailable");
            return hasUnsafe ? null : PlatformDependent0.getUnsafeUnavailabilityCause();
        } catch (Throwable t) {
            logger.trace("Could not determine if Unsafe is available", t);
            // Probably failed to initialize PlatformDependent0.
            return new UnsupportedOperationException("Could not determine if Unsafe is available", t);
        }
    }

    private static long maxDirectMemory0() {
        long maxDirectMemory = 0;

        ClassLoader systemClassLoader = null;
        try {
            systemClassLoader = getSystemClassLoader();

            // When using IBM J9 / Eclipse OpenJ9 we should not use VM.maxDirectMemory() as it not reflects the
            // correct value.
            // See:
            //  - https://github.com/netty/netty/issues/7654
            String vmName = SystemPropertyUtil.get("java.vm.name", "").toLowerCase();
            if (!vmName.startsWith("ibm j9") &&
                    // https://github.com/eclipse/openj9/blob/openj9-0.8.0/runtime/include/vendor_version.h#L53
                    !vmName.startsWith("eclipse openj9")) {
                // Try to get from sun.misc.VM.maxDirectMemory() which should be most accurate.
                Class<?> vmClass = Class.forName("sun.misc.VM", true, systemClassLoader);
                Method m = vmClass.getDeclaredMethod("maxDirectMemory");
                maxDirectMemory = ((Number) m.invoke(null)).longValue();
            }
        } catch (Throwable ignored) {
            // Ignore
        }

        if (maxDirectMemory > 0) {
            return maxDirectMemory;
        }

        try {
            // Now try to get the JVM option (-XX:MaxDirectMemorySize) and parse it.
            // Note that we are using reflection because Android doesn't have these classes.
            Class<?> mgmtFactoryClass = Class.forName(
                    "java.lang.management.ManagementFactory", true, systemClassLoader);
            Class<?> runtimeClass = Class.forName(
                    "java.lang.management.RuntimeMXBean", true, systemClassLoader);

            Object runtime = mgmtFactoryClass.getDeclaredMethod("getRuntimeMXBean").invoke(null);

            @SuppressWarnings("unchecked")
            List<String> vmArgs = (List<String>) runtimeClass.getDeclaredMethod("getInputArguments").invoke(runtime);
            for (int i = vmArgs.size() - 1; i >= 0; i --) {
                Matcher m = MAX_DIRECT_MEMORY_SIZE_ARG_PATTERN.matcher(vmArgs.get(i));
                if (!m.matches()) {
                    continue;
                }

                maxDirectMemory = Long.parseLong(m.group(1));
                switch (m.group(2).charAt(0)) {
                    case 'k': case 'K':
                        maxDirectMemory *= 1024;
                        break;
                    case 'm': case 'M':
                        maxDirectMemory *= 1024 * 1024;
                        break;
                    case 'g': case 'G':
                        maxDirectMemory *= 1024 * 1024 * 1024;
                        break;
                }
                break;
            }
        } catch (Throwable ignored) {
            // Ignore
        }

        if (maxDirectMemory <= 0) {
            maxDirectMemory = Runtime.getRuntime().maxMemory();
            logger.debug("maxDirectMemory: {} bytes (maybe)", maxDirectMemory);
        } else {
            logger.debug("maxDirectMemory: {} bytes", maxDirectMemory);
        }

        return maxDirectMemory;
    }

    private static File tmpdir0() {
        File f;
        try {
            f = toDirectory(SystemPropertyUtil.get("io.netty.tmpdir"));
            if (f != null) {
                logger.debug("-Dio.netty.tmpdir: {}", f);
                return f;
            }

            f = toDirectory(SystemPropertyUtil.get("java.io.tmpdir"));
            if (f != null) {
                logger.debug("-Dio.netty.tmpdir: {} (java.io.tmpdir)", f);
                return f;
            }

            // This shouldn't happen, but just in case ..
            if (isWindows()) {
                f = toDirectory(System.getenv("TEMP"));
                if (f != null) {
                    logger.debug("-Dio.netty.tmpdir: {} (%TEMP%)", f);
                    return f;
                }

                String userprofile = System.getenv("USERPROFILE");
                if (userprofile != null) {
                    f = toDirectory(userprofile + "\\AppData\\Local\\Temp");
                    if (f != null) {
                        logger.debug("-Dio.netty.tmpdir: {} (%USERPROFILE%\\AppData\\Local\\Temp)", f);
                        return f;
                    }

                    f = toDirectory(userprofile + "\\Local Settings\\Temp");
                    if (f != null) {
                        logger.debug("-Dio.netty.tmpdir: {} (%USERPROFILE%\\Local Settings\\Temp)", f);
                        return f;
                    }
                }
            } else {
                f = toDirectory(System.getenv("TMPDIR"));
                if (f != null) {
                    logger.debug("-Dio.netty.tmpdir: {} ($TMPDIR)", f);
                    return f;
                }
            }
        } catch (Throwable ignored) {
            // Environment variable inaccessible
        }

        // Last resort.
        if (isWindows()) {
            f = new File("C:\\Windows\\Temp");
        } else {
            f = new File("/tmp");
        }

        logger.warn("Failed to get the temporary directory; falling back to: {}", f);
        return f;
    }

    @SuppressWarnings("ResultOfMethodCallIgnored")
    private static File toDirectory(String path) {
        if (path == null) {
            return null;
        }

        File f = new File(path);
        f.mkdirs();

        if (!f.isDirectory()) {
            return null;
        }

        try {
            return f.getAbsoluteFile();
        } catch (Exception ignored) {
            return f;
        }
    }

    private static int bitMode0() {
        // Check user-specified bit mode first.
        int bitMode = SystemPropertyUtil.getInt("io.netty.bitMode", 0);
        if (bitMode > 0) {
            logger.debug("-Dio.netty.bitMode: {}", bitMode);
            return bitMode;
        }

        // And then the vendor specific ones which is probably most reliable.
        bitMode = SystemPropertyUtil.getInt("sun.arch.data.model", 0);
        if (bitMode > 0) {
            logger.debug("-Dio.netty.bitMode: {} (sun.arch.data.model)", bitMode);
            return bitMode;
        }
        bitMode = SystemPropertyUtil.getInt("com.ibm.vm.bitmode", 0);
        if (bitMode > 0) {
            logger.debug("-Dio.netty.bitMode: {} (com.ibm.vm.bitmode)", bitMode);
            return bitMode;
        }

        // os.arch also gives us a good hint.
        String arch = SystemPropertyUtil.get("os.arch", "").toLowerCase(Locale.US).trim();
        if ("amd64".equals(arch) || "x86_64".equals(arch)) {
            bitMode = 64;
        } else if ("i386".equals(arch) || "i486".equals(arch) || "i586".equals(arch) || "i686".equals(arch)) {
            bitMode = 32;
        }

        if (bitMode > 0) {
            logger.debug("-Dio.netty.bitMode: {} (os.arch: {})", bitMode, arch);
        }

        // Last resort: guess from VM name and then fall back to most common 64-bit mode.
        String vm = SystemPropertyUtil.get("java.vm.name", "").toLowerCase(Locale.US);
        Pattern BIT_PATTERN = Pattern.compile("([1-9][0-9]+)-?bit");
        Matcher m = BIT_PATTERN.matcher(vm);
        if (m.find()) {
            return Integer.parseInt(m.group(1));
        } else {
            return 64;
        }
    }

    private static int addressSize0() {
        if (!hasUnsafe()) {
            return -1;
        }
        return PlatformDependent0.addressSize();
    }

    private static long byteArrayBaseOffset0() {
        if (!hasUnsafe()) {
            return -1;
        }
        return PlatformDependent0.byteArrayBaseOffset();
    }

    private static boolean equalsSafe(byte[] bytes1, int startPos1, byte[] bytes2, int startPos2, int length) {
        final int end = startPos1 + length;
        for (; startPos1 < end; ++startPos1, ++startPos2) {
            if (bytes1[startPos1] != bytes2[startPos2]) {
                return false;
            }
        }
        return true;
    }

    private static boolean isZeroSafe(byte[] bytes, int startPos, int length) {
        final int end = startPos + length;
        for (; startPos < end; ++startPos) {
            if (bytes[startPos] != 0) {
                return false;
            }
        }
        return true;
    }

    /**
     * Package private for testing purposes only!
     */
    static int hashCodeAsciiSafe(byte[] bytes, int startPos, int length) {
        int hash = HASH_CODE_ASCII_SEED;
        final int remainingBytes = length & 7;
        final int end = startPos + remainingBytes;
        for (int i = startPos - 8 + length; i >= end; i -= 8) {
            hash = PlatformDependent0.hashCodeAsciiCompute(getLongSafe(bytes, i), hash);
        }
        switch(remainingBytes) {
        case 7:
            return ((hash * HASH_CODE_C1 + hashCodeAsciiSanitize(bytes[startPos]))
                          * HASH_CODE_C2 + hashCodeAsciiSanitize(getShortSafe(bytes, startPos + 1)))
                          * HASH_CODE_C1 + hashCodeAsciiSanitize(getIntSafe(bytes, startPos + 3));
        case 6:
            return (hash * HASH_CODE_C1 + hashCodeAsciiSanitize(getShortSafe(bytes, startPos)))
                         * HASH_CODE_C2 + hashCodeAsciiSanitize(getIntSafe(bytes, startPos + 2));
        case 5:
            return (hash * HASH_CODE_C1 + hashCodeAsciiSanitize(bytes[startPos]))
                         * HASH_CODE_C2 + hashCodeAsciiSanitize(getIntSafe(bytes, startPos + 1));
        case 4:
            return hash * HASH_CODE_C1 + hashCodeAsciiSanitize(getIntSafe(bytes, startPos));
        case 3:
            return (hash * HASH_CODE_C1 + hashCodeAsciiSanitize(bytes[startPos]))
                         * HASH_CODE_C2 + hashCodeAsciiSanitize(getShortSafe(bytes, startPos + 1));
        case 2:
            return hash * HASH_CODE_C1 + hashCodeAsciiSanitize(getShortSafe(bytes, startPos));
        case 1:
            return hash * HASH_CODE_C1 + hashCodeAsciiSanitize(bytes[startPos]);
        default:
            return hash;
        }
    }

    public static String normalizedArch() {
        return NORMALIZED_ARCH;
    }

    public static String normalizedOs() {
        return NORMALIZED_OS;
    }

    private static String normalize(String value) {
        return value.toLowerCase(Locale.US).replaceAll("[^a-z0-9]+", "");
    }

    private static String normalizeArch(String value) {
        value = normalize(value);
        if (value.matches("^(x8664|amd64|ia32e|em64t|x64)$")) {
            return "x86_64";
        }
        if (value.matches("^(x8632|x86|i[3-6]86|ia32|x32)$")) {
            return "x86_32";
        }
        if (value.matches("^(ia64|itanium64)$")) {
            return "itanium_64";
        }
        if (value.matches("^(sparc|sparc32)$")) {
            return "sparc_32";
        }
        if (value.matches("^(sparcv9|sparc64)$")) {
            return "sparc_64";
        }
        if (value.matches("^(arm|arm32)$")) {
            return "arm_32";
        }
        if ("aarch64".equals(value)) {
            return "aarch_64";
        }
        if (value.matches("^(ppc|ppc32)$")) {
            return "ppc_32";
        }
        if ("ppc64".equals(value)) {
            return "ppc_64";
        }
        if ("ppc64le".equals(value)) {
            return "ppcle_64";
        }
        if ("s390".equals(value)) {
            return "s390_32";
        }
        if ("s390x".equals(value)) {
            return "s390_64";
        }

        return "unknown";
    }

    private static String normalizeOs(String value) {
        value = normalize(value);
        if (value.startsWith("aix")) {
            return "aix";
        }
        if (value.startsWith("hpux")) {
            return "hpux";
        }
        if (value.startsWith("os400")) {
            // Avoid the names such as os4000
            if (value.length() <= 5 || !Character.isDigit(value.charAt(5))) {
                return "os400";
            }
        }
        if (value.startsWith("linux")) {
            return "linux";
        }
        if (value.startsWith("macosx") || value.startsWith("osx")) {
            return "osx";
        }
        if (value.startsWith("freebsd")) {
            return "freebsd";
        }
        if (value.startsWith("openbsd")) {
            return "openbsd";
        }
        if (value.startsWith("netbsd")) {
            return "netbsd";
        }
        if (value.startsWith("solaris") || value.startsWith("sunos")) {
            return "sunos";
        }
        if (value.startsWith("windows")) {
            return "windows";
        }

        return "unknown";
    }

    private interface ThreadLocalRandomProvider {
        Random current();
    }

    private PlatformDependent() {
        // only static method supported
    }
}<|MERGE_RESOLUTION|>--- conflicted
+++ resolved
@@ -342,20 +342,6 @@
      */
     public static <K, V> ConcurrentMap<K, V> newConcurrentHashMap() {
         return new ConcurrentHashMap<>();
-<<<<<<< HEAD
-    }
-
-    /**
-     * Creates a new fastest {@link LongCounter} implementation for the current platform.
-     */
-    public static LongCounter newLongCounter() {
-        if (javaVersion() >= 8) {
-            return new LongAdderCounter();
-        } else {
-            return new AtomicLongCounter();
-        }
-=======
->>>>>>> b2a9a8e9
     }
 
     /**
