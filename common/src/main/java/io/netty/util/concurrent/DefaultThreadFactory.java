--- conflicted
+++ resolved
@@ -16,11 +16,8 @@
 
 package io.netty.util.concurrent;
 
-<<<<<<< HEAD
 import static io.netty.util.internal.ObjectUtil.checkClosedInterval;
-=======
 import static java.util.Objects.requireNonNull;
->>>>>>> f6f75646
 
 import io.netty.util.internal.StringUtil;
 
@@ -88,18 +85,8 @@
     }
 
     public DefaultThreadFactory(String poolName, boolean daemon, int priority, ThreadGroup threadGroup) {
-<<<<<<< HEAD
-        if (poolName == null) {
-            throw new NullPointerException("poolName");
-        }
+        requireNonNull(poolName, "poolName");
         checkClosedInterval(priority, Thread.MIN_PRIORITY, Thread.MAX_PRIORITY, "priority");
-=======
-        requireNonNull(poolName, "poolName");
-        if (priority < Thread.MIN_PRIORITY || priority > Thread.MAX_PRIORITY) {
-            throw new IllegalArgumentException(
-                    "priority: " + priority + " (expected: Thread.MIN_PRIORITY <= priority <= Thread.MAX_PRIORITY)");
-        }
->>>>>>> f6f75646
 
         prefix = poolName + '-' + poolId.incrementAndGet() + '-';
         this.daemon = daemon;
