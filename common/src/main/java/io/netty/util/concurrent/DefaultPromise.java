/*
 * Copyright 2013 The Netty Project
 *
 * The Netty Project licenses this file to you under the Apache License,
 * version 2.0 (the "License"); you may not use this file except in compliance
 * with the License. You may obtain a copy of the License at:
 *
 *   http://www.apache.org/licenses/LICENSE-2.0
 *
 * Unless required by applicable law or agreed to in writing, software
 * distributed under the License is distributed on an "AS IS" BASIS, WITHOUT
 * WARRANTIES OR CONDITIONS OF ANY KIND, either express or implied. See the
 * License for the specific language governing permissions and limitations
 * under the License.
 */
package io.netty.util.concurrent;

import io.netty.util.internal.StringUtil;
import io.netty.util.internal.ThrowableUtil;
import io.netty.util.internal.logging.InternalLogger;
import io.netty.util.internal.logging.InternalLoggerFactory;

import java.util.concurrent.CancellationException;
<<<<<<< HEAD
import java.util.concurrent.CompletionException;
=======
>>>>>>> 71860e5b
import java.util.concurrent.ExecutionException;
import java.util.concurrent.TimeUnit;
import java.util.concurrent.TimeoutException;
import java.util.concurrent.atomic.AtomicReferenceFieldUpdater;

import static java.util.Objects.requireNonNull;
import static java.util.concurrent.TimeUnit.MILLISECONDS;

public class DefaultPromise<V> implements Promise<V> {
    private static final InternalLogger logger = InternalLoggerFactory.getInstance(DefaultPromise.class);
    private static final InternalLogger rejectedExecutionLogger =
            InternalLoggerFactory.getInstance(DefaultPromise.class.getName() + ".rejectedExecution");
    @SuppressWarnings("rawtypes")
    private static final AtomicReferenceFieldUpdater<DefaultPromise, Object> RESULT_UPDATER =
            AtomicReferenceFieldUpdater.newUpdater(DefaultPromise.class, Object.class, "result");
    private static final Object SUCCESS = new Object();
    private static final Object UNCANCELLABLE = new Object();
    private static final CauseHolder CANCELLATION_CAUSE_HOLDER = new CauseHolder(ThrowableUtil.unknownStackTrace(
            new CancellationException(), DefaultPromise.class, "cancel(...)"));
    private static final StackTraceElement[] CANCELLATION_STACK = CANCELLATION_CAUSE_HOLDER.cause.getStackTrace();

    private volatile Object result;
    private final EventExecutor executor;

    // It is fine to not make this volatile as even if we override the value in there it does not matter as
    // DefaultFutureCompletionStage has no state itself and is just a wrapper around this DefaultPromise instance.
    private DefaultFutureCompletionStage<V> stage;

    /**
     * One or more listeners. Can be a {@link GenericFutureListener} or a {@link DefaultFutureListeners}.
     * If {@code null}, it means either 1) no listeners were added yet or 2) all listeners were notified.
     *
     * Threading - synchronized(this). We must support adding listeners when there is no EventExecutor.
     */
    private Object listeners;
    /**
     * Threading - synchronized(this). We are required to hold the monitor to use Java's underlying wait()/notifyAll().
     */
    private short waiters;

    /**
     * Creates a new instance.
     *
     * It is preferable to use {@link EventExecutor#newPromise()} to create a new promise
     *
     * @param executor
     *        the {@link EventExecutor} which is used to notify the promise once it is complete.
     *        It is assumed this executor will protect against {@link StackOverflowError} exceptions.
     *        The executor may be used to avoid {@link StackOverflowError} by executing a {@link Runnable} if the stack
     *        depth exceeds a threshold.
     *
     */
    public DefaultPromise(EventExecutor executor) {
        this.executor = requireNonNull(executor, "executor");
        stage = new DefaultFutureCompletionStage<>(this);
    }

    @Override
    public Promise<V> setSuccess(V result) {
        if (setSuccess0(result)) {
            return this;
        }
        throw new IllegalStateException("complete already: " + this);
    }

    @Override
    public boolean trySuccess(V result) {
        return setSuccess0(result);
    }

    @Override
    public Promise<V> setFailure(Throwable cause) {
        if (setFailure0(cause)) {
            return this;
        }
        throw new IllegalStateException("complete already: " + this, cause);
    }

    @Override
    public boolean tryFailure(Throwable cause) {
        return setFailure0(cause);
    }

    @Override
    public boolean setUncancellable() {
        if (RESULT_UPDATER.compareAndSet(this, null, UNCANCELLABLE)) {
            return true;
        }
        Object result = this.result;
        return !isDone0(result) || !isCancelled0(result);
    }

    @Override
    public boolean isSuccess() {
        Object result = this.result;
        return result != null && result != UNCANCELLABLE && !(result instanceof CauseHolder);
    }

    @Override
    public boolean isCancellable() {
        return result == null;
    }

    private static final class LeanCancellationException extends CancellationException {
        private static final long serialVersionUID = 2794674970981187807L;

        @Override
        public Throwable fillInStackTrace() {
            setStackTrace(CANCELLATION_STACK);
            return this;
        }

        @Override
        public String toString() {
            return CancellationException.class.getName();
        }
    }

    @Override
    public Throwable cause() {
        return cause0(result);
    }

    private Throwable cause0(Object result) {
        if (!(result instanceof CauseHolder)) {
            return null;
        }
        if (result == CANCELLATION_CAUSE_HOLDER) {
            CancellationException ce = new LeanCancellationException();
            if (RESULT_UPDATER.compareAndSet(this, CANCELLATION_CAUSE_HOLDER, new CauseHolder(ce))) {
                return ce;
            }
            result = this.result;
        }
        return ((CauseHolder) result).cause;
    }

    @Override
    public Promise<V> addListener(GenericFutureListener<? extends Future<? super V>> listener) {
        requireNonNull(listener, "listener");

        synchronized (this) {
            addListener0(listener);
        }

        if (isDone()) {
            notifyListeners();
        }

        return this;
    }

    @Override
    public Promise<V> addListeners(GenericFutureListener<? extends Future<? super V>>... listeners) {
        requireNonNull(listeners, "listeners");

        synchronized (this) {
            for (GenericFutureListener<? extends Future<? super V>> listener : listeners) {
                if (listener == null) {
                    break;
                }
                addListener0(listener);
            }
        }

        if (isDone()) {
            notifyListeners();
        }

        return this;
    }

    @Override
    public Promise<V> removeListener(final GenericFutureListener<? extends Future<? super V>> listener) {
        requireNonNull(listener, "listener");

        synchronized (this) {
            removeListener0(listener);
        }

        return this;
    }

    @Override
    public Promise<V> removeListeners(final GenericFutureListener<? extends Future<? super V>>... listeners) {
        requireNonNull(listeners, "listeners");

        synchronized (this) {
            for (GenericFutureListener<? extends Future<? super V>> listener : listeners) {
                if (listener == null) {
                    break;
                }
                removeListener0(listener);
            }
        }

        return this;
    }

    @Override
    public Promise<V> await() throws InterruptedException {
        if (isDone()) {
            return this;
        }

        if (Thread.interrupted()) {
            throw new InterruptedException(toString());
        }

        checkDeadLock();

        synchronized (this) {
            while (!isDone()) {
                incWaiters();
                try {
                    wait();
                } finally {
                    decWaiters();
                }
            }
        }
        return this;
    }

    @Override
    public Promise<V> awaitUninterruptibly() {
        if (isDone()) {
            return this;
        }

        checkDeadLock();

        boolean interrupted = false;
        synchronized (this) {
            while (!isDone()) {
                incWaiters();
                try {
                    wait();
                } catch (InterruptedException e) {
                    // Interrupted while waiting.
                    interrupted = true;
                } finally {
                    decWaiters();
                }
            }
        }

        if (interrupted) {
            Thread.currentThread().interrupt();
        }

        return this;
    }

    @Override
    public boolean await(long timeout, TimeUnit unit) throws InterruptedException {
        return await0(unit.toNanos(timeout), true);
    }

    @Override
    public boolean await(long timeoutMillis) throws InterruptedException {
        return await0(MILLISECONDS.toNanos(timeoutMillis), true);
    }

    @Override
    public boolean awaitUninterruptibly(long timeout, TimeUnit unit) {
        try {
            return await0(unit.toNanos(timeout), false);
        } catch (InterruptedException e) {
            // Should not be raised at all.
            throw new InternalError();
        }
    }

    @Override
    public boolean awaitUninterruptibly(long timeoutMillis) {
        try {
            return await0(MILLISECONDS.toNanos(timeoutMillis), false);
        } catch (InterruptedException e) {
            // Should not be raised at all.
            throw new InternalError();
        }
    }

    @SuppressWarnings("unchecked")
    @Override
    public V getNow() {
        Object result = this.result;
        if (result instanceof CauseHolder || result == SUCCESS || result == UNCANCELLABLE) {
            return null;
        }
        return (V) result;
    }

    @SuppressWarnings("unchecked")
    @Override
    public V get() throws InterruptedException, ExecutionException {
        Object result = this.result;
        if (!isDone0(result)) {
            await();
            result = this.result;
        }
        if (result == SUCCESS || result == UNCANCELLABLE) {
            return null;
        }
        Throwable cause = cause0(result);
        if (cause == null) {
            return (V) result;
        }
        if (cause instanceof CancellationException) {
            throw (CancellationException) cause;
        }
        throw new ExecutionException(cause);
    }

    @SuppressWarnings("unchecked")
    @Override
    public V get(long timeout, TimeUnit unit) throws InterruptedException, ExecutionException, TimeoutException {
        Object result = this.result;
        if (!isDone0(result)) {
            if (!await(timeout, unit)) {
                throw new TimeoutException();
            }
            result = this.result;
        }
        if (result == SUCCESS || result == UNCANCELLABLE) {
            return null;
        }
        Throwable cause = cause0(result);
        if (cause == null) {
            return (V) result;
        }
        if (cause instanceof CancellationException) {
            throw (CancellationException) cause;
        }
        throw new ExecutionException(cause);
    }

    /**
     * {@inheritDoc}
     *
     * @param mayInterruptIfRunning this value has no effect in this implementation.
     */
    @Override
    public boolean cancel(boolean mayInterruptIfRunning) {
        if (RESULT_UPDATER.compareAndSet(this, null, CANCELLATION_CAUSE_HOLDER)) {
            if (checkNotifyWaiters()) {
                notifyListeners();
            }
            return true;
        }
        return false;
    }

    @Override
    public boolean isCancelled() {
        return isCancelled0(result);
    }

    @Override
    public boolean isDone() {
        return isDone0(result);
    }

    @Override
    public Promise<V> sync() throws InterruptedException {
        await();
        rethrowIfFailed();
        return this;
    }

    @Override
    public Promise<V> syncUninterruptibly() {
        awaitUninterruptibly();
        rethrowIfFailed();
        return this;
    }

    @Override
    public String toString() {
        return toStringBuilder().toString();
    }

    protected StringBuilder toStringBuilder() {
        StringBuilder buf = new StringBuilder(64)
                .append(StringUtil.simpleClassName(this))
                .append('@')
                .append(Integer.toHexString(hashCode()));

        Object result = this.result;
        if (result == SUCCESS) {
            buf.append("(success)");
        } else if (result == UNCANCELLABLE) {
            buf.append("(uncancellable)");
        } else if (result instanceof CauseHolder) {
            buf.append("(failure: ")
                    .append(((CauseHolder) result).cause)
                    .append(')');
        } else if (result != null) {
            buf.append("(success: ")
                    .append(result)
                    .append(')');
        } else {
            buf.append("(incomplete)");
        }

        return buf;
    }

    /**
     * Get the executor used to notify listeners when this promise is complete.
     * <p>
     * It is assumed this executor will protect against {@link StackOverflowError} exceptions.
     * The executor may be used to avoid {@link StackOverflowError} by executing a {@link Runnable} if the stack
     * depth exceeds a threshold.
     * @return The executor used to notify listeners when this promise is complete.
     */
    @Override
    public final EventExecutor executor() {
        return executor;
    }

    protected void checkDeadLock() {
        checkDeadLock(executor);
    }

    protected final void checkDeadLock(EventExecutor executor) {
        if (executor.inEventLoop()) {
            throw new BlockingOperationException(toString());
        }
    }

    private void notifyListeners() {
        safeExecute(executor(), this::notifyListenersNow);
    }

    private void notifyListenersNow() {
        Object listeners;
        synchronized (this) {
            // Only proceed if there are listeners to notify.
            if (this.listeners == null) {
                return;
            }
            listeners = this.listeners;
            this.listeners = null;
        }
        for (;;) {
            if (listeners instanceof DefaultFutureListeners) {
                notifyListeners0((DefaultFutureListeners) listeners);
            } else {
                notifyListener0(this, (GenericFutureListener<?>) listeners);
            }
            synchronized (this) {
                if (this.listeners == null) {
                    return;
                }
                listeners = this.listeners;
                this.listeners = null;
            }
        }
    }

    private void notifyListeners0(DefaultFutureListeners listeners) {
        GenericFutureListener<?>[] a = listeners.listeners();
        int size = listeners.size();
        for (int i = 0; i < size; i ++) {
            notifyListener0(this, a[i]);
        }
    }

    @SuppressWarnings({ "unchecked", "rawtypes" })
    static void notifyListener0(Future future, GenericFutureListener l) {
        try {
            l.operationComplete(future);
        } catch (Throwable t) {
            if (logger.isWarnEnabled()) {
                logger.warn("An exception was thrown by " + l.getClass().getName() + ".operationComplete()", t);
            }
        }
    }

    private void addListener0(GenericFutureListener<? extends Future<? super V>> listener) {
        if (listeners == null) {
            listeners = listener;
        } else if (listeners instanceof DefaultFutureListeners) {
            ((DefaultFutureListeners) listeners).add(listener);
        } else {
            listeners = new DefaultFutureListeners((GenericFutureListener<?>) listeners, listener);
        }
    }

    private void removeListener0(GenericFutureListener<? extends Future<? super V>> listener) {
        if (listeners instanceof DefaultFutureListeners) {
            ((DefaultFutureListeners) listeners).remove(listener);
        } else if (listeners == listener) {
            listeners = null;
        }
    }

    private boolean setSuccess0(V result) {
        return setValue0(result == null ? SUCCESS : result);
    }

    private boolean setFailure0(Throwable cause) {
        return setValue0(new CauseHolder(requireNonNull(cause, "cause")));
    }

    private boolean setValue0(Object objResult) {
        if (RESULT_UPDATER.compareAndSet(this, null, objResult) ||
            RESULT_UPDATER.compareAndSet(this, UNCANCELLABLE, objResult)) {
            if (checkNotifyWaiters()) {
                notifyListeners();
            }
            return true;
        }
        return false;
    }

    /**
     * Check if there are any waiters and if so notify these.
     * @return {@code true} if there are any listeners attached to the promise, {@code false} otherwise.
     */
    private synchronized boolean checkNotifyWaiters() {
        if (waiters > 0) {
            notifyAll();
        }
        return listeners != null;
    }

    private void incWaiters() {
        if (waiters == Short.MAX_VALUE) {
            throw new IllegalStateException("too many waiters: " + this);
        }
        ++waiters;
    }

    private void decWaiters() {
        --waiters;
    }

    private void rethrowIfFailed() {
        Throwable cause = cause();
        if (cause == null) {
            return;
        }
        if (cause instanceof CancellationException) {
            throw (CancellationException) cause;
        }
        throw new CompletionException(cause);
    }

    private boolean await0(long timeoutNanos, boolean interruptable) throws InterruptedException {
        if (isDone()) {
            return true;
        }

        if (timeoutNanos <= 0) {
            return isDone();
        }

        if (interruptable && Thread.interrupted()) {
            throw new InterruptedException(toString());
        }

        checkDeadLock();

        long startTime = System.nanoTime();
        long waitTime = timeoutNanos;
        boolean interrupted = false;
        try {
            for (;;) {
                synchronized (this) {
                    if (isDone()) {
                        return true;
                    }
                    incWaiters();
                    try {
                        wait(waitTime / 1000000, (int) (waitTime % 1000000));
                    } catch (InterruptedException e) {
                        if (interruptable) {
                            throw e;
                        } else {
                            interrupted = true;
                        }
                    } finally {
                        decWaiters();
                    }
                }
                if (isDone()) {
                    return true;
                } else {
                    waitTime = timeoutNanos - (System.nanoTime() - startTime);
                    if (waitTime <= 0) {
                        return isDone();
                    }
                }
            }
        } finally {
            if (interrupted) {
                Thread.currentThread().interrupt();
            }
        }
    }

    /**
     * Notify all progressive listeners.
     * <p>
     * No attempt is made to ensure notification order if multiple calls are made to this method before
     * the original invocation completes.
     * <p>
     * This will do an iteration over all listeners to get all of type {@link GenericProgressiveFutureListener}s.
     * @param progress the new progress.
     * @param total the total progress.
     */
    @SuppressWarnings("unchecked")
    void notifyProgressiveListeners(final long progress, final long total) {
        final Object listeners = progressiveListeners();
        if (listeners == null) {
            return;
        }

        final ProgressiveFuture<V> self = (ProgressiveFuture<V>) this;

        if (listeners instanceof GenericProgressiveFutureListener[]) {
            final GenericProgressiveFutureListener<?>[] array =
                    (GenericProgressiveFutureListener<?>[]) listeners;
            safeExecute(executor(), () -> notifyProgressiveListeners0(self, array, progress, total));
        } else {
            final GenericProgressiveFutureListener<ProgressiveFuture<V>> l =
                    (GenericProgressiveFutureListener<ProgressiveFuture<V>>) listeners;
            safeExecute(executor(), () -> notifyProgressiveListener0(self, l, progress, total));
        }
    }

    /**
     * Returns a {@link GenericProgressiveFutureListener}, an array of {@link GenericProgressiveFutureListener}, or
     * {@code null}.
     */
    private synchronized Object progressiveListeners() {
        Object listeners = this.listeners;
        if (listeners == null) {
            // No listeners added
            return null;
        }

        if (listeners instanceof DefaultFutureListeners) {
            // Copy DefaultFutureListeners into an array of listeners.
            DefaultFutureListeners dfl = (DefaultFutureListeners) listeners;
            int progressiveSize = dfl.progressiveSize();
            switch (progressiveSize) {
                case 0:
                    return null;
                case 1:
                    for (GenericFutureListener<?> l: dfl.listeners()) {
                        if (l instanceof GenericProgressiveFutureListener) {
                            return l;
                        }
                    }
                    return null;
            }

            GenericFutureListener<?>[] array = dfl.listeners();
            GenericProgressiveFutureListener<?>[] copy = new GenericProgressiveFutureListener[progressiveSize];
            for (int i = 0, j = 0; j < progressiveSize; i ++) {
                GenericFutureListener<?> l = array[i];
                if (l instanceof GenericProgressiveFutureListener) {
                    copy[j ++] = (GenericProgressiveFutureListener<?>) l;
                }
            }

            return copy;
        } else if (listeners instanceof GenericProgressiveFutureListener) {
            return listeners;
        } else {
            // Only one listener was added and it's not a progressive listener.
            return null;
        }
    }

    private static void notifyProgressiveListeners0(
            ProgressiveFuture<?> future, GenericProgressiveFutureListener<?>[] listeners, long progress, long total) {
        for (GenericProgressiveFutureListener<?> l: listeners) {
            if (l == null) {
                break;
            }
            notifyProgressiveListener0(future, l, progress, total);
        }
    }

    @SuppressWarnings({ "unchecked", "rawtypes" })
    private static void notifyProgressiveListener0(
            ProgressiveFuture future, GenericProgressiveFutureListener l, long progress, long total) {
        try {
            l.operationProgressed(future, progress, total);
        } catch (Throwable t) {
            if (logger.isWarnEnabled()) {
                logger.warn("An exception was thrown by " + l.getClass().getName() + ".operationProgressed()", t);
            }
        }
    }

    private static boolean isCancelled0(Object result) {
        return result instanceof CauseHolder && ((CauseHolder) result).cause instanceof CancellationException;
    }

    private static boolean isDone0(Object result) {
        return result != null && result != UNCANCELLABLE;
    }

    private static final class CauseHolder {
        final Throwable cause;
        CauseHolder(Throwable cause) {
            this.cause = cause;
        }
    }

    static void safeExecute(EventExecutor executor, Runnable task) {
        try {
            executor.execute(task);
        } catch (Throwable t) {
            rejectedExecutionLogger.error("Failed to submit a listener notification task. Event loop shut down?", t);
        }
    }

    @Override
    public FutureCompletionStage<V> asStage() {
        DefaultFutureCompletionStage<V> stageAdapter = stage;
        if (stageAdapter == null) {
            stage = stageAdapter = new DefaultFutureCompletionStage<>(this);
        }
        return stageAdapter;
    }
}<|MERGE_RESOLUTION|>--- conflicted
+++ resolved
@@ -15,28 +15,29 @@
  */
 package io.netty.util.concurrent;
 
+import io.netty.util.internal.InternalThreadLocalMap;
+import io.netty.util.internal.PlatformDependent;
 import io.netty.util.internal.StringUtil;
+import io.netty.util.internal.SystemPropertyUtil;
 import io.netty.util.internal.ThrowableUtil;
 import io.netty.util.internal.logging.InternalLogger;
 import io.netty.util.internal.logging.InternalLoggerFactory;
 
 import java.util.concurrent.CancellationException;
-<<<<<<< HEAD
-import java.util.concurrent.CompletionException;
-=======
->>>>>>> 71860e5b
 import java.util.concurrent.ExecutionException;
 import java.util.concurrent.TimeUnit;
 import java.util.concurrent.TimeoutException;
 import java.util.concurrent.atomic.AtomicReferenceFieldUpdater;
 
-import static java.util.Objects.requireNonNull;
+import static io.netty.util.internal.ObjectUtil.checkNotNull;
 import static java.util.concurrent.TimeUnit.MILLISECONDS;
 
-public class DefaultPromise<V> implements Promise<V> {
+public class DefaultPromise<V> extends AbstractFuture<V> implements Promise<V> {
     private static final InternalLogger logger = InternalLoggerFactory.getInstance(DefaultPromise.class);
     private static final InternalLogger rejectedExecutionLogger =
             InternalLoggerFactory.getInstance(DefaultPromise.class.getName() + ".rejectedExecution");
+    private static final int MAX_LISTENER_STACK_DEPTH = Math.min(8,
+            SystemPropertyUtil.getInt("io.netty.defaultPromise.maxListenerStackDepth", 8));
     @SuppressWarnings("rawtypes")
     private static final AtomicReferenceFieldUpdater<DefaultPromise, Object> RESULT_UPDATER =
             AtomicReferenceFieldUpdater.newUpdater(DefaultPromise.class, Object.class, "result");
@@ -48,11 +49,6 @@
 
     private volatile Object result;
     private final EventExecutor executor;
-
-    // It is fine to not make this volatile as even if we override the value in there it does not matter as
-    // DefaultFutureCompletionStage has no state itself and is just a wrapper around this DefaultPromise instance.
-    private DefaultFutureCompletionStage<V> stage;
-
     /**
      * One or more listeners. Can be a {@link GenericFutureListener} or a {@link DefaultFutureListeners}.
      * If {@code null}, it means either 1) no listeners were added yet or 2) all listeners were notified.
@@ -64,6 +60,12 @@
      * Threading - synchronized(this). We are required to hold the monitor to use Java's underlying wait()/notifyAll().
      */
     private short waiters;
+
+    /**
+     * Threading - synchronized(this). We must prevent concurrent notification and FIFO listener notification if the
+     * executor changes.
+     */
+    private boolean notifyingListeners;
 
     /**
      * Creates a new instance.
@@ -78,8 +80,15 @@
      *
      */
     public DefaultPromise(EventExecutor executor) {
-        this.executor = requireNonNull(executor, "executor");
-        stage = new DefaultFutureCompletionStage<>(this);
+        this.executor = checkNotNull(executor, "executor");
+    }
+
+    /**
+     * See {@link #executor()} for expectations of the executor.
+     */
+    protected DefaultPromise() {
+        // only for subclasses
+        executor = null;
     }
 
     @Override
@@ -164,7 +173,7 @@
 
     @Override
     public Promise<V> addListener(GenericFutureListener<? extends Future<? super V>> listener) {
-        requireNonNull(listener, "listener");
+        checkNotNull(listener, "listener");
 
         synchronized (this) {
             addListener0(listener);
@@ -179,7 +188,7 @@
 
     @Override
     public Promise<V> addListeners(GenericFutureListener<? extends Future<? super V>>... listeners) {
-        requireNonNull(listeners, "listeners");
+        checkNotNull(listeners, "listeners");
 
         synchronized (this) {
             for (GenericFutureListener<? extends Future<? super V>> listener : listeners) {
@@ -199,7 +208,7 @@
 
     @Override
     public Promise<V> removeListener(final GenericFutureListener<? extends Future<? super V>> listener) {
-        requireNonNull(listener, "listener");
+        checkNotNull(listener, "listener");
 
         synchronized (this) {
             removeListener0(listener);
@@ -210,7 +219,7 @@
 
     @Override
     public Promise<V> removeListeners(final GenericFutureListener<? extends Future<? super V>>... listeners) {
-        requireNonNull(listeners, "listeners");
+        checkNotNull(listeners, "listeners");
 
         synchronized (this) {
             for (GenericFutureListener<? extends Future<? super V>> listener : listeners) {
@@ -442,32 +451,96 @@
      * depth exceeds a threshold.
      * @return The executor used to notify listeners when this promise is complete.
      */
-    @Override
-    public final EventExecutor executor() {
+    protected EventExecutor executor() {
         return executor;
     }
 
     protected void checkDeadLock() {
-        checkDeadLock(executor);
-    }
-
-    protected final void checkDeadLock(EventExecutor executor) {
+        EventExecutor e = executor();
+        if (e != null && e.inEventLoop()) {
+            throw new BlockingOperationException(toString());
+        }
+    }
+
+    /**
+     * Notify a listener that a future has completed.
+     * <p>
+     * This method has a fixed depth of {@link #MAX_LISTENER_STACK_DEPTH} that will limit recursion to prevent
+     * {@link StackOverflowError} and will stop notifying listeners added after this threshold is exceeded.
+     * @param eventExecutor the executor to use to notify the listener {@code listener}.
+     * @param future the future that is complete.
+     * @param listener the listener to notify.
+     */
+    protected static void notifyListener(
+            EventExecutor eventExecutor, final Future<?> future, final GenericFutureListener<?> listener) {
+        checkNotNull(eventExecutor, "eventExecutor");
+        checkNotNull(future, "future");
+        checkNotNull(listener, "listener");
+        notifyListenerWithStackOverFlowProtection(eventExecutor, future, listener);
+    }
+
+    private void notifyListeners() {
+        EventExecutor executor = executor();
         if (executor.inEventLoop()) {
-            throw new BlockingOperationException(toString());
-        }
-    }
-
-    private void notifyListeners() {
-        safeExecute(executor(), this::notifyListenersNow);
+            final InternalThreadLocalMap threadLocals = InternalThreadLocalMap.get();
+            final int stackDepth = threadLocals.futureListenerStackDepth();
+            if (stackDepth < MAX_LISTENER_STACK_DEPTH) {
+                threadLocals.setFutureListenerStackDepth(stackDepth + 1);
+                try {
+                    notifyListenersNow();
+                } finally {
+                    threadLocals.setFutureListenerStackDepth(stackDepth);
+                }
+                return;
+            }
+        }
+
+        safeExecute(executor, new Runnable() {
+            @Override
+            public void run() {
+                notifyListenersNow();
+            }
+        });
+    }
+
+    /**
+     * The logic in this method should be identical to {@link #notifyListeners()} but
+     * cannot share code because the listener(s) cannot be cached for an instance of {@link DefaultPromise} since the
+     * listener(s) may be changed and is protected by a synchronized operation.
+     */
+    private static void notifyListenerWithStackOverFlowProtection(final EventExecutor executor,
+                                                                  final Future<?> future,
+                                                                  final GenericFutureListener<?> listener) {
+        if (executor.inEventLoop()) {
+            final InternalThreadLocalMap threadLocals = InternalThreadLocalMap.get();
+            final int stackDepth = threadLocals.futureListenerStackDepth();
+            if (stackDepth < MAX_LISTENER_STACK_DEPTH) {
+                threadLocals.setFutureListenerStackDepth(stackDepth + 1);
+                try {
+                    notifyListener0(future, listener);
+                } finally {
+                    threadLocals.setFutureListenerStackDepth(stackDepth);
+                }
+                return;
+            }
+        }
+
+        safeExecute(executor, new Runnable() {
+            @Override
+            public void run() {
+                notifyListener0(future, listener);
+            }
+        });
     }
 
     private void notifyListenersNow() {
         Object listeners;
         synchronized (this) {
-            // Only proceed if there are listeners to notify.
-            if (this.listeners == null) {
+            // Only proceed if there are listeners to notify and we are not already notifying listeners.
+            if (notifyingListeners || this.listeners == null) {
                 return;
             }
+            notifyingListeners = true;
             listeners = this.listeners;
             this.listeners = null;
         }
@@ -479,6 +552,9 @@
             }
             synchronized (this) {
                 if (this.listeners == null) {
+                    // Nothing can throw from within this method, so setting notifyingListeners back to false does not
+                    // need to be in a finally block.
+                    notifyingListeners = false;
                     return;
                 }
                 listeners = this.listeners;
@@ -496,7 +572,7 @@
     }
 
     @SuppressWarnings({ "unchecked", "rawtypes" })
-    static void notifyListener0(Future future, GenericFutureListener l) {
+    private static void notifyListener0(Future future, GenericFutureListener l) {
         try {
             l.operationComplete(future);
         } catch (Throwable t) {
@@ -529,7 +605,7 @@
     }
 
     private boolean setFailure0(Throwable cause) {
-        return setValue0(new CauseHolder(requireNonNull(cause, "cause")));
+        return setValue0(new CauseHolder(checkNotNull(cause, "cause")));
     }
 
     private boolean setValue0(Object objResult) {
@@ -570,10 +646,8 @@
         if (cause == null) {
             return;
         }
-        if (cause instanceof CancellationException) {
-            throw (CancellationException) cause;
-        }
-        throw new CompletionException(cause);
+
+        PlatformDependent.throwException(cause);
     }
 
     private boolean await0(long timeoutNanos, boolean interruptable) throws InterruptedException {
@@ -648,14 +722,35 @@
 
         final ProgressiveFuture<V> self = (ProgressiveFuture<V>) this;
 
-        if (listeners instanceof GenericProgressiveFutureListener[]) {
-            final GenericProgressiveFutureListener<?>[] array =
-                    (GenericProgressiveFutureListener<?>[]) listeners;
-            safeExecute(executor(), () -> notifyProgressiveListeners0(self, array, progress, total));
+        EventExecutor executor = executor();
+        if (executor.inEventLoop()) {
+            if (listeners instanceof GenericProgressiveFutureListener[]) {
+                notifyProgressiveListeners0(
+                        self, (GenericProgressiveFutureListener<?>[]) listeners, progress, total);
+            } else {
+                notifyProgressiveListener0(
+                        self, (GenericProgressiveFutureListener<ProgressiveFuture<V>>) listeners, progress, total);
+            }
         } else {
-            final GenericProgressiveFutureListener<ProgressiveFuture<V>> l =
-                    (GenericProgressiveFutureListener<ProgressiveFuture<V>>) listeners;
-            safeExecute(executor(), () -> notifyProgressiveListener0(self, l, progress, total));
+            if (listeners instanceof GenericProgressiveFutureListener[]) {
+                final GenericProgressiveFutureListener<?>[] array =
+                        (GenericProgressiveFutureListener<?>[]) listeners;
+                safeExecute(executor, new Runnable() {
+                    @Override
+                    public void run() {
+                        notifyProgressiveListeners0(self, array, progress, total);
+                    }
+                });
+            } else {
+                final GenericProgressiveFutureListener<ProgressiveFuture<V>> l =
+                        (GenericProgressiveFutureListener<ProgressiveFuture<V>>) listeners;
+                safeExecute(executor, new Runnable() {
+                    @Override
+                    public void run() {
+                        notifyProgressiveListener0(self, l, progress, total);
+                    }
+                });
+            }
         }
     }
 
@@ -741,20 +836,11 @@
         }
     }
 
-    static void safeExecute(EventExecutor executor, Runnable task) {
+    private static void safeExecute(EventExecutor executor, Runnable task) {
         try {
             executor.execute(task);
         } catch (Throwable t) {
             rejectedExecutionLogger.error("Failed to submit a listener notification task. Event loop shut down?", t);
         }
     }
-
-    @Override
-    public FutureCompletionStage<V> asStage() {
-        DefaultFutureCompletionStage<V> stageAdapter = stage;
-        if (stageAdapter == null) {
-            stage = stageAdapter = new DefaultFutureCompletionStage<>(this);
-        }
-        return stageAdapter;
-    }
 }