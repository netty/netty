/*
 * Copyright 2025 The Netty Project
 *
 * The Netty Project licenses this file to you under the Apache License,
 * version 2.0 (the "License"); you may not use this file except in compliance
 * with the License. You may obtain a copy of the License at:
 *
 *   https://www.apache.org/licenses/LICENSE-2.0
 *
 * Unless required by applicable law or agreed to in writing, software
 * distributed under the License is distributed on an "AS IS" BASIS, WITHOUT
 * WARRANTIES OR CONDITIONS OF ANY KIND, either express or implied. See the
 * License for the specific language governing permissions and limitations
 * under the License.
 */
package io.netty.util.concurrent;

import io.netty.util.internal.ObjectUtil;

import java.util.ArrayList;
import java.util.Arrays;
import java.util.Collections;
import java.util.HashSet;
import java.util.List;
import java.util.Set;
import java.util.concurrent.TimeUnit;
import java.util.concurrent.atomic.AtomicLong;
import java.util.concurrent.atomic.AtomicReference;

/**
 * A factory that creates auto-scaling {@link EventExecutorChooser} instances.
 * This chooser implements a dynamic, utilization-based auto-scaling strategy.
 * <p>
 * It enables the {@link io.netty.channel.EventLoopGroup} to automatically scale the number of active
 * {@link io.netty.channel.EventLoop} threads between a minimum and maximum threshold.
 * The scaling decision is based on the average utilization of the active threads, measured over a
 * configurable time window.
 * <p>
 * An {@code EventLoop} can be suspended if its utilization is consistently below the
 * {@code scaleDownThreshold}. Conversely, if the group's average utilization is consistently
 * above the {@code scaleUpThreshold}, a suspended thread will be automatically resumed to handle
 * the increased load.
 * <p>
 * To control the aggressiveness of scaling actions, the {@code maxRampUpStep} and {@code maxRampDownStep}
 * parameters limit the maximum number of threads that can be activated or suspended in a single scaling cycle.
 * Furthermore, to ensure decisions are based on sustained trends rather than transient spikes, the
 * {@code scalingPatienceCycles} defines how many consecutive monitoring windows a condition must be met
 * before a scaling action is triggered.
 */
public final class AutoScalingEventExecutorChooserFactory implements EventExecutorChooserFactory {

    /**
     * A container for the utilization metric of a single EventExecutor.
     * This object is intended to be created once and have its {@code utilization}
     * field updated periodically.
     */
    public static final class AutoScalingUtilizationMetric {
        private final EventExecutor executor;
        private final AtomicLong utilizationBits = new AtomicLong();

        AutoScalingUtilizationMetric(EventExecutor executor) {
            this.executor = executor;
        }

        /**
         * Returns the most recently calculated utilization for the associated executor.
         * @return a value from 0.0 to 1.0.
         */
        public double utilization() {
            return Double.longBitsToDouble(utilizationBits.get());
        }

        /**
         * Returns the {@link EventExecutor} this metric belongs too.
         * @return the executor.
         */
        public EventExecutor executor() {
            return executor;
        }

        void setUtilization(double utilization) {
            long bits = Double.doubleToRawLongBits(utilization);
            utilizationBits.lazySet(bits);
        }
    }

    private static final Runnable NO_OOP_TASK = () -> { };
    private final int minChildren;
    private final int maxChildren;
    private final long utilizationCheckPeriodNanos;
    private final double scaleDownThreshold;
    private final double scaleUpThreshold;
    private final int maxRampUpStep;
    private final int maxRampDownStep;
    private final int scalingPatienceCycles;

    /**
     * Creates a new factory for a scaling-enabled {@link EventExecutorChooser}.
     *
     * @param minThreads               the minimum number of threads to keep active.
     * @param maxThreads               the maximum number of threads to scale up to.
     * @param utilizationWindow        the period at which to check group utilization.
     * @param windowUnit               the unit for {@code utilizationWindow}.
     * @param scaleDownThreshold       the average utilization below which a thread may be suspended.
     * @param scaleUpThreshold         the average utilization above which a thread may be resumed.
     * @param maxRampUpStep            the maximum number of threads to add in one cycle.
     * @param maxRampDownStep          the maximum number of threads to remove in one cycle.
     * @param scalingPatienceCycles    the number of consecutive cycles a condition must be met before scaling.
     */
    public AutoScalingEventExecutorChooserFactory(int minThreads, int maxThreads, long utilizationWindow,
                                                  TimeUnit windowUnit, double scaleDownThreshold,
                                                  double scaleUpThreshold, int maxRampUpStep, int maxRampDownStep,
                                                  int scalingPatienceCycles) {
        minChildren = ObjectUtil.checkPositiveOrZero(minThreads, "minThreads");
        maxChildren = ObjectUtil.checkPositive(maxThreads, "maxThreads");
        if (minThreads > maxThreads) {
            throw new IllegalArgumentException(String.format(
                    "minThreads: %d must not be greater than maxThreads: %d", minThreads, maxThreads));
        }
        utilizationCheckPeriodNanos = ObjectUtil.checkNotNull(windowUnit, "windowUnit")
                                                     .toNanos(ObjectUtil.checkPositive(utilizationWindow,
                                                                                       "utilizationWindow"));
        this.scaleDownThreshold = ObjectUtil.checkInRange(scaleDownThreshold, 0.0, 1.0, "scaleDownThreshold");
        this.scaleUpThreshold = ObjectUtil.checkInRange(scaleUpThreshold, 0.0, 1.0, "scaleUpThreshold");
        if (scaleDownThreshold >= scaleUpThreshold) {
            throw new IllegalArgumentException(
                    "scaleDownThreshold must be less than scaleUpThreshold: " +
                    scaleDownThreshold + " >= " + scaleUpThreshold);
        }
        this.maxRampUpStep = ObjectUtil.checkPositive(maxRampUpStep, "maxRampUpStep");
        this.maxRampDownStep = ObjectUtil.checkPositive(maxRampDownStep, "maxRampDownStep");
        this.scalingPatienceCycles = ObjectUtil.checkPositiveOrZero(scalingPatienceCycles, "scalingPatienceCycles");
    }

    @Override
    public EventExecutorChooser newChooser(EventExecutor[] executors) {
        return new AutoScalingEventExecutorChooser(executors);
    }

    /**
     * An immutable snapshot of the chooser's state. All state transitions
     * are managed by atomically swapping this object.
     */
    private static final class AutoScalingState {
        final int activeChildrenCount;
        final long nextWakeUpIndex;
        final EventExecutor[] activeExecutors;
        final EventExecutorChooser activeExecutorsChooser;

        AutoScalingState(int activeChildrenCount, long nextWakeUpIndex, EventExecutor[] activeExecutors) {
            this.activeChildrenCount = activeChildrenCount;
            this.nextWakeUpIndex = nextWakeUpIndex;
            this.activeExecutors = activeExecutors;
            activeExecutorsChooser = DefaultEventExecutorChooserFactory.INSTANCE.newChooser(activeExecutors);
        }
    }

    private final class AutoScalingEventExecutorChooser implements ObservableEventExecutorChooser {
        private final EventExecutor[] executors;
        private final EventExecutorChooser allExecutorsChooser;
        private final AtomicReference<AutoScalingState> state;
        private final List<AutoScalingUtilizationMetric> utilizationMetrics;

        AutoScalingEventExecutorChooser(EventExecutor[] executors) {
            this.executors = executors;
            List<AutoScalingUtilizationMetric> metrics = new ArrayList<>(executors.length);
            for (EventExecutor executor : executors) {
                metrics.add(new AutoScalingUtilizationMetric(executor));
            }
            utilizationMetrics = Collections.unmodifiableList(metrics);
            allExecutorsChooser = DefaultEventExecutorChooserFactory.INSTANCE.newChooser(executors);

            AutoScalingState initialState = new AutoScalingState(maxChildren, 0L, executors);
            state = new AtomicReference<>(initialState);

            ScheduledFuture<?> utilizationMonitoringTask = GlobalEventExecutor.INSTANCE.scheduleAtFixedRate(
                    new UtilizationMonitor(), utilizationCheckPeriodNanos, utilizationCheckPeriodNanos,
                    TimeUnit.NANOSECONDS);

            if (executors.length > 0) {
                executors[0].terminationFuture().addListener(future -> utilizationMonitoringTask.cancel(false));
            }
        }

        /**
         * This method is only responsible for picking from the active executors list.
         * The monitor handles all scaling decisions.
         */
        @Override
        public EventExecutor next() {
            // Get a snapshot of the current state.
            AutoScalingState currentState = this.state.get();

            if (currentState.activeExecutors.length == 0) {
                // This is only reachable if minChildren is 0 and the monitor has just suspended the last active thread.
                // To prevent an error and ensure the group can recover, we wake one up and use the
                // chooser that contains all executors as a safe temporary choice.
                tryScaleUpBy(1);
                return allExecutorsChooser.next();
            }
            return currentState.activeExecutorsChooser.next();
        }

        /**
         * Tries to increase the active thread count by waking up suspended executors.
         * This method is thread-safe and updates the state atomically.
         *
         * @param amount    The desired number of threads to add to the active count.
         */
        private void tryScaleUpBy(int amount) {
            if (amount <= 0) {
                return;
            }

            for (;;) {
                AutoScalingState oldState = state.get();
                if (oldState.activeChildrenCount >= maxChildren) {
                    return;
                }

                int canAdd = Math.min(amount, maxChildren - oldState.activeChildrenCount);
                List<EventExecutor> wokenUp = new ArrayList<>(canAdd);
                final long startIndex = oldState.nextWakeUpIndex;

                for (int i = 0; i < executors.length; i++) {
                    EventExecutor child = executors[(int) Math.abs((startIndex + i) % executors.length)];

                    if (wokenUp.size() >= canAdd) {
                        break; // We have woken up all the threads we reserved.
                    }
                    if (child instanceof SingleThreadEventExecutor) {
                        SingleThreadEventExecutor stee = (SingleThreadEventExecutor) child;
                        if (stee.isSuspended()) {
                            stee.execute(NO_OOP_TASK);
                            wokenUp.add(stee);
                        }
                    }
                }

                if (wokenUp.isEmpty()) {
                    return;
                }

                // Create the new state.
                List<EventExecutor> newActiveList = new ArrayList<>(oldState.activeExecutors.length + wokenUp.size());
                Collections.addAll(newActiveList, oldState.activeExecutors);
                newActiveList.addAll(wokenUp);

                AutoScalingState newState = new AutoScalingState(
                        oldState.activeChildrenCount + wokenUp.size(),
                        startIndex + wokenUp.size(),
                        newActiveList.toArray(new EventExecutor[0]));

                if (state.compareAndSet(oldState, newState)) {
                    return;
                }
                // CAS failed, another thread changed the state. Loop again to retry.
            }
        }

        @Override
        public int activeExecutorCount() {
            return state.get().activeChildrenCount;
        }

        @Override
        public List<AutoScalingUtilizationMetric> executorUtilizations() {
            return utilizationMetrics;
        }

        private final class UtilizationMonitor implements Runnable {
            private final List<SingleThreadEventExecutor> consistentlyIdleChildren = new ArrayList<>(maxChildren);
            private long lastCheckTimeNanos;

            @Override
            public void run() {
                if (executors.length == 0 || executors[0].isShuttingDown()) {
                    // The group is shutting down, so no scaling decisions should be made.
                    // The lifecycle listener on the terminationFuture will handle the final cancellation.
                    return;
                }

<<<<<<< HEAD
                // First, ensure our state accurately reflects reality before making any decisions.
                // This handles cases where an executor was woken up externally since the last check.
                final AutoScalingState oldState = state.get();
                final AutoScalingState currentState = rebuildActiveExecutors();
                if (oldState.activeChildrenCount != currentState.activeChildrenCount) {
                    final Set<EventExecutor> oldActive = new HashSet<>(Arrays.asList(oldState.activeExecutors));

                    for (EventExecutor currentActive : currentState.activeExecutors) {
                        if (!oldActive.contains(currentActive) && currentActive instanceof SingleThreadEventExecutor) {
                            SingleThreadEventExecutor eventExecutor = (SingleThreadEventExecutor) currentActive;
                            eventExecutor.resetIdleCycles();
                            eventExecutor.resetBusyCycles();
                        }
                    }

                    // The number of active children changed due to an external event (e.g., a task was
                    // submitted to a suspended executor). It's safer to wait for the next cycle to
                    // gather fresh utilization data before making a scaling decision.
                    //return;
=======
                // Calculate the actual elapsed time since the last run.
                final long now = executors[0].ticker().nanoTime();
                long totalTime;

                if (lastCheckTimeNanos == 0) {
                    // On the first run, use the configured period as a baseline to avoid skipping the cycle.
                    totalTime = utilizationCheckPeriodNanos;
                } else {
                    // On subsequent runs, calculate the actual elapsed time.
                    totalTime = now - lastCheckTimeNanos;
                }

                // Always update the timestamp for the next cycle.
                lastCheckTimeNanos = now;

                if (totalTime <= 0) {
                    // Skip this cycle if the clock has issues or the interval is invalid.
                    return;
>>>>>>> d8c82123
                }

                int consistentlyBusyChildren = 0;
                consistentlyIdleChildren.clear();

<<<<<<< HEAD
                for (EventExecutor child : executors) {
                    if (child.isSuspended() || !(child instanceof SingleThreadEventExecutor)) {
=======
                final AutoScalingState currentState = state.get();

                for (int i = 0; i < executors.length; i++) {
                    EventExecutor child = executors[i];
                    if (!(child instanceof SingleThreadEventExecutor)) {
>>>>>>> d8c82123
                        continue;
                    }

                    SingleThreadEventExecutor eventExecutor = (SingleThreadEventExecutor) child;

                    double utilization = 0.0;
                    if (!eventExecutor.isSuspended()) {
                        long activeTime = eventExecutor.getAndResetAccumulatedActiveTimeNanos();

                        if (activeTime == 0) {
                            long lastActivity = eventExecutor.getLastActivityTimeNanos();
                            long idleTime = now - lastActivity;

                            // If the event loop has been idle for less time than our utilization window,
                            // it means it was active for the remainder of that window.
                            if (idleTime < totalTime) {
                                activeTime = totalTime - idleTime;
                            }
                            // If idleTime >= totalTime, it was idle for the whole window, so activeTime remains 0.
                        }

                        utilization = Math.min(1.0, (double) activeTime / totalTime);

                        if (utilization < scaleDownThreshold) {
                            // Utilization is low, increment idle counter and reset busy counter.
                            int idleCycles = eventExecutor.getAndIncrementIdleCycles();
                            eventExecutor.resetBusyCycles();
                            if (idleCycles >= scalingPatienceCycles &&
                                eventExecutor.getNumOfRegisteredChannels() <= 0) {
                                consistentlyIdleChildren.add(eventExecutor);
                            }
                        } else if (utilization > scaleUpThreshold) {
                            // Utilization is high, increment busy counter and reset idle counter.
                            int busyCycles = eventExecutor.getAndIncrementBusyCycles();
                            eventExecutor.resetIdleCycles();
                            if (busyCycles >= scalingPatienceCycles) {
                                consistentlyBusyChildren++;
                            }
                        } else {
                            // Utilization is in the normal range, reset counters.
                            eventExecutor.resetIdleCycles();
                            eventExecutor.resetBusyCycles();
                        }
                    }

                    utilizationMetrics.get(i).setUtilization(utilization);
                }

                int currentActive = currentState.activeChildrenCount;

                // Make scaling decisions based on stable states.
                if (consistentlyBusyChildren > 0 && currentActive < maxChildren) {
                    // Scale Up, we have children that have been busy for multiple cycles.
                    int threadsToAdd = Math.min(consistentlyBusyChildren, maxRampUpStep);
                    threadsToAdd = Math.min(threadsToAdd, maxChildren - currentActive);
                    if (threadsToAdd > 0) {
                        tryScaleUpBy(threadsToAdd);
                        // State change is handled by tryScaleUpBy, no need for rebuild here.
                        return; // Exit to avoid conflicting scale down logic in the same cycle.
                    }
                }

                boolean changed = false; // Flag to track if we need to rebuild the active executors list.
                if (!consistentlyIdleChildren.isEmpty() && currentActive > minChildren) {
                    // Scale down, we have children that have been idle for multiple cycles.

                    int threadsToRemove = Math.min(consistentlyIdleChildren.size(), maxRampDownStep);
                    threadsToRemove = Math.min(threadsToRemove, currentActive - minChildren);

                    for (int i = 0; i < threadsToRemove; i++) {
                        SingleThreadEventExecutor childToSuspend = consistentlyIdleChildren.get(i);
                        if (childToSuspend.trySuspend()) {
                            // Reset cycles upon suspension so it doesn't get immediately re-suspended on wake-up.
                            childToSuspend.resetBusyCycles();
                            childToSuspend.resetIdleCycles();
                            changed = true;
                        }
                    }
                }

                // If a scale-down occurred, rebuild.
                if (changed) {
                    rebuildActiveExecutors();
                }
            }

            /**
             * Atomically updates the state by creating a new snapshot with the current set of active executors.
             */
            private AutoScalingState rebuildActiveExecutors() {
                for (;;) {
                    AutoScalingState oldState = state.get();
                    List<EventExecutor> active = new ArrayList<>(oldState.activeChildrenCount);
                    for (EventExecutor executor : executors) {
                        if (!executor.isSuspended()) {
                            active.add(executor);
                        }
                    }
                    EventExecutor[] newActiveExecutors = active.toArray(new EventExecutor[0]);

                    // If the number of active executors in our scan differs from the count in the state,
                    // another thread likely changed it. We use the count from our fresh scan.
                    // The nextWakeUpIndex is preserved from the old state as this rebuild is not a scale-up action.
                    AutoScalingState newState = new AutoScalingState(
                            newActiveExecutors.length, oldState.nextWakeUpIndex, newActiveExecutors);

                    if (state.compareAndSet(oldState, newState)) {
                        return newState;
                    }
                }
            }
        }
    }
}<|MERGE_RESOLUTION|>--- conflicted
+++ resolved
@@ -280,7 +280,6 @@
                     return;
                 }
 
-<<<<<<< HEAD
                 // First, ensure our state accurately reflects reality before making any decisions.
                 // This handles cases where an executor was woken up externally since the last check.
                 final AutoScalingState oldState = state.get();
@@ -300,7 +299,8 @@
                     // submitted to a suspended executor). It's safer to wait for the next cycle to
                     // gather fresh utilization data before making a scaling decision.
                     //return;
-=======
+                }
+
                 // Calculate the actual elapsed time since the last run.
                 final long now = executors[0].ticker().nanoTime();
                 long totalTime;
@@ -319,22 +319,14 @@
                 if (totalTime <= 0) {
                     // Skip this cycle if the clock has issues or the interval is invalid.
                     return;
->>>>>>> d8c82123
                 }
 
                 int consistentlyBusyChildren = 0;
                 consistentlyIdleChildren.clear();
-
-<<<<<<< HEAD
-                for (EventExecutor child : executors) {
-                    if (child.isSuspended() || !(child instanceof SingleThreadEventExecutor)) {
-=======
-                final AutoScalingState currentState = state.get();
 
                 for (int i = 0; i < executors.length; i++) {
                     EventExecutor child = executors[i];
                     if (!(child instanceof SingleThreadEventExecutor)) {
->>>>>>> d8c82123
                         continue;
                     }
 
@@ -415,8 +407,8 @@
                     }
                 }
 
-                // If a scale-down occurred, rebuild.
-                if (changed) {
+                // If a scale-down occurred, or if the actual state differs from our view, rebuild.
+                if (changed || currentActive != currentState.activeExecutors.length) {
                     rebuildActiveExecutors();
                 }
             }
