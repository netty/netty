/*
 * Copyright 2013 The Netty Project
 *
 * The Netty Project licenses this file to you under the Apache License,
 * version 2.0 (the "License"); you may not use this file except in compliance
 * with the License. You may obtain a copy of the License at:
 *
 *   http://www.apache.org/licenses/LICENSE-2.0
 *
 * Unless required by applicable law or agreed to in writing, software
 * distributed under the License is distributed on an "AS IS" BASIS, WITHOUT
 * WARRANTIES OR CONDITIONS OF ANY KIND, either express or implied. See the
 * License for the specific language governing permissions and limitations
 * under the License.
 */
package io.netty.util.concurrent;

import io.netty.util.internal.UnstableApi;
import io.netty.util.internal.logging.InternalLogger;
import io.netty.util.internal.logging.InternalLoggerFactory;

import java.util.Collection;
import java.util.Collections;
import java.util.Iterator;
import java.util.List;
import java.util.concurrent.AbstractExecutorService;
import java.util.concurrent.Callable;
import java.util.concurrent.Executors;
import java.util.concurrent.TimeUnit;

/**
 * Abstract base class for {@link EventExecutor} implementations.
 */
public abstract class AbstractEventExecutor extends AbstractExecutorService implements EventExecutor {
    private static final InternalLogger logger = InternalLoggerFactory.getInstance(AbstractEventExecutor.class);

    static final long DEFAULT_SHUTDOWN_QUIET_PERIOD = 2;
    static final long DEFAULT_SHUTDOWN_TIMEOUT = 15;

    private final Collection<EventExecutor> selfCollection = Collections.singleton(this);

    @Override
    public EventExecutor next() {
        return this;
    }

    @Override
    public final boolean inEventLoop() {
        return inEventLoop(Thread.currentThread());
    }

    @Override
    public final Iterator<EventExecutor> iterator() {
        return selfCollection.iterator();
    }

    @Override
    public final Future<?> shutdownGracefully() {
        return shutdownGracefully(DEFAULT_SHUTDOWN_QUIET_PERIOD, DEFAULT_SHUTDOWN_TIMEOUT, TimeUnit.SECONDS);
    }

    /**
     * @deprecated {@link #shutdownGracefully(long, long, TimeUnit)} or {@link #shutdownGracefully()} instead.
     */
    @Override
    @Deprecated
    public abstract void shutdown();

    /**
     * @deprecated {@link #shutdownGracefully(long, long, TimeUnit)} or {@link #shutdownGracefully()} instead.
     */
    @Override
    @Deprecated
    public List<Runnable> shutdownNow() {
        shutdown();
        return Collections.emptyList();
    }

    @Override
    public <V> Promise<V> newPromise() {
        return new DefaultPromise<>(this);
    }

    @Override
    public <V> ProgressivePromise<V> newProgressivePromise() {
        return new DefaultProgressivePromise<>(this);
    }

    @Override
    public <V> Future<V> newSucceededFuture(V result) {
        return new SucceededFuture<>(this, result);
    }

    @Override
    public <V> Future<V> newFailedFuture(Throwable cause) {
        return new FailedFuture<>(this, cause);
    }

    @Override
    public final Future<?> submit(Runnable task) {
        return (Future<?>) super.submit(task);
    }

    @Override
    public final <T> Future<T> submit(Runnable task, T result) {
        return (Future<T>) super.submit(task, result);
    }

    @Override
    public final <T> Future<T> submit(Callable<T> task) {
        return (Future<T>) super.submit(task);
    }

    @Override
    protected <T> RunnableFuture<T> newTaskFor(Runnable runnable, T value) {
        return newRunnableFuture(this.newPromise(), runnable, value);
    }

    @Override
    protected <T> RunnableFuture<T> newTaskFor(Callable<T> callable) {
        return newRunnableFuture(this.newPromise(), callable);
    }

    /**
     * Try to execute the given {@link Runnable} and just log if it throws a {@link Throwable}.
     */
    static void safeExecute(Runnable task) {
        try {
            task.run();
        } catch (Throwable t) {
            logger.warn("A task raised an exception. Task: {}", task, t);
        }
    }

    /**
<<<<<<< HEAD
     * Returns a new {@link RunnableFuture} build on top of the given {@link Promise} and {@link Callable}.
     *
     * This can be used if you want to override {@link #newTaskFor(Callable)} and return a different
     * {@link RunnableFuture}.
     */
    private static <V> RunnableFuture<V> newRunnableFuture(Promise<V> promise, Callable<V> task) {
        return new RunnableFutureAdapter<>(promise, task);
    }

    /**
     * Returns a new {@link RunnableFuture} build on top of the given {@link Promise} and {@link Runnable} and
     * {@code value}.
     *
     * This can be used if you want to override {@link #newTaskFor(Runnable, V)} and return a different
     * {@link RunnableFuture}.
     */
    private static <V> RunnableFuture<V> newRunnableFuture(Promise<V> promise, Runnable task, V value) {
        return new RunnableFutureAdapter<>(promise, Executors.callable(task, value));
    }
=======
     * Like {@link #execute(Runnable)} but does not guarantee the task will be run until either
     * a non-lazy task is executed or the executor is shut down.
     *
     * This is equivalent to submitting a {@link EventExecutor.LazyRunnable} to
     * {@link #execute(Runnable)} but for an arbitrary {@link Runnable}.
     *
     * The default implementation just delegates to {@link #execute(Runnable)}.
     */
    @UnstableApi
    public void lazyExecute(Runnable task) {
        execute(task);
    }

    /**
     * Marker interface for {@link Runnable} to indicate that it should be queued for execution
     * but does not need to run immediately.
     */
    @UnstableApi
    public interface LazyRunnable extends Runnable { }
>>>>>>> 71860e5b
}<|MERGE_RESOLUTION|>--- conflicted
+++ resolved
@@ -25,7 +25,7 @@
 import java.util.List;
 import java.util.concurrent.AbstractExecutorService;
 import java.util.concurrent.Callable;
-import java.util.concurrent.Executors;
+import java.util.concurrent.RunnableFuture;
 import java.util.concurrent.TimeUnit;
 
 /**
@@ -37,7 +37,21 @@
     static final long DEFAULT_SHUTDOWN_QUIET_PERIOD = 2;
     static final long DEFAULT_SHUTDOWN_TIMEOUT = 15;
 
-    private final Collection<EventExecutor> selfCollection = Collections.singleton(this);
+    private final EventExecutorGroup parent;
+    private final Collection<EventExecutor> selfCollection = Collections.<EventExecutor>singleton(this);
+
+    protected AbstractEventExecutor() {
+        this(null);
+    }
+
+    protected AbstractEventExecutor(EventExecutorGroup parent) {
+        this.parent = parent;
+    }
+
+    @Override
+    public EventExecutorGroup parent() {
+        return parent;
+    }
 
     @Override
     public EventExecutor next() {
@@ -45,17 +59,17 @@
     }
 
     @Override
-    public final boolean inEventLoop() {
+    public boolean inEventLoop() {
         return inEventLoop(Thread.currentThread());
     }
 
     @Override
-    public final Iterator<EventExecutor> iterator() {
+    public Iterator<EventExecutor> iterator() {
         return selfCollection.iterator();
     }
 
     @Override
-    public final Future<?> shutdownGracefully() {
+    public Future<?> shutdownGracefully() {
         return shutdownGracefully(DEFAULT_SHUTDOWN_QUIET_PERIOD, DEFAULT_SHUTDOWN_TIMEOUT, TimeUnit.SECONDS);
     }
 
@@ -78,53 +92,74 @@
 
     @Override
     public <V> Promise<V> newPromise() {
-        return new DefaultPromise<>(this);
+        return new DefaultPromise<V>(this);
     }
 
     @Override
     public <V> ProgressivePromise<V> newProgressivePromise() {
-        return new DefaultProgressivePromise<>(this);
+        return new DefaultProgressivePromise<V>(this);
     }
 
     @Override
     public <V> Future<V> newSucceededFuture(V result) {
-        return new SucceededFuture<>(this, result);
+        return new SucceededFuture<V>(this, result);
     }
 
     @Override
     public <V> Future<V> newFailedFuture(Throwable cause) {
-        return new FailedFuture<>(this, cause);
+        return new FailedFuture<V>(this, cause);
     }
 
     @Override
-    public final Future<?> submit(Runnable task) {
+    public Future<?> submit(Runnable task) {
         return (Future<?>) super.submit(task);
     }
 
     @Override
-    public final <T> Future<T> submit(Runnable task, T result) {
+    public <T> Future<T> submit(Runnable task, T result) {
         return (Future<T>) super.submit(task, result);
     }
 
     @Override
-    public final <T> Future<T> submit(Callable<T> task) {
+    public <T> Future<T> submit(Callable<T> task) {
         return (Future<T>) super.submit(task);
     }
 
     @Override
-    protected <T> RunnableFuture<T> newTaskFor(Runnable runnable, T value) {
-        return newRunnableFuture(this.newPromise(), runnable, value);
+    protected final <T> RunnableFuture<T> newTaskFor(Runnable runnable, T value) {
+        return new PromiseTask<T>(this, runnable, value);
     }
 
     @Override
-    protected <T> RunnableFuture<T> newTaskFor(Callable<T> callable) {
-        return newRunnableFuture(this.newPromise(), callable);
+    protected final <T> RunnableFuture<T> newTaskFor(Callable<T> callable) {
+        return new PromiseTask<T>(this, callable);
+    }
+
+    @Override
+    public ScheduledFuture<?> schedule(Runnable command, long delay,
+                                       TimeUnit unit) {
+        throw new UnsupportedOperationException();
+    }
+
+    @Override
+    public <V> ScheduledFuture<V> schedule(Callable<V> callable, long delay, TimeUnit unit) {
+        throw new UnsupportedOperationException();
+    }
+
+    @Override
+    public ScheduledFuture<?> scheduleAtFixedRate(Runnable command, long initialDelay, long period, TimeUnit unit) {
+        throw new UnsupportedOperationException();
+    }
+
+    @Override
+    public ScheduledFuture<?> scheduleWithFixedDelay(Runnable command, long initialDelay, long delay, TimeUnit unit) {
+        throw new UnsupportedOperationException();
     }
 
     /**
      * Try to execute the given {@link Runnable} and just log if it throws a {@link Throwable}.
      */
-    static void safeExecute(Runnable task) {
+    protected static void safeExecute(Runnable task) {
         try {
             task.run();
         } catch (Throwable t) {
@@ -133,27 +168,6 @@
     }
 
     /**
-<<<<<<< HEAD
-     * Returns a new {@link RunnableFuture} build on top of the given {@link Promise} and {@link Callable}.
-     *
-     * This can be used if you want to override {@link #newTaskFor(Callable)} and return a different
-     * {@link RunnableFuture}.
-     */
-    private static <V> RunnableFuture<V> newRunnableFuture(Promise<V> promise, Callable<V> task) {
-        return new RunnableFutureAdapter<>(promise, task);
-    }
-
-    /**
-     * Returns a new {@link RunnableFuture} build on top of the given {@link Promise} and {@link Runnable} and
-     * {@code value}.
-     *
-     * This can be used if you want to override {@link #newTaskFor(Runnable, V)} and return a different
-     * {@link RunnableFuture}.
-     */
-    private static <V> RunnableFuture<V> newRunnableFuture(Promise<V> promise, Runnable task, V value) {
-        return new RunnableFutureAdapter<>(promise, Executors.callable(task, value));
-    }
-=======
      * Like {@link #execute(Runnable)} but does not guarantee the task will be run until either
      * a non-lazy task is executed or the executor is shut down.
      *
@@ -173,5 +187,4 @@
      */
     @UnstableApi
     public interface LazyRunnable extends Runnable { }
->>>>>>> 71860e5b
 }