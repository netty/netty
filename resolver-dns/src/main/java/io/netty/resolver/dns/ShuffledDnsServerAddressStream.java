/*
 * Copyright 2015 The Netty Project
 *
 * The Netty Project licenses this file to you under the Apache License,
 * version 2.0 (the "License"); you may not use this file except in compliance
 * with the License. You may obtain a copy of the License at:
 *
 *   http://www.apache.org/licenses/LICENSE-2.0
 *
 * Unless required by applicable law or agreed to in writing, software
 * distributed under the License is distributed on an "AS IS" BASIS, WITHOUT
 * WARRANTIES OR CONDITIONS OF ANY KIND, either express or implied. See the
 * License for the specific language governing permissions and limitations
 * under the License.
 */

package io.netty.resolver.dns;

import java.net.InetSocketAddress;
import java.util.Collections;
import java.util.List;
<<<<<<< HEAD
import java.util.concurrent.ThreadLocalRandom;
=======
>>>>>>> 71860e5b

final class ShuffledDnsServerAddressStream implements DnsServerAddressStream {

    private final List<InetSocketAddress> addresses;
    private int i;

    /**
     * Create a new instance.
     * @param addresses The addresses are not cloned. It is assumed the caller has cloned this array or otherwise will
     *                  not modify the contents.
     */
    ShuffledDnsServerAddressStream(List<InetSocketAddress> addresses) {
        this.addresses = addresses;

        shuffle();
    }

    private ShuffledDnsServerAddressStream(List<InetSocketAddress> addresses, int startIdx) {
        this.addresses = addresses;
        i = startIdx;
    }

    private void shuffle() {
        Collections.shuffle(addresses, ThreadLocalRandom.current());
    }

    @Override
    public InetSocketAddress next() {
        int i = this.i;
        InetSocketAddress next = addresses.get(i);
        if (++ i < addresses.size()) {
            this.i = i;
        } else {
            this.i = 0;
            shuffle();
        }
        return next;
    }

    @Override
    public int size() {
        return addresses.size();
    }

    @Override
    public ShuffledDnsServerAddressStream duplicate() {
        return new ShuffledDnsServerAddressStream(addresses, i);
    }

    @Override
    public String toString() {
        return SequentialDnsServerAddressStream.toString("shuffled", i, addresses);
    }
}<|MERGE_RESOLUTION|>--- conflicted
+++ resolved
@@ -16,13 +16,11 @@
 
 package io.netty.resolver.dns;
 
+import io.netty.util.internal.PlatformDependent;
+
 import java.net.InetSocketAddress;
 import java.util.Collections;
 import java.util.List;
-<<<<<<< HEAD
-import java.util.concurrent.ThreadLocalRandom;
-=======
->>>>>>> 71860e5b
 
 final class ShuffledDnsServerAddressStream implements DnsServerAddressStream {
 
@@ -46,7 +44,7 @@
     }
 
     private void shuffle() {
-        Collections.shuffle(addresses, ThreadLocalRandom.current());
+        Collections.shuffle(addresses, PlatformDependent.threadLocalRandom());
     }
 
     @Override
