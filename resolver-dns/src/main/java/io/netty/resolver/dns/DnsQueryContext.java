/*
 * Copyright 2014 The Netty Project
 *
 * The Netty Project licenses this file to you under the Apache License,
 * version 2.0 (the "License"); you may not use this file except in compliance
 * with the License. You may obtain a copy of the License at:
 *
 *   http://www.apache.org/licenses/LICENSE-2.0
 *
 * Unless required by applicable law or agreed to in writing, software
 * distributed under the License is distributed on an "AS IS" BASIS, WITHOUT
 * WARRANTIES OR CONDITIONS OF ANY KIND, either express or implied. See the
 * License for the specific language governing permissions and limitations
 * under the License.
 */
package io.netty.resolver.dns;

import io.netty.channel.AddressedEnvelope;
import io.netty.channel.Channel;
import io.netty.channel.ChannelFuture;
import io.netty.channel.ChannelFutureListener;
import io.netty.channel.ChannelPromise;
import io.netty.handler.codec.dns.AbstractDnsOptPseudoRrRecord;
import io.netty.handler.codec.dns.DnsQuery;
import io.netty.handler.codec.dns.DnsQuestion;
import io.netty.handler.codec.dns.DnsRecord;
import io.netty.handler.codec.dns.DnsResponse;
import io.netty.handler.codec.dns.DnsSection;
import io.netty.util.concurrent.Future;
import io.netty.util.concurrent.FutureListener;
import io.netty.util.concurrent.Promise;
import io.netty.util.concurrent.ScheduledFuture;
import io.netty.util.internal.logging.InternalLogger;
import io.netty.util.internal.logging.InternalLoggerFactory;

import java.net.InetSocketAddress;
import java.util.concurrent.TimeUnit;

import static java.util.Objects.requireNonNull;

abstract class DnsQueryContext implements FutureListener<AddressedEnvelope<DnsResponse, InetSocketAddress>> {

    private static final InternalLogger logger = InternalLoggerFactory.getInstance(DnsQueryContext.class);

    private final DnsNameResolver parent;
    private final Promise<AddressedEnvelope<DnsResponse, InetSocketAddress>> promise;
    private final int id;
    private final DnsQuestion question;
    private final DnsRecord[] additionals;
    private final DnsRecord optResource;
    private final InetSocketAddress nameServerAddr;

    private final boolean recursionDesired;
    private volatile ScheduledFuture<?> timeoutFuture;

    DnsQueryContext(DnsNameResolver parent,
                    InetSocketAddress nameServerAddr,
                    DnsQuestion question,
                    DnsRecord[] additionals,
                    Promise<AddressedEnvelope<DnsResponse, InetSocketAddress>> promise) {

        this.parent = requireNonNull(parent, "parent");
        this.nameServerAddr = requireNonNull(nameServerAddr, "nameServerAddr");
        this.question = requireNonNull(question, "question");
        this.additionals = requireNonNull(additionals, "additionals");
        this.promise = requireNonNull(promise, "promise");
        recursionDesired = parent.isRecursionDesired();
        id = parent.queryContextManager.add(this);

        // Ensure we remove the id from the QueryContextManager once the query completes.
        promise.addListener(this);

        if (parent.isOptResourceEnabled()) {
            optResource = new AbstractDnsOptPseudoRrRecord(parent.maxPayloadSize(), 0, 0) {
                // We may want to remove this in the future and let the user just specify the opt record in the query.
            };
        } else {
            optResource = null;
        }
    }

    InetSocketAddress nameServerAddr() {
        return nameServerAddr;
    }

    DnsQuestion question() {
        return question;
    }

    DnsNameResolver parent() {
        return parent;
    }

    protected abstract DnsQuery newQuery(int id);
    protected abstract Channel channel();
    protected abstract String protocol();

    void query(boolean flush, ChannelPromise writePromise) {
        final DnsQuestion question = question();
        final InetSocketAddress nameServerAddr = nameServerAddr();
        final DnsQuery query = newQuery(id);

        query.setRecursionDesired(recursionDesired);

        query.addRecord(DnsSection.QUESTION, question);

        for (DnsRecord record: additionals) {
            query.addRecord(DnsSection.ADDITIONAL, record);
        }

        if (optResource != null) {
            query.addRecord(DnsSection.ADDITIONAL, optResource);
        }

        if (logger.isDebugEnabled()) {
            logger.debug("{} WRITE: {}, [{}: {}], {}", channel(), protocol(), id, nameServerAddr, question);
        }

        sendQuery(query, flush, writePromise);
    }

    private void sendQuery(final DnsQuery query, final boolean flush, final ChannelPromise writePromise) {
        if (parent.channelFuture.isDone()) {
            writeQuery(query, flush, writePromise);
        } else {
<<<<<<< HEAD
            parent.channelFuture.addListener(future -> {
                if (future.isSuccess()) {
                    // If the query is done in a late fashion (as the channel was not ready yet) we always flush
                    // to ensure we did not race with a previous flush() that was done when the Channel was not
                    // ready yet.
                    writeQuery(query, true, writePromise);
                } else {
                    Throwable cause = future.cause();
                    promise.tryFailure(cause);
                    writePromise.setFailure(cause);
=======
            parent.channelFuture.addListener(new GenericFutureListener<Future<? super Channel>>() {
                @Override
                public void operationComplete(Future<? super Channel> future) {
                    if (future.isSuccess()) {
                        // If the query is done in a late fashion (as the channel was not ready yet) we always flush
                        // to ensure we did not race with a previous flush() that was done when the Channel was not
                        // ready yet.
                        writeQuery(query, true, writePromise);
                    } else {
                        Throwable cause = future.cause();
                        promise.tryFailure(cause);
                        writePromise.setFailure(cause);
                    }
>>>>>>> 71860e5b
                }
            });
        }
    }

    private void writeQuery(final DnsQuery query, final boolean flush, final ChannelPromise writePromise) {
        final ChannelFuture writeFuture = flush ? channel().writeAndFlush(query, writePromise) :
                channel().write(query, writePromise);
        if (writeFuture.isDone()) {
            onQueryWriteCompletion(writeFuture);
        } else {
            writeFuture.addListener((ChannelFutureListener) future -> onQueryWriteCompletion(writeFuture));
        }
    }

    private void onQueryWriteCompletion(ChannelFuture writeFuture) {
        if (!writeFuture.isSuccess()) {
            tryFailure("failed to send a query via " + protocol(), writeFuture.cause(), false);
            return;
        }

        // Schedule a query timeout task if necessary.
        final long queryTimeoutMillis = parent.queryTimeoutMillis();
        if (queryTimeoutMillis > 0) {
<<<<<<< HEAD
            timeoutFuture = parent.ch.eventLoop().schedule(() -> {
                if (promise.isDone()) {
                    // Received a response before the query times out.
                    return;
=======
            timeoutFuture = parent.ch.eventLoop().schedule(new Runnable() {
                @Override
                public void run() {
                    if (promise.isDone()) {
                        // Received a response before the query times out.
                        return;
                    }

                    tryFailure("query via " + protocol() + " timed out after " +
                            queryTimeoutMillis + " milliseconds", null, true);
>>>>>>> 71860e5b
                }

                tryFailure("query via " + protocol() + " timed out after " +
                        queryTimeoutMillis + " milliseconds", null, true);
                }, queryTimeoutMillis, TimeUnit.MILLISECONDS);
        }
    }

    /**
     * Takes ownership of passed envelope
     */
    void finish(AddressedEnvelope<? extends DnsResponse, InetSocketAddress> envelope) {
        final DnsResponse res = envelope.content();
        if (res.count(DnsSection.QUESTION) != 1) {
            logger.warn("Received a DNS response with invalid number of questions: {}", envelope);
        } else if (!question().equals(res.recordAt(DnsSection.QUESTION))) {
            logger.warn("Received a mismatching DNS response: {}", envelope);
        } else if (trySuccess(envelope)) {
            return; // Ownership transferred, don't release
        }
        envelope.release();
    }

    @SuppressWarnings("unchecked")
    private boolean trySuccess(AddressedEnvelope<? extends DnsResponse, InetSocketAddress> envelope) {
        return promise.trySuccess((AddressedEnvelope<DnsResponse, InetSocketAddress>) envelope);
    }

    boolean tryFailure(String message, Throwable cause, boolean timeout) {
        if (promise.isDone()) {
            return false;
        }
        final InetSocketAddress nameServerAddr = nameServerAddr();

        final StringBuilder buf = new StringBuilder(message.length() + 64);
        buf.append('[')
           .append(nameServerAddr)
           .append("] ")
           .append(message)
           .append(" (no stack trace available)");

        final DnsNameResolverException e;
        if (timeout) {
            // This was caused by an timeout so use DnsNameResolverTimeoutException to allow the user to
            // handle it special (like retry the query).
            e = new DnsNameResolverTimeoutException(nameServerAddr, question(), buf.toString());
        } else {
            e = new DnsNameResolverException(nameServerAddr, question(), buf.toString(), cause);
        }
        return promise.tryFailure(e);
    }

    @Override
    public void operationComplete(Future<AddressedEnvelope<DnsResponse, InetSocketAddress>> future) {
        // Cancel the timeout task.
        final ScheduledFuture<?> timeoutFuture = this.timeoutFuture;
        if (timeoutFuture != null) {
            this.timeoutFuture = null;
            timeoutFuture.cancel(false);
        }

        // Remove the id from the manager as soon as the query completes. This may be because of success, failure or
        // cancellation
        parent.queryContextManager.remove(nameServerAddr, id);
    }
}<|MERGE_RESOLUTION|>--- conflicted
+++ resolved
@@ -28,6 +28,7 @@
 import io.netty.handler.codec.dns.DnsSection;
 import io.netty.util.concurrent.Future;
 import io.netty.util.concurrent.FutureListener;
+import io.netty.util.concurrent.GenericFutureListener;
 import io.netty.util.concurrent.Promise;
 import io.netty.util.concurrent.ScheduledFuture;
 import io.netty.util.internal.logging.InternalLogger;
@@ -36,7 +37,7 @@
 import java.net.InetSocketAddress;
 import java.util.concurrent.TimeUnit;
 
-import static java.util.Objects.requireNonNull;
+import static io.netty.util.internal.ObjectUtil.checkNotNull;
 
 abstract class DnsQueryContext implements FutureListener<AddressedEnvelope<DnsResponse, InetSocketAddress>> {
 
@@ -59,11 +60,11 @@
                     DnsRecord[] additionals,
                     Promise<AddressedEnvelope<DnsResponse, InetSocketAddress>> promise) {
 
-        this.parent = requireNonNull(parent, "parent");
-        this.nameServerAddr = requireNonNull(nameServerAddr, "nameServerAddr");
-        this.question = requireNonNull(question, "question");
-        this.additionals = requireNonNull(additionals, "additionals");
-        this.promise = requireNonNull(promise, "promise");
+        this.parent = checkNotNull(parent, "parent");
+        this.nameServerAddr = checkNotNull(nameServerAddr, "nameServerAddr");
+        this.question = checkNotNull(question, "question");
+        this.additionals = checkNotNull(additionals, "additionals");
+        this.promise = checkNotNull(promise, "promise");
         recursionDesired = parent.isRecursionDesired();
         id = parent.queryContextManager.add(this);
 
@@ -123,18 +124,6 @@
         if (parent.channelFuture.isDone()) {
             writeQuery(query, flush, writePromise);
         } else {
-<<<<<<< HEAD
-            parent.channelFuture.addListener(future -> {
-                if (future.isSuccess()) {
-                    // If the query is done in a late fashion (as the channel was not ready yet) we always flush
-                    // to ensure we did not race with a previous flush() that was done when the Channel was not
-                    // ready yet.
-                    writeQuery(query, true, writePromise);
-                } else {
-                    Throwable cause = future.cause();
-                    promise.tryFailure(cause);
-                    writePromise.setFailure(cause);
-=======
             parent.channelFuture.addListener(new GenericFutureListener<Future<? super Channel>>() {
                 @Override
                 public void operationComplete(Future<? super Channel> future) {
@@ -148,7 +137,6 @@
                         promise.tryFailure(cause);
                         writePromise.setFailure(cause);
                     }
->>>>>>> 71860e5b
                 }
             });
         }
@@ -160,7 +148,12 @@
         if (writeFuture.isDone()) {
             onQueryWriteCompletion(writeFuture);
         } else {
-            writeFuture.addListener((ChannelFutureListener) future -> onQueryWriteCompletion(writeFuture));
+            writeFuture.addListener(new ChannelFutureListener() {
+                @Override
+                public void operationComplete(ChannelFuture future) {
+                    onQueryWriteCompletion(writeFuture);
+                }
+            });
         }
     }
 
@@ -173,12 +166,6 @@
         // Schedule a query timeout task if necessary.
         final long queryTimeoutMillis = parent.queryTimeoutMillis();
         if (queryTimeoutMillis > 0) {
-<<<<<<< HEAD
-            timeoutFuture = parent.ch.eventLoop().schedule(() -> {
-                if (promise.isDone()) {
-                    // Received a response before the query times out.
-                    return;
-=======
             timeoutFuture = parent.ch.eventLoop().schedule(new Runnable() {
                 @Override
                 public void run() {
@@ -189,12 +176,8 @@
 
                     tryFailure("query via " + protocol() + " timed out after " +
                             queryTimeoutMillis + " milliseconds", null, true);
->>>>>>> 71860e5b
                 }
-
-                tryFailure("query via " + protocol() + " timed out after " +
-                        queryTimeoutMillis + " milliseconds", null, true);
-                }, queryTimeoutMillis, TimeUnit.MILLISECONDS);
+            }, queryTimeoutMillis, TimeUnit.MILLISECONDS);
         }
     }
 
