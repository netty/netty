--- conflicted
+++ resolved
@@ -19,10 +19,7 @@
 
 import java.net.InetAddress;
 import java.net.UnknownHostException;
-<<<<<<< HEAD
-=======
 import java.util.Collections;
->>>>>>> 71860e5b
 import java.util.List;
 
 import io.netty.channel.EventLoop;
@@ -62,11 +59,7 @@
 
     @Override
     List<InetAddress> filterResults(List<InetAddress> unfiltered) {
-<<<<<<< HEAD
-        unfiltered.sort(PreferredAddressTypeComparator.comparator(parent.preferredAddressType()));
-=======
         Collections.sort(unfiltered, PreferredAddressTypeComparator.comparator(parent.preferredAddressType()));
->>>>>>> 71860e5b
         return unfiltered;
     }
 
