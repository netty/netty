/*
 * Copyright 2014 The Netty Project
 *
 * The Netty Project licenses this file to you under the Apache License,
 * version 2.0 (the "License"); you may not use this file except in compliance
 * with the License. You may obtain a copy of the License at:
 *
 *   http://www.apache.org/licenses/LICENSE-2.0
 *
 * Unless required by applicable law or agreed to in writing, software
 * distributed under the License is distributed on an "AS IS" BASIS, WITHOUT
 * WARRANTIES OR CONDITIONS OF ANY KIND, either express or implied. See the
 * License for the specific language governing permissions and limitations
 * under the License.
 */
package io.netty.resolver.dns;

import io.netty.bootstrap.Bootstrap;
import io.netty.buffer.ByteBuf;
import io.netty.buffer.Unpooled;
import io.netty.channel.AddressedEnvelope;
import io.netty.channel.Channel;
import io.netty.channel.ChannelFactory;
import io.netty.channel.ChannelFuture;
import io.netty.channel.ChannelFutureListener;
import io.netty.channel.ChannelHandler;
import io.netty.channel.ChannelHandlerContext;
import io.netty.channel.ChannelInboundHandler;
import io.netty.channel.ChannelInitializer;
import io.netty.channel.ChannelOption;
import io.netty.channel.ChannelPromise;
import io.netty.channel.EventLoop;
import io.netty.channel.FixedRecvByteBufAllocator;
import io.netty.channel.socket.DatagramChannel;
import io.netty.channel.socket.DatagramPacket;
import io.netty.channel.socket.InternetProtocolFamily;
import io.netty.channel.socket.SocketChannel;
import io.netty.handler.codec.dns.DatagramDnsQueryEncoder;
import io.netty.handler.codec.dns.DatagramDnsResponse;
import io.netty.handler.codec.dns.DatagramDnsResponseDecoder;
import io.netty.handler.codec.dns.DefaultDnsRawRecord;
import io.netty.handler.codec.dns.DnsQuestion;
import io.netty.handler.codec.dns.DnsRawRecord;
import io.netty.handler.codec.dns.DnsRecord;
import io.netty.handler.codec.dns.DnsRecordType;
import io.netty.handler.codec.dns.DnsResponse;
import io.netty.handler.codec.dns.TcpDnsQueryEncoder;
import io.netty.handler.codec.dns.TcpDnsResponseDecoder;
import io.netty.resolver.HostsFileEntries;
import io.netty.resolver.HostsFileEntriesResolver;
import io.netty.resolver.InetNameResolver;
import io.netty.resolver.ResolvedAddressTypes;
import io.netty.util.NetUtil;
import io.netty.util.concurrent.EventExecutor;
import io.netty.util.concurrent.FastThreadLocal;
import io.netty.util.concurrent.Future;
import io.netty.util.concurrent.FutureListener;
import io.netty.util.concurrent.Promise;
import io.netty.util.internal.EmptyArrays;
import io.netty.util.internal.PlatformDependent;
import io.netty.util.internal.StringUtil;
import io.netty.util.internal.UnstableApi;
import io.netty.util.internal.logging.InternalLogger;
import io.netty.util.internal.logging.InternalLoggerFactory;

import java.lang.reflect.Method;
import java.net.IDN;
import java.net.Inet4Address;
import java.net.Inet6Address;
import java.net.InetAddress;
import java.net.InetSocketAddress;
import java.net.NetworkInterface;
import java.net.SocketAddress;
import java.net.SocketException;
import java.util.ArrayList;
import java.util.Collection;
import java.util.Collections;
import java.util.Comparator;
import java.util.Enumeration;
import java.util.Iterator;
import java.util.List;

import static io.netty.resolver.dns.DefaultDnsServerAddressStreamProvider.DNS_PORT;
import static io.netty.resolver.dns.UnixResolverDnsServerAddressStreamProvider.parseEtcResolverFirstNdots;
import static io.netty.util.internal.ObjectUtil.checkPositive;
import static java.util.Objects.requireNonNull;

/**
 * A DNS-based {@link InetNameResolver}.
 */
@UnstableApi
public class DnsNameResolver extends InetNameResolver {

    private static final InternalLogger logger = InternalLoggerFactory.getInstance(DnsNameResolver.class);
    private static final String LOCALHOST = "localhost";
    private static final InetAddress LOCALHOST_ADDRESS;
    private static final DnsRecord[] EMPTY_ADDITIONALS = new DnsRecord[0];
    private static final DnsRecordType[] IPV4_ONLY_RESOLVED_RECORD_TYPES =
            {DnsRecordType.A};
    private static final InternetProtocolFamily[] IPV4_ONLY_RESOLVED_PROTOCOL_FAMILIES =
            {InternetProtocolFamily.IPv4};
    private static final DnsRecordType[] IPV4_PREFERRED_RESOLVED_RECORD_TYPES =
            {DnsRecordType.A, DnsRecordType.AAAA};
    private static final InternetProtocolFamily[] IPV4_PREFERRED_RESOLVED_PROTOCOL_FAMILIES =
            {InternetProtocolFamily.IPv4, InternetProtocolFamily.IPv6};
    private static final DnsRecordType[] IPV6_ONLY_RESOLVED_RECORD_TYPES =
            {DnsRecordType.AAAA};
    private static final InternetProtocolFamily[] IPV6_ONLY_RESOLVED_PROTOCOL_FAMILIES =
            {InternetProtocolFamily.IPv6};
    private static final DnsRecordType[] IPV6_PREFERRED_RESOLVED_RECORD_TYPES =
            {DnsRecordType.AAAA, DnsRecordType.A};
    private static final InternetProtocolFamily[] IPV6_PREFERRED_RESOLVED_PROTOCOL_FAMILIES =
            {InternetProtocolFamily.IPv6, InternetProtocolFamily.IPv4};

    static final ResolvedAddressTypes DEFAULT_RESOLVE_ADDRESS_TYPES;
    static final String[] DEFAULT_SEARCH_DOMAINS;
    private static final int DEFAULT_NDOTS;

    static {
        if (NetUtil.isIpV4StackPreferred() || !anyInterfaceSupportsIpV6()) {
            DEFAULT_RESOLVE_ADDRESS_TYPES = ResolvedAddressTypes.IPV4_ONLY;
            LOCALHOST_ADDRESS = NetUtil.LOCALHOST4;
        } else {
            if (NetUtil.isIpV6AddressesPreferred()) {
                DEFAULT_RESOLVE_ADDRESS_TYPES = ResolvedAddressTypes.IPV6_PREFERRED;
                LOCALHOST_ADDRESS = NetUtil.LOCALHOST6;
            } else {
                DEFAULT_RESOLVE_ADDRESS_TYPES = ResolvedAddressTypes.IPV4_PREFERRED;
                LOCALHOST_ADDRESS = NetUtil.LOCALHOST4;
            }
        }
    }

    static {
        String[] searchDomains;
        try {
            List<String> list = PlatformDependent.isWindows()
                    ? getSearchDomainsHack()
                    : UnixResolverDnsServerAddressStreamProvider.parseEtcResolverSearchDomains();
            searchDomains = list.toArray(new String[0]);
        } catch (Exception ignore) {
            // Failed to get the system name search domain list.
            searchDomains = EmptyArrays.EMPTY_STRINGS;
        }
        DEFAULT_SEARCH_DOMAINS = searchDomains;

        int ndots;
        try {
            ndots = parseEtcResolverFirstNdots();
        } catch (Exception ignore) {
            ndots = UnixResolverDnsServerAddressStreamProvider.DEFAULT_NDOTS;
        }
        DEFAULT_NDOTS = ndots;
    }

    /**
     * Returns {@code true} if any {@link NetworkInterface} supports {@code IPv6}, {@code false} otherwise.
     */
    private static boolean anyInterfaceSupportsIpV6() {
        try {
            Enumeration<NetworkInterface> interfaces = NetworkInterface.getNetworkInterfaces();
            while (interfaces.hasMoreElements()) {
                NetworkInterface iface = interfaces.nextElement();
                Enumeration<InetAddress> addresses = iface.getInetAddresses();
                while (addresses.hasMoreElements()) {
                    if (addresses.nextElement() instanceof Inet6Address) {
                        return true;
                    }
                }
            }
        } catch (SocketException e) {
            logger.debug("Unable to detect if any interface supports IPv6, assuming IPv4-only", e);
            // ignore
        }
        return false;
    }

    @SuppressWarnings("unchecked")
    private static List<String> getSearchDomainsHack() throws Exception {
        // Only try if not using Java9 and later
        // See https://github.com/netty/netty/issues/9500
        if (PlatformDependent.javaVersion() < 9) {
            // This code on Java 9+ yields a warning about illegal reflective access that will be denied in
            // a future release. There doesn't seem to be a better way to get search domains for Windows yet.
            Class<?> configClass = Class.forName("sun.net.dns.ResolverConfiguration");
            Method open = configClass.getMethod("open");
            Method nameservers = configClass.getMethod("searchlist");
            Object instance = open.invoke(null);

            return (List<String>) nameservers.invoke(instance);
        }
        return Collections.emptyList();
    }

    private static final DatagramDnsResponseDecoder DATAGRAM_DECODER = new DatagramDnsResponseDecoder() {
        @Override
        protected DnsResponse decodeResponse(ChannelHandlerContext ctx, DatagramPacket packet) throws Exception {
            DnsResponse response = super.decodeResponse(ctx, packet);
            if (packet.content().isReadable()) {
                // If there is still something to read we did stop parsing because of a truncated message.
                // This can happen if we enabled EDNS0 but our MTU is not big enough to handle all the
                // data.
                response.setTruncated(true);

                if (logger.isDebugEnabled()) {
                    logger.debug(
                            "{} RECEIVED: UDP truncated packet received, consider adjusting maxPayloadSize for the {}.",
                            ctx.channel(), StringUtil.simpleClassName(DnsNameResolver.class));
                }
            }
            return response;
        }
    };
    private static final DatagramDnsQueryEncoder DATAGRAM_ENCODER = new DatagramDnsQueryEncoder();
    private static final TcpDnsQueryEncoder TCP_ENCODER = new TcpDnsQueryEncoder();

    final Future<Channel> channelFuture;
    final Channel ch;

    // Comparator that ensures we will try first to use the nameservers that use our preferred address type.
    private final Comparator<InetSocketAddress> nameServerComparator;
    /**
     * Manages the {@link DnsQueryContext}s in progress and their query IDs.
     */
    final DnsQueryContextManager queryContextManager = new DnsQueryContextManager();

    /**
     * Cache for {@link #doResolve(String, Promise)} and {@link #doResolveAll(String, Promise)}.
     */
    private final DnsCache resolveCache;
    private final AuthoritativeDnsServerCache authoritativeDnsServerCache;
    private final DnsCnameCache cnameCache;

    private final FastThreadLocal<DnsServerAddressStream> nameServerAddrStream =
            new FastThreadLocal<DnsServerAddressStream>() {
                @Override
                protected DnsServerAddressStream initialValue() {
                    return dnsServerAddressStreamProvider.nameServerAddressStream("");
                }
            };

    private final long queryTimeoutMillis;
    private final int maxQueriesPerResolve;
    private final ResolvedAddressTypes resolvedAddressTypes;
    private final InternetProtocolFamily[] resolvedInternetProtocolFamilies;
    private final boolean recursionDesired;
    private final int maxPayloadSize;
    private final boolean optResourceEnabled;
    private final HostsFileEntriesResolver hostsFileEntriesResolver;
    private final DnsServerAddressStreamProvider dnsServerAddressStreamProvider;
    private final String[] searchDomains;
    private final int ndots;
    private final boolean supportsAAAARecords;
    private final boolean supportsARecords;
    private final InternetProtocolFamily preferredAddressType;
    private final DnsRecordType[] resolveRecordTypes;
    private final boolean decodeIdn;
    private final DnsQueryLifecycleObserverFactory dnsQueryLifecycleObserverFactory;
    private final boolean completeOncePreferredResolved;
    private final ChannelFactory<? extends SocketChannel> socketChannelFactory;

    /**
     * Creates a new DNS-based name resolver that communicates with the specified list of DNS servers.
     *
     * @param eventLoop the {@link EventLoop} which will perform the communication with the DNS servers
     * @param channelFactory the {@link ChannelFactory} that will create a {@link DatagramChannel}
     * @param resolveCache the DNS resolved entries cache
     * @param authoritativeDnsServerCache the cache used to find the authoritative DNS server for a domain
     * @param dnsQueryLifecycleObserverFactory used to generate new instances of {@link DnsQueryLifecycleObserver} which
     *                                         can be used to track metrics for DNS servers.
     * @param queryTimeoutMillis timeout of each DNS query in millis
     * @param resolvedAddressTypes the preferred address types
     * @param recursionDesired if recursion desired flag must be set
     * @param maxQueriesPerResolve the maximum allowed number of DNS queries for a given name resolution
     * @param traceEnabled if trace is enabled
     * @param maxPayloadSize the capacity of the datagram packet buffer
     * @param optResourceEnabled if automatic inclusion of a optional records is enabled
     * @param hostsFileEntriesResolver the {@link HostsFileEntriesResolver} used to check for local aliases
     * @param dnsServerAddressStreamProvider The {@link DnsServerAddressStreamProvider} used to determine the name
     *                                       servers for each hostname lookup.
     * @param searchDomains the list of search domain
     *                      (can be null, if so, will try to default to the underlying platform ones)
     * @param ndots the ndots value
     * @param decodeIdn {@code true} if domain / host names should be decoded to unicode when received.
     *                        See <a href="https://tools.ietf.org/html/rfc3492">rfc3492</a>.
     * @deprecated Use {@link DnsNameResolverBuilder}.
     */
    @Deprecated
    public DnsNameResolver(
            EventLoop eventLoop,
            ChannelFactory<? extends DatagramChannel> channelFactory,
            final DnsCache resolveCache,
            final DnsCache authoritativeDnsServerCache,
            DnsQueryLifecycleObserverFactory dnsQueryLifecycleObserverFactory,
            long queryTimeoutMillis,
            ResolvedAddressTypes resolvedAddressTypes,
            boolean recursionDesired,
            int maxQueriesPerResolve,
            boolean traceEnabled,
            int maxPayloadSize,
            boolean optResourceEnabled,
            HostsFileEntriesResolver hostsFileEntriesResolver,
            DnsServerAddressStreamProvider dnsServerAddressStreamProvider,
            String[] searchDomains,
            int ndots,
            boolean decodeIdn) {
        this(eventLoop, channelFactory, resolveCache,
             new AuthoritativeDnsServerCacheAdapter(authoritativeDnsServerCache), dnsQueryLifecycleObserverFactory,
             queryTimeoutMillis, resolvedAddressTypes, recursionDesired, maxQueriesPerResolve, traceEnabled,
             maxPayloadSize, optResourceEnabled, hostsFileEntriesResolver, dnsServerAddressStreamProvider,
             searchDomains, ndots, decodeIdn);
    }

    /**
     * Creates a new DNS-based name resolver that communicates with the specified list of DNS servers.
     *
     * @param eventLoop the {@link EventLoop} which will perform the communication with the DNS servers
     * @param channelFactory the {@link ChannelFactory} that will create a {@link DatagramChannel}
     * @param resolveCache the DNS resolved entries cache
     * @param authoritativeDnsServerCache the cache used to find the authoritative DNS server for a domain
     * @param dnsQueryLifecycleObserverFactory used to generate new instances of {@link DnsQueryLifecycleObserver} which
     *                                         can be used to track metrics for DNS servers.
     * @param queryTimeoutMillis timeout of each DNS query in millis
     * @param resolvedAddressTypes the preferred address types
     * @param recursionDesired if recursion desired flag must be set
     * @param maxQueriesPerResolve the maximum allowed number of DNS queries for a given name resolution
     * @param traceEnabled if trace is enabled
     * @param maxPayloadSize the capacity of the datagram packet buffer
     * @param optResourceEnabled if automatic inclusion of a optional records is enabled
     * @param hostsFileEntriesResolver the {@link HostsFileEntriesResolver} used to check for local aliases
     * @param dnsServerAddressStreamProvider The {@link DnsServerAddressStreamProvider} used to determine the name
     *                                       servers for each hostname lookup.
     * @param searchDomains the list of search domain
     *                      (can be null, if so, will try to default to the underlying platform ones)
     * @param ndots the ndots value
     * @param decodeIdn {@code true} if domain / host names should be decoded to unicode when received.
     *                        See <a href="https://tools.ietf.org/html/rfc3492">rfc3492</a>.
     * @deprecated Use {@link DnsNameResolverBuilder}.
     */
    @Deprecated
    public DnsNameResolver(
            EventLoop eventLoop,
            ChannelFactory<? extends DatagramChannel> channelFactory,
            final DnsCache resolveCache,
            final AuthoritativeDnsServerCache authoritativeDnsServerCache,
            DnsQueryLifecycleObserverFactory dnsQueryLifecycleObserverFactory,
            long queryTimeoutMillis,
            ResolvedAddressTypes resolvedAddressTypes,
            boolean recursionDesired,
            int maxQueriesPerResolve,
            boolean traceEnabled,
            int maxPayloadSize,
            boolean optResourceEnabled,
            HostsFileEntriesResolver hostsFileEntriesResolver,
            DnsServerAddressStreamProvider dnsServerAddressStreamProvider,
            String[] searchDomains,
            int ndots,
            boolean decodeIdn) {
        this(eventLoop, channelFactory, null, resolveCache, NoopDnsCnameCache.INSTANCE, authoritativeDnsServerCache,
             dnsQueryLifecycleObserverFactory, queryTimeoutMillis, resolvedAddressTypes, recursionDesired,
             maxQueriesPerResolve, traceEnabled, maxPayloadSize, optResourceEnabled, hostsFileEntriesResolver,
             dnsServerAddressStreamProvider, searchDomains, ndots, decodeIdn, false);
    }

    DnsNameResolver(
            EventLoop eventLoop,
            ChannelFactory<? extends DatagramChannel> channelFactory,
            ChannelFactory<? extends SocketChannel> socketChannelFactory,
            final DnsCache resolveCache,
            final DnsCnameCache cnameCache,
            final AuthoritativeDnsServerCache authoritativeDnsServerCache,
            DnsQueryLifecycleObserverFactory dnsQueryLifecycleObserverFactory,
            long queryTimeoutMillis,
            ResolvedAddressTypes resolvedAddressTypes,
            boolean recursionDesired,
            int maxQueriesPerResolve,
            boolean traceEnabled,
            int maxPayloadSize,
            boolean optResourceEnabled,
            HostsFileEntriesResolver hostsFileEntriesResolver,
            DnsServerAddressStreamProvider dnsServerAddressStreamProvider,
            String[] searchDomains,
            int ndots,
            boolean decodeIdn,
            boolean completeOncePreferredResolved) {
        super(eventLoop);
        this.queryTimeoutMillis = checkPositive(queryTimeoutMillis, "queryTimeoutMillis");
        this.resolvedAddressTypes = resolvedAddressTypes != null ? resolvedAddressTypes : DEFAULT_RESOLVE_ADDRESS_TYPES;
        this.recursionDesired = recursionDesired;
        this.maxQueriesPerResolve = checkPositive(maxQueriesPerResolve, "maxQueriesPerResolve");
        this.maxPayloadSize = checkPositive(maxPayloadSize, "maxPayloadSize");
        this.optResourceEnabled = optResourceEnabled;
        this.hostsFileEntriesResolver = requireNonNull(hostsFileEntriesResolver, "hostsFileEntriesResolver");
        this.dnsServerAddressStreamProvider =
                requireNonNull(dnsServerAddressStreamProvider, "dnsServerAddressStreamProvider");
        this.resolveCache = requireNonNull(resolveCache, "resolveCache");
        this.cnameCache = requireNonNull(cnameCache, "cnameCache");
        this.dnsQueryLifecycleObserverFactory = traceEnabled ?
                dnsQueryLifecycleObserverFactory instanceof NoopDnsQueryLifecycleObserverFactory ?
                        new TraceDnsQueryLifeCycleObserverFactory() :
                        new BiDnsQueryLifecycleObserverFactory(new TraceDnsQueryLifeCycleObserverFactory(),
                                                               dnsQueryLifecycleObserverFactory) :
                requireNonNull(dnsQueryLifecycleObserverFactory, "dnsQueryLifecycleObserverFactory");
        this.searchDomains = searchDomains != null ? searchDomains.clone() : DEFAULT_SEARCH_DOMAINS;
        this.ndots = ndots >= 0 ? ndots : DEFAULT_NDOTS;
        this.decodeIdn = decodeIdn;
        this.completeOncePreferredResolved = completeOncePreferredResolved;
        this.socketChannelFactory = socketChannelFactory;
        switch (this.resolvedAddressTypes) {
            case IPV4_ONLY:
                supportsAAAARecords = false;
                supportsARecords = true;
                resolveRecordTypes = IPV4_ONLY_RESOLVED_RECORD_TYPES;
                resolvedInternetProtocolFamilies = IPV4_ONLY_RESOLVED_PROTOCOL_FAMILIES;
                break;
            case IPV4_PREFERRED:
                supportsAAAARecords = true;
                supportsARecords = true;
                resolveRecordTypes = IPV4_PREFERRED_RESOLVED_RECORD_TYPES;
                resolvedInternetProtocolFamilies = IPV4_PREFERRED_RESOLVED_PROTOCOL_FAMILIES;
                break;
            case IPV6_ONLY:
                supportsAAAARecords = true;
                supportsARecords = false;
                resolveRecordTypes = IPV6_ONLY_RESOLVED_RECORD_TYPES;
                resolvedInternetProtocolFamilies = IPV6_ONLY_RESOLVED_PROTOCOL_FAMILIES;
                break;
            case IPV6_PREFERRED:
                supportsAAAARecords = true;
                supportsARecords = true;
                resolveRecordTypes = IPV6_PREFERRED_RESOLVED_RECORD_TYPES;
                resolvedInternetProtocolFamilies = IPV6_PREFERRED_RESOLVED_PROTOCOL_FAMILIES;
                break;
            default:
                throw new IllegalArgumentException("Unknown ResolvedAddressTypes " + resolvedAddressTypes);
        }
        preferredAddressType = preferredAddressType(this.resolvedAddressTypes);
        this.authoritativeDnsServerCache = requireNonNull(authoritativeDnsServerCache, "authoritativeDnsServerCache");
        nameServerComparator = new NameServerComparator(preferredAddressType.addressType());

        Bootstrap b = new Bootstrap();
        b.group(executor());
        b.channelFactory(channelFactory);
        b.option(ChannelOption.DATAGRAM_CHANNEL_ACTIVE_ON_REGISTRATION, true);
        final DnsResponseHandler responseHandler = new DnsResponseHandler(executor().newPromise());
        b.handler(new ChannelInitializer<DatagramChannel>() {
            @Override
            protected void initChannel(DatagramChannel ch) {
                ch.pipeline().addLast(DATAGRAM_ENCODER, DATAGRAM_DECODER, responseHandler);
            }
        });

        channelFuture = responseHandler.channelActivePromise;
        ChannelFuture future = b.register();
        Throwable cause = future.cause();
        if (cause != null) {
            if (cause instanceof RuntimeException) {
                throw (RuntimeException) cause;
            }
            if (cause instanceof Error) {
                throw (Error) cause;
            }
            throw new IllegalStateException("Unable to create / register Channel", cause);
        }
        ch = future.channel();
        ch.config().setRecvByteBufAllocator(new FixedRecvByteBufAllocator(maxPayloadSize));

        ch.closeFuture().addListener((ChannelFutureListener) future1 -> {
            resolveCache.clear();
            cnameCache.clear();
            authoritativeDnsServerCache.clear();
        });
    }

    static InternetProtocolFamily preferredAddressType(ResolvedAddressTypes resolvedAddressTypes) {
        switch (resolvedAddressTypes) {
        case IPV4_ONLY:
        case IPV4_PREFERRED:
            return InternetProtocolFamily.IPv4;
        case IPV6_ONLY:
        case IPV6_PREFERRED:
            return InternetProtocolFamily.IPv6;
        default:
            throw new IllegalArgumentException("Unknown ResolvedAddressTypes " + resolvedAddressTypes);
        }
    }

    // Only here to override in unit tests.
    InetSocketAddress newRedirectServerAddress(InetAddress server) {
        return new InetSocketAddress(server, DNS_PORT);
    }

    final DnsQueryLifecycleObserverFactory dnsQueryLifecycleObserverFactory() {
        return dnsQueryLifecycleObserverFactory;
    }

    /**
     * Creates a new {@link DnsServerAddressStream} to following a redirected DNS query. By overriding this
     * it provides the opportunity to sort the name servers before following a redirected DNS query.
     *
     * @param hostname the hostname.
     * @param nameservers The addresses of the DNS servers which are used in the event of a redirect. This may
     *                    contain resolved and unresolved addresses so the used {@link DnsServerAddressStream} must
     *                    allow unresolved addresses if you want to include these as well.
     * @return A {@link DnsServerAddressStream} which will be used to follow the DNS redirect or {@code null} if
     *         none should be followed.
     */
    protected DnsServerAddressStream newRedirectDnsServerStream(
            @SuppressWarnings("unused") String hostname, List<InetSocketAddress> nameservers) {
        DnsServerAddressStream cached = authoritativeDnsServerCache().get(hostname);
        if (cached == null || cached.size() == 0) {
            // If there is no cache hit (which may be the case for example when a NoopAuthoritativeDnsServerCache
            // is used), we will just directly use the provided nameservers.
            nameservers.sort(nameServerComparator);
            return new SequentialDnsServerAddressStream(nameservers, 0);
        }
        return cached;
    }

    /**
     * Returns the resolution cache.
     */
    public DnsCache resolveCache() {
        return resolveCache;
    }

    /**
     * Returns the {@link DnsCnameCache}.
     */
    DnsCnameCache cnameCache() {
        return cnameCache;
    }

    /**
     * Returns the cache used for authoritative DNS servers for a domain.
     */
    public AuthoritativeDnsServerCache authoritativeDnsServerCache() {
        return authoritativeDnsServerCache;
    }

    /**
     * Returns the timeout of each DNS query performed by this resolver (in milliseconds).
     * The default value is 5 seconds.
     */
    public long queryTimeoutMillis() {
        return queryTimeoutMillis;
    }

    /**
     * Returns the {@link ResolvedAddressTypes} resolved by {@link #resolve(String)}.
     * The default value depends on the value of the system property {@code "java.net.preferIPv6Addresses"}.
     */
    public ResolvedAddressTypes resolvedAddressTypes() {
        return resolvedAddressTypes;
    }

    InternetProtocolFamily[] resolvedInternetProtocolFamiliesUnsafe() {
        return resolvedInternetProtocolFamilies;
    }

    final String[] searchDomains() {
        return searchDomains;
    }

    final int ndots() {
        return ndots;
    }

    final boolean supportsAAAARecords() {
        return supportsAAAARecords;
    }

    final boolean supportsARecords() {
        return supportsARecords;
    }

    final InternetProtocolFamily preferredAddressType() {
        return preferredAddressType;
    }

    final DnsRecordType[] resolveRecordTypes() {
        return resolveRecordTypes;
    }

    final boolean isDecodeIdn() {
        return decodeIdn;
    }

    /**
     * Returns {@code true} if and only if this resolver sends a DNS query with the RD (recursion desired) flag set.
     * The default value is {@code true}.
     */
    public boolean isRecursionDesired() {
        return recursionDesired;
    }

    /**
     * Returns the maximum allowed number of DNS queries to send when resolving a host name.
     * The default value is {@code 8}.
     */
    public int maxQueriesPerResolve() {
        return maxQueriesPerResolve;
    }

    /**
     * Returns the capacity of the datagram packet buffer (in bytes).  The default value is {@code 4096} bytes.
     */
    public int maxPayloadSize() {
        return maxPayloadSize;
    }

    /**
     * Returns the automatic inclusion of a optional records that tries to give the remote DNS server a hint about how
     * much data the resolver can read per response is enabled.
     */
    public boolean isOptResourceEnabled() {
        return optResourceEnabled;
    }

    /**
     * Returns the component that tries to resolve hostnames against the hosts file prior to asking to
     * remotes DNS servers.
     */
    public HostsFileEntriesResolver hostsFileEntriesResolver() {
        return hostsFileEntriesResolver;
    }

    /**
     * Closes the internal datagram channel used for sending and receiving DNS messages, and clears all DNS resource
     * records from the cache. Attempting to send a DNS query or to resolve a domain name will fail once this method
     * has been called.
     */
    @Override
    public void close() {
        if (ch.isOpen()) {
            ch.close();
        }
    }

    @Override
    protected EventLoop executor() {
        return (EventLoop) super.executor();
    }

    private InetAddress resolveHostsFileEntry(String hostname) {
        if (hostsFileEntriesResolver == null) {
            return null;
        } else {
            InetAddress address = hostsFileEntriesResolver.address(hostname, resolvedAddressTypes);
            if (address == null && PlatformDependent.isWindows() && LOCALHOST.equalsIgnoreCase(hostname)) {
                // If we tried to resolve localhost we need workaround that windows removed localhost from its
                // hostfile in later versions.
                // See https://github.com/netty/netty/issues/5386
                return LOCALHOST_ADDRESS;
            }
            return address;
        }
    }

    /**
     * Resolves the specified name into an address.
     *
     * @param inetHost the name to resolve
     * @param additionals additional records ({@code OPT})
     *
     * @return the address as the result of the resolution
     */
    public final Future<InetAddress> resolve(String inetHost, Iterable<DnsRecord> additionals) {
        return resolve(inetHost, additionals, executor().newPromise());
    }

    /**
     * Resolves the specified name into an address.
     *
     * @param inetHost the name to resolve
     * @param additionals additional records ({@code OPT})
     * @param promise the {@link Promise} which will be fulfilled when the name resolution is finished
     *
     * @return the address as the result of the resolution
     */
    public final Future<InetAddress> resolve(String inetHost, Iterable<DnsRecord> additionals,
                                             Promise<InetAddress> promise) {
        requireNonNull(promise, "promise");
        DnsRecord[] additionalsArray = toArray(additionals, true);
        try {
            doResolve(inetHost, additionalsArray, promise, resolveCache);
            return promise;
        } catch (Exception e) {
            return promise.setFailure(e);
        }
    }

    /**
     * Resolves the specified host name and port into a list of address.
     *
     * @param inetHost the name to resolve
     * @param additionals additional records ({@code OPT})
     *
     * @return the list of the address as the result of the resolution
     */
    public final Future<List<InetAddress>> resolveAll(String inetHost, Iterable<DnsRecord> additionals) {
        return resolveAll(inetHost, additionals, executor().newPromise());
    }

    /**
     * Resolves the specified host name and port into a list of address.
     *
     * @param inetHost the name to resolve
     * @param additionals additional records ({@code OPT})
     * @param promise the {@link Promise} which will be fulfilled when the name resolution is finished
     *
     * @return the list of the address as the result of the resolution
     */
    public final Future<List<InetAddress>> resolveAll(String inetHost, Iterable<DnsRecord> additionals,
                                                Promise<List<InetAddress>> promise) {
        requireNonNull(promise, "promise");
        DnsRecord[] additionalsArray = toArray(additionals, true);
        try {
            doResolveAll(inetHost, additionalsArray, promise, resolveCache);
            return promise;
        } catch (Exception e) {
            return promise.setFailure(e);
        }
    }

    @Override
    protected void doResolve(String inetHost, Promise<InetAddress> promise) throws Exception {
        doResolve(inetHost, EMPTY_ADDITIONALS, promise, resolveCache);
    }

    /**
     * Resolves the {@link DnsRecord}s that are matched by the specified {@link DnsQuestion}. Unlike
     * {@link #query(DnsQuestion)}, this method handles redirection, CNAMEs and multiple name servers.
     * If the specified {@link DnsQuestion} is {@code A} or {@code AAAA}, this method looks up the configured
     * {@link HostsFileEntries} before sending a query to the name servers. If a match is found in the
     * {@link HostsFileEntries}, a synthetic {@code A} or {@code AAAA} record will be returned.
     *
     * @param question the question
     *
     * @return the list of the {@link DnsRecord}s as the result of the resolution
     */
    public final Future<List<DnsRecord>> resolveAll(DnsQuestion question) {
        return resolveAll(question, EMPTY_ADDITIONALS, executor().newPromise());
    }

    /**
     * Resolves the {@link DnsRecord}s that are matched by the specified {@link DnsQuestion}. Unlike
     * {@link #query(DnsQuestion)}, this method handles redirection, CNAMEs and multiple name servers.
     * If the specified {@link DnsQuestion} is {@code A} or {@code AAAA}, this method looks up the configured
     * {@link HostsFileEntries} before sending a query to the name servers. If a match is found in the
     * {@link HostsFileEntries}, a synthetic {@code A} or {@code AAAA} record will be returned.
     *
     * @param question the question
     * @param additionals additional records ({@code OPT})
     *
     * @return the list of the {@link DnsRecord}s as the result of the resolution
     */
    public final Future<List<DnsRecord>> resolveAll(DnsQuestion question, Iterable<DnsRecord> additionals) {
        return resolveAll(question, additionals, executor().newPromise());
    }

    /**
     * Resolves the {@link DnsRecord}s that are matched by the specified {@link DnsQuestion}. Unlike
     * {@link #query(DnsQuestion)}, this method handles redirection, CNAMEs and multiple name servers.
     * If the specified {@link DnsQuestion} is {@code A} or {@code AAAA}, this method looks up the configured
     * {@link HostsFileEntries} before sending a query to the name servers. If a match is found in the
     * {@link HostsFileEntries}, a synthetic {@code A} or {@code AAAA} record will be returned.
     *
     * @param question the question
     * @param additionals additional records ({@code OPT})
     * @param promise the {@link Promise} which will be fulfilled when the resolution is finished
     *
     * @return the list of the {@link DnsRecord}s as the result of the resolution
     */
    public final Future<List<DnsRecord>> resolveAll(DnsQuestion question, Iterable<DnsRecord> additionals,
                                                    Promise<List<DnsRecord>> promise) {
        final DnsRecord[] additionalsArray = toArray(additionals, true);
        return resolveAll(question, additionalsArray, promise);
    }

    private Future<List<DnsRecord>> resolveAll(DnsQuestion question, DnsRecord[] additionals,
                                               Promise<List<DnsRecord>> promise) {
        requireNonNull(question, "question");
        requireNonNull(promise, "promise");

        // Respect /etc/hosts as well if the record type is A or AAAA.
        final DnsRecordType type = question.type();
        final String hostname = question.name();

        if (type == DnsRecordType.A || type == DnsRecordType.AAAA) {
            final InetAddress hostsFileEntry = resolveHostsFileEntry(hostname);
            if (hostsFileEntry != null) {
                ByteBuf content = null;
                if (hostsFileEntry instanceof Inet4Address) {
                    if (type == DnsRecordType.A) {
                        content = Unpooled.wrappedBuffer(hostsFileEntry.getAddress());
                    }
                } else if (hostsFileEntry instanceof Inet6Address) {
                    if (type == DnsRecordType.AAAA) {
                        content = Unpooled.wrappedBuffer(hostsFileEntry.getAddress());
                    }
                }

                if (content != null) {
                    // Our current implementation does not support reloading the hosts file,
                    // so use a fairly large TTL (1 day, i.e. 86400 seconds).
                    trySuccess(promise, Collections.singletonList(
                            new DefaultDnsRawRecord(hostname, type, 86400, content)));
                    return promise;
                }
            }
        }

        // It was not A/AAAA question or there was no entry in /etc/hosts.
        final DnsServerAddressStream nameServerAddrs =
                dnsServerAddressStreamProvider.nameServerAddressStream(hostname);
        new DnsRecordResolveContext(this, question, additionals, nameServerAddrs).resolve(promise);
        return promise;
    }

    private static DnsRecord[] toArray(Iterable<DnsRecord> additionals, boolean validateType) {
        requireNonNull(additionals, "additionals");
        if (additionals instanceof Collection) {
            Collection<DnsRecord> records = (Collection<DnsRecord>) additionals;
            for (DnsRecord r: additionals) {
                validateAdditional(r, validateType);
            }
            return records.toArray(new DnsRecord[0]);
        }

        Iterator<DnsRecord> additionalsIt = additionals.iterator();
        if (!additionalsIt.hasNext()) {
            return EMPTY_ADDITIONALS;
        }
        List<DnsRecord> records = new ArrayList<>();
        do {
            DnsRecord r = additionalsIt.next();
            validateAdditional(r, validateType);
            records.add(r);
        } while (additionalsIt.hasNext());

        return records.toArray(new DnsRecord[0]);
    }

    private static void validateAdditional(DnsRecord record, boolean validateType) {
        requireNonNull(record, "record");
        if (validateType && record instanceof DnsRawRecord) {
            throw new IllegalArgumentException("DnsRawRecord implementations not allowed: " + record);
        }
    }

    private InetAddress loopbackAddress() {
        return preferredAddressType().localhost();
    }

    /**
     * Hook designed for extensibility so one can pass a different cache on each resolution attempt
     * instead of using the global one.
     */
    protected void doResolve(String inetHost,
                             DnsRecord[] additionals,
                             Promise<InetAddress> promise,
                             DnsCache resolveCache) throws Exception {
        if (inetHost == null || inetHost.isEmpty()) {
            // If an empty hostname is used we should use "localhost", just like InetAddress.getByName(...) does.
            promise.setSuccess(loopbackAddress());
            return;
        }
        final byte[] bytes = NetUtil.createByteArrayFromIpAddressString(inetHost);
        if (bytes != null) {
            // The inetHost is actually an ipaddress.
            promise.setSuccess(InetAddress.getByAddress(bytes));
            return;
        }

        final String hostname = hostname(inetHost);

        InetAddress hostsFileEntry = resolveHostsFileEntry(hostname);
        if (hostsFileEntry != null) {
            promise.setSuccess(hostsFileEntry);
            return;
        }

        if (!doResolveCached(hostname, additionals, promise, resolveCache)) {
            doResolveUncached(hostname, additionals, promise, resolveCache, true);
        }
    }

    private boolean doResolveCached(String hostname,
                                    DnsRecord[] additionals,
                                    Promise<InetAddress> promise,
                                    DnsCache resolveCache) {
        final List<? extends DnsCacheEntry> cachedEntries = resolveCache.get(hostname, additionals);
        if (cachedEntries == null || cachedEntries.isEmpty()) {
            return false;
        }

        Throwable cause = cachedEntries.get(0).cause();
        if (cause == null) {
            final int numEntries = cachedEntries.size();
            // Find the first entry with the preferred address type.
            for (InternetProtocolFamily f : resolvedInternetProtocolFamilies) {
                for (int i = 0; i < numEntries; i++) {
                    final DnsCacheEntry e = cachedEntries.get(i);
                    if (f.addressType().isInstance(e.address())) {
                        trySuccess(promise, e.address());
                        return true;
                    }
                }
            }
            return false;
        } else {
            tryFailure(promise, cause);
            return true;
        }
    }

    static <T> void trySuccess(Promise<T> promise, T result) {
        if (!promise.trySuccess(result)) {
            // There is nothing really wrong with not be able to notify the promise as we may have raced here because
            // of multiple queries that have been executed. Log it with trace level anyway just in case the user
            // wants to better understand what happened.
            logger.trace("Failed to notify success ({}) to a promise: {}", result, promise);
        }
    }

    private static void tryFailure(Promise<?> promise, Throwable cause) {
        if (!promise.tryFailure(cause)) {
            // There is nothing really wrong with not be able to notify the promise as we may have raced here because
            // of multiple queries that have been executed. Log it with trace level anyway just in case the user
            // wants to better understand what happened.
            logger.trace("Failed to notify failure to a promise: {}", promise, cause);
        }
    }

    private void doResolveUncached(String hostname,
                                   DnsRecord[] additionals,
                                   final Promise<InetAddress> promise,
                                   DnsCache resolveCache, boolean completeEarlyIfPossible) {
        final Promise<List<InetAddress>> allPromise = executor().newPromise();
        doResolveAllUncached(hostname, additionals, allPromise, resolveCache, true);
<<<<<<< HEAD
        allPromise.addListener((FutureListener<List<InetAddress>>) future -> {
            if (future.isSuccess()) {
                trySuccess(promise, future.getNow().get(0));
            } else {
                tryFailure(promise, future.cause());
=======
        allPromise.addListener(new FutureListener<List<InetAddress>>() {
            @Override
            public void operationComplete(Future<List<InetAddress>> future) {
                if (future.isSuccess()) {
                    trySuccess(promise, future.getNow().get(0));
                } else {
                    tryFailure(promise, future.cause());
                }
>>>>>>> 71860e5b
            }
        });
    }

    @Override
    protected void doResolveAll(String inetHost, Promise<List<InetAddress>> promise) throws Exception {
        doResolveAll(inetHost, EMPTY_ADDITIONALS, promise, resolveCache);
    }

    /**
     * Hook designed for extensibility so one can pass a different cache on each resolution attempt
     * instead of using the global one.
     */
    protected void doResolveAll(String inetHost,
                                DnsRecord[] additionals,
                                Promise<List<InetAddress>> promise,
                                DnsCache resolveCache) throws Exception {
        if (inetHost == null || inetHost.isEmpty()) {
            // If an empty hostname is used we should use "localhost", just like InetAddress.getAllByName(...) does.
            promise.setSuccess(Collections.singletonList(loopbackAddress()));
            return;
        }
        final byte[] bytes = NetUtil.createByteArrayFromIpAddressString(inetHost);
        if (bytes != null) {
            // The unresolvedAddress was created via a String that contains an ipaddress.
            promise.setSuccess(Collections.singletonList(InetAddress.getByAddress(bytes)));
            return;
        }

        final String hostname = hostname(inetHost);

        InetAddress hostsFileEntry = resolveHostsFileEntry(hostname);
        if (hostsFileEntry != null) {
            promise.setSuccess(Collections.singletonList(hostsFileEntry));
            return;
        }

        if (!doResolveAllCached(hostname, additionals, promise, resolveCache, resolvedInternetProtocolFamilies)) {
            doResolveAllUncached(hostname, additionals, promise, resolveCache, completeOncePreferredResolved);
        }
    }

    static boolean doResolveAllCached(String hostname,
                                      DnsRecord[] additionals,
                                      Promise<List<InetAddress>> promise,
                                      DnsCache resolveCache,
                                      InternetProtocolFamily[] resolvedInternetProtocolFamilies) {
        final List<? extends DnsCacheEntry> cachedEntries = resolveCache.get(hostname, additionals);
        if (cachedEntries == null || cachedEntries.isEmpty()) {
            return false;
        }

        Throwable cause = cachedEntries.get(0).cause();
        if (cause == null) {
            List<InetAddress> result = null;
            final int numEntries = cachedEntries.size();
            for (InternetProtocolFamily f : resolvedInternetProtocolFamilies) {
                for (int i = 0; i < numEntries; i++) {
                    final DnsCacheEntry e = cachedEntries.get(i);
                    if (f.addressType().isInstance(e.address())) {
                        if (result == null) {
                            result = new ArrayList<>(numEntries);
                        }
                        result.add(e.address());
                    }
                }
            }
            if (result != null) {
                trySuccess(promise, result);
                return true;
            }
            return false;
        } else {
            tryFailure(promise, cause);
            return true;
        }
    }

    private void doResolveAllUncached(final String hostname,
                                      final DnsRecord[] additionals,
                                      final Promise<List<InetAddress>> promise,
                                      final DnsCache resolveCache,
                                      final boolean completeEarlyIfPossible) {
        // Call doResolveUncached0(...) in the EventLoop as we may need to submit multiple queries which would need
        // to submit multiple Runnable at the end if we are not already on the EventLoop.
        EventExecutor executor = executor();
        if (executor.inEventLoop()) {
            doResolveAllUncached0(hostname, additionals, promise, resolveCache, completeEarlyIfPossible);
        } else {
<<<<<<< HEAD
            executor.execute(() ->
                    doResolveAllUncached0(hostname, additionals, promise, resolveCache, completeEarlyIfPossible));
=======
            executor.execute(new Runnable() {
                @Override
                public void run() {
                    doResolveAllUncached0(hostname, additionals, promise, resolveCache, completeEarlyIfPossible);
                }
            });
>>>>>>> 71860e5b
        }
    }

    private void doResolveAllUncached0(String hostname,
                                       DnsRecord[] additionals,
                                       Promise<List<InetAddress>> promise,
                                       DnsCache resolveCache,
                                       boolean completeEarlyIfPossible) {

        assert executor().inEventLoop();

        final DnsServerAddressStream nameServerAddrs =
                dnsServerAddressStreamProvider.nameServerAddressStream(hostname);
        new DnsAddressResolveContext(this, hostname, additionals, nameServerAddrs, resolveCache,
                authoritativeDnsServerCache, completeEarlyIfPossible).resolve(promise);
    }

    private static String hostname(String inetHost) {
        String hostname = IDN.toASCII(inetHost);
        // Check for http://bugs.java.com/bugdatabase/view_bug.do?bug_id=6894622
        if (StringUtil.endsWith(inetHost, '.') && !StringUtil.endsWith(hostname, '.')) {
            hostname += ".";
        }
        return hostname;
    }

    /**
     * Sends a DNS query with the specified question.
     */
    public Future<AddressedEnvelope<DnsResponse, InetSocketAddress>> query(DnsQuestion question) {
        return query(nextNameServerAddress(), question);
    }

    /**
     * Sends a DNS query with the specified question with additional records.
     */
    public Future<AddressedEnvelope<DnsResponse, InetSocketAddress>> query(
            DnsQuestion question, Iterable<DnsRecord> additionals) {
        return query(nextNameServerAddress(), question, additionals);
    }

    /**
     * Sends a DNS query with the specified question.
     */
    public Future<AddressedEnvelope<DnsResponse, InetSocketAddress>> query(
            DnsQuestion question, Promise<AddressedEnvelope<? extends DnsResponse, InetSocketAddress>> promise) {
        return query(nextNameServerAddress(), question, Collections.emptyList(), promise);
    }

    private InetSocketAddress nextNameServerAddress() {
        return nameServerAddrStream.get().next();
    }

    /**
     * Sends a DNS query with the specified question using the specified name server list.
     */
    public Future<AddressedEnvelope<DnsResponse, InetSocketAddress>> query(
            InetSocketAddress nameServerAddr, DnsQuestion question) {

        return query0(nameServerAddr, question, EMPTY_ADDITIONALS, true, ch.newPromise(),
<<<<<<< HEAD
                      ch.eventLoop().newPromise());
=======
                      ch.eventLoop().<AddressedEnvelope<? extends DnsResponse, InetSocketAddress>>newPromise());
>>>>>>> 71860e5b
    }

    /**
     * Sends a DNS query with the specified question with additional records using the specified name server list.
     */
    public Future<AddressedEnvelope<DnsResponse, InetSocketAddress>> query(
            InetSocketAddress nameServerAddr, DnsQuestion question, Iterable<DnsRecord> additionals) {

        return query0(nameServerAddr, question, toArray(additionals, false), true, ch.newPromise(),
<<<<<<< HEAD
                     ch.eventLoop().newPromise());
=======
                     ch.eventLoop().<AddressedEnvelope<? extends DnsResponse, InetSocketAddress>>newPromise());
>>>>>>> 71860e5b
    }

    /**
     * Sends a DNS query with the specified question using the specified name server list.
     */
    public Future<AddressedEnvelope<DnsResponse, InetSocketAddress>> query(
            InetSocketAddress nameServerAddr, DnsQuestion question,
            Promise<AddressedEnvelope<? extends DnsResponse, InetSocketAddress>> promise) {

        return query0(nameServerAddr, question, EMPTY_ADDITIONALS, true, ch.newPromise(), promise);
    }

    /**
     * Sends a DNS query with the specified question with additional records using the specified name server list.
     */
    public Future<AddressedEnvelope<DnsResponse, InetSocketAddress>> query(
            InetSocketAddress nameServerAddr, DnsQuestion question,
            Iterable<DnsRecord> additionals,
            Promise<AddressedEnvelope<? extends DnsResponse, InetSocketAddress>> promise) {

        return query0(nameServerAddr, question, toArray(additionals, false), true, ch.newPromise(), promise);
    }

    /**
     * Returns {@code true} if the {@link Throwable} was caused by an timeout or transport error.
     * These methods can be used on the {@link Future#cause()} that is returned by the various methods exposed by this
     * {@link DnsNameResolver}.
     */
    public static boolean isTransportOrTimeoutError(Throwable cause) {
        return cause != null && cause.getCause() instanceof DnsNameResolverException;
    }

    /**
     * Returns {@code true} if the {@link Throwable} was caused by an timeout.
     * These methods can be used on the {@link Future#cause()} that is returned by the various methods exposed by this
     * {@link DnsNameResolver}.
     */
    public static boolean isTimeoutError(Throwable cause) {
        return cause != null && cause.getCause() instanceof DnsNameResolverTimeoutException;
    }

    final void flushQueries() {
        ch.flush();
    }

    final Future<AddressedEnvelope<DnsResponse, InetSocketAddress>> query0(
            InetSocketAddress nameServerAddr, DnsQuestion question,
            DnsRecord[] additionals,
            boolean flush,
            ChannelPromise writePromise,
            Promise<AddressedEnvelope<? extends DnsResponse, InetSocketAddress>> promise) {
        assert !writePromise.isVoid();

        final Promise<AddressedEnvelope<DnsResponse, InetSocketAddress>> castPromise = cast(
                requireNonNull(promise, "promise"));
        try {
            new DatagramDnsQueryContext(this, nameServerAddr, question, additionals, castPromise)
                    .query(flush, writePromise);
            return castPromise;
        } catch (Exception e) {
            return castPromise.setFailure(e);
        }
    }

    @SuppressWarnings("unchecked")
    private static Promise<AddressedEnvelope<DnsResponse, InetSocketAddress>> cast(Promise<?> promise) {
        return (Promise<AddressedEnvelope<DnsResponse, InetSocketAddress>>) promise;
    }

    final DnsServerAddressStream newNameServerAddressStream(String hostname) {
        return dnsServerAddressStreamProvider.nameServerAddressStream(hostname);
    }

    private final class DnsResponseHandler implements ChannelInboundHandler {

        private final Promise<Channel> channelActivePromise;

        DnsResponseHandler(Promise<Channel> channelActivePromise) {
            this.channelActivePromise = channelActivePromise;
        }

        @Override
        public void channelRead(ChannelHandlerContext ctx, Object msg) {
            final DatagramDnsResponse res = (DatagramDnsResponse) msg;
            final int queryId = res.id();

            if (logger.isDebugEnabled()) {
                logger.debug("{} RECEIVED: UDP [{}: {}], {}", ch, queryId, res.sender(), res);
            }

            final DnsQueryContext qCtx = queryContextManager.get(res.sender(), queryId);
            if (qCtx == null) {
                logger.warn("{} Received a DNS response with an unknown ID: {}", ch, queryId);
                res.release();
                return;
            }

            // Check if the response was truncated and if we can fallback to TCP to retry.
            if (!res.isTruncated() || socketChannelFactory == null) {
                qCtx.finish(res);
                return;
            }

            Bootstrap bs = new Bootstrap();
            bs.option(ChannelOption.SO_REUSEADDR, true)
            .group(executor())
            .channelFactory(socketChannelFactory)
            .handler(TCP_ENCODER);
            bs.connect(res.sender()).addListener(new ChannelFutureListener() {
                @Override
                public void operationComplete(ChannelFuture future) {
                    if (!future.isSuccess()) {
                        if (logger.isDebugEnabled()) {
                            logger.debug("{} Unable to fallback to TCP [{}]", queryId, future.cause());
                        }

                        // TCP fallback failed, just use the truncated response.
                        qCtx.finish(res);
                        return;
                    }
                    final Channel channel = future.channel();

                    Promise<AddressedEnvelope<DnsResponse, InetSocketAddress>> promise =
                            channel.eventLoop().newPromise();
                    final TcpDnsQueryContext tcpCtx = new TcpDnsQueryContext(DnsNameResolver.this, channel,
                            (InetSocketAddress) channel.remoteAddress(), qCtx.question(),
                            EMPTY_ADDITIONALS, promise);

                    channel.pipeline().addLast(new TcpDnsResponseDecoder());
<<<<<<< HEAD
                    channel.pipeline().addLast(new ChannelHandler() {
=======
                    channel.pipeline().addLast(new ChannelInboundHandlerAdapter() {
>>>>>>> 71860e5b
                        @Override
                        public void channelRead(ChannelHandlerContext ctx, Object msg) {
                            Channel channel = ctx.channel();
                            DnsResponse response = (DnsResponse) msg;
                            int queryId = response.id();

                            if (logger.isDebugEnabled()) {
                                logger.debug("{} RECEIVED: TCP [{}: {}], {}", channel, queryId,
                                        channel.remoteAddress(), response);
                            }

                            DnsQueryContext foundCtx = queryContextManager.get(res.sender(), queryId);
                            if (foundCtx == tcpCtx) {
                                tcpCtx.finish(new AddressedEnvelopeAdapter(
                                        (InetSocketAddress) ctx.channel().remoteAddress(),
                                        (InetSocketAddress) ctx.channel().localAddress(),
                                        response));
                            } else {
                                response.release();
                                tcpCtx.tryFailure("Received TCP response with unexpected ID", null, false);
                                logger.warn("{} Received a DNS response with an unexpected ID: {}",
                                        channel, queryId);
                            }
                        }

                        @Override
                        public void exceptionCaught(ChannelHandlerContext ctx, Throwable cause) {
                            if (tcpCtx.tryFailure("TCP fallback error", cause, false) && logger.isDebugEnabled()) {
                                logger.debug("{} Error during processing response: TCP [{}: {}]",
                                        ctx.channel(), queryId,
                                        ctx.channel().remoteAddress(), cause);
                            }
                        }
                    });

                    promise.addListener(
                            new FutureListener<AddressedEnvelope<DnsResponse, InetSocketAddress>>() {
                        @Override
                        public void operationComplete(
                                Future<AddressedEnvelope<DnsResponse, InetSocketAddress>> future) {
                            channel.close();

                            if (future.isSuccess()) {
                                qCtx.finish(future.getNow());
                                res.release();
                            } else {
                                // TCP fallback failed, just use the truncated response.
                                qCtx.finish(res);
                            }
                        }
                    });
                    tcpCtx.query(true, future.channel().newPromise());
                }
            });
        }

        @Override
        public void channelActive(ChannelHandlerContext ctx) throws Exception {
            ctx.fireChannelActive();
            channelActivePromise.setSuccess(ctx.channel());
        }

        @Override
        public void exceptionCaught(ChannelHandlerContext ctx, Throwable cause) {
            logger.warn("{} Unexpected exception: ", ctx.channel(), cause);
        }
    }

    private static final class AddressedEnvelopeAdapter implements AddressedEnvelope<DnsResponse, InetSocketAddress> {
        private final InetSocketAddress sender;
        private final InetSocketAddress recipient;
        private final DnsResponse response;

        AddressedEnvelopeAdapter(InetSocketAddress sender, InetSocketAddress recipient, DnsResponse response) {
            this.sender = sender;
            this.recipient = recipient;
            this.response = response;
        }

        @Override
        public DnsResponse content() {
            return response;
        }

        @Override
        public InetSocketAddress sender() {
            return sender;
        }

        @Override
        public InetSocketAddress recipient() {
            return recipient;
        }

        @Override
        public AddressedEnvelope<DnsResponse, InetSocketAddress> retain() {
            response.retain();
            return this;
        }

        @Override
        public AddressedEnvelope<DnsResponse, InetSocketAddress> retain(int increment) {
            response.retain(increment);
            return this;
        }

        @Override
        public AddressedEnvelope<DnsResponse, InetSocketAddress> touch() {
            response.touch();
            return this;
        }

        @Override
        public AddressedEnvelope<DnsResponse, InetSocketAddress> touch(Object hint) {
            response.touch(hint);
            return this;
        }

        @Override
        public int refCnt() {
            return response.refCnt();
        }

        @Override
        public boolean release() {
            return response.release();
        }

        @Override
        public boolean release(int decrement) {
            return response.release(decrement);
        }

        @Override
        public boolean equals(Object obj) {
            if (this == obj) {
                return true;
            }

            if (!(obj instanceof AddressedEnvelope)) {
                return false;
            }

            @SuppressWarnings("unchecked")
            final AddressedEnvelope<?, SocketAddress> that = (AddressedEnvelope<?, SocketAddress>) obj;
            if (sender() == null) {
                if (that.sender() != null) {
                    return false;
                }
            } else if (!sender().equals(that.sender())) {
                return false;
            }

            if (recipient() == null) {
                if (that.recipient() != null) {
                    return false;
                }
            } else if (!recipient().equals(that.recipient())) {
                return false;
            }

            return response.equals(obj);
        }

        @Override
        public int hashCode() {
            int hashCode = response.hashCode();
            if (sender() != null) {
                hashCode = hashCode * 31 + sender().hashCode();
            }
            if (recipient() != null) {
                hashCode = hashCode * 31 + recipient().hashCode();
            }
            return hashCode;
        }
    }
}<|MERGE_RESOLUTION|>--- conflicted
+++ resolved
@@ -23,9 +23,8 @@
 import io.netty.channel.ChannelFactory;
 import io.netty.channel.ChannelFuture;
 import io.netty.channel.ChannelFutureListener;
-import io.netty.channel.ChannelHandler;
 import io.netty.channel.ChannelHandlerContext;
-import io.netty.channel.ChannelInboundHandler;
+import io.netty.channel.ChannelInboundHandlerAdapter;
 import io.netty.channel.ChannelInitializer;
 import io.netty.channel.ChannelOption;
 import io.netty.channel.ChannelPromise;
@@ -82,8 +81,8 @@
 
 import static io.netty.resolver.dns.DefaultDnsServerAddressStreamProvider.DNS_PORT;
 import static io.netty.resolver.dns.UnixResolverDnsServerAddressStreamProvider.parseEtcResolverFirstNdots;
+import static io.netty.util.internal.ObjectUtil.checkNotNull;
 import static io.netty.util.internal.ObjectUtil.checkPositive;
-import static java.util.Objects.requireNonNull;
 
 /**
  * A DNS-based {@link InetNameResolver}.
@@ -390,17 +389,17 @@
         this.maxQueriesPerResolve = checkPositive(maxQueriesPerResolve, "maxQueriesPerResolve");
         this.maxPayloadSize = checkPositive(maxPayloadSize, "maxPayloadSize");
         this.optResourceEnabled = optResourceEnabled;
-        this.hostsFileEntriesResolver = requireNonNull(hostsFileEntriesResolver, "hostsFileEntriesResolver");
+        this.hostsFileEntriesResolver = checkNotNull(hostsFileEntriesResolver, "hostsFileEntriesResolver");
         this.dnsServerAddressStreamProvider =
-                requireNonNull(dnsServerAddressStreamProvider, "dnsServerAddressStreamProvider");
-        this.resolveCache = requireNonNull(resolveCache, "resolveCache");
-        this.cnameCache = requireNonNull(cnameCache, "cnameCache");
+                checkNotNull(dnsServerAddressStreamProvider, "dnsServerAddressStreamProvider");
+        this.resolveCache = checkNotNull(resolveCache, "resolveCache");
+        this.cnameCache = checkNotNull(cnameCache, "cnameCache");
         this.dnsQueryLifecycleObserverFactory = traceEnabled ?
                 dnsQueryLifecycleObserverFactory instanceof NoopDnsQueryLifecycleObserverFactory ?
                         new TraceDnsQueryLifeCycleObserverFactory() :
                         new BiDnsQueryLifecycleObserverFactory(new TraceDnsQueryLifeCycleObserverFactory(),
                                                                dnsQueryLifecycleObserverFactory) :
-                requireNonNull(dnsQueryLifecycleObserverFactory, "dnsQueryLifecycleObserverFactory");
+                checkNotNull(dnsQueryLifecycleObserverFactory, "dnsQueryLifecycleObserverFactory");
         this.searchDomains = searchDomains != null ? searchDomains.clone() : DEFAULT_SEARCH_DOMAINS;
         this.ndots = ndots >= 0 ? ndots : DEFAULT_NDOTS;
         this.decodeIdn = decodeIdn;
@@ -435,14 +434,14 @@
                 throw new IllegalArgumentException("Unknown ResolvedAddressTypes " + resolvedAddressTypes);
         }
         preferredAddressType = preferredAddressType(this.resolvedAddressTypes);
-        this.authoritativeDnsServerCache = requireNonNull(authoritativeDnsServerCache, "authoritativeDnsServerCache");
+        this.authoritativeDnsServerCache = checkNotNull(authoritativeDnsServerCache, "authoritativeDnsServerCache");
         nameServerComparator = new NameServerComparator(preferredAddressType.addressType());
 
         Bootstrap b = new Bootstrap();
         b.group(executor());
         b.channelFactory(channelFactory);
         b.option(ChannelOption.DATAGRAM_CHANNEL_ACTIVE_ON_REGISTRATION, true);
-        final DnsResponseHandler responseHandler = new DnsResponseHandler(executor().newPromise());
+        final DnsResponseHandler responseHandler = new DnsResponseHandler(executor().<Channel>newPromise());
         b.handler(new ChannelInitializer<DatagramChannel>() {
             @Override
             protected void initChannel(DatagramChannel ch) {
@@ -465,10 +464,13 @@
         ch = future.channel();
         ch.config().setRecvByteBufAllocator(new FixedRecvByteBufAllocator(maxPayloadSize));
 
-        ch.closeFuture().addListener((ChannelFutureListener) future1 -> {
-            resolveCache.clear();
-            cnameCache.clear();
-            authoritativeDnsServerCache.clear();
+        ch.closeFuture().addListener(new ChannelFutureListener() {
+            @Override
+            public void operationComplete(ChannelFuture future) {
+                resolveCache.clear();
+                cnameCache.clear();
+                authoritativeDnsServerCache.clear();
+            }
         });
     }
 
@@ -511,7 +513,7 @@
         if (cached == null || cached.size() == 0) {
             // If there is no cache hit (which may be the case for example when a NoopAuthoritativeDnsServerCache
             // is used), we will just directly use the provided nameservers.
-            nameservers.sort(nameServerComparator);
+            Collections.sort(nameservers, nameServerComparator);
             return new SequentialDnsServerAddressStream(nameservers, 0);
         }
         return cached;
@@ -666,7 +668,7 @@
      * @return the address as the result of the resolution
      */
     public final Future<InetAddress> resolve(String inetHost, Iterable<DnsRecord> additionals) {
-        return resolve(inetHost, additionals, executor().newPromise());
+        return resolve(inetHost, additionals, executor().<InetAddress>newPromise());
     }
 
     /**
@@ -680,7 +682,7 @@
      */
     public final Future<InetAddress> resolve(String inetHost, Iterable<DnsRecord> additionals,
                                              Promise<InetAddress> promise) {
-        requireNonNull(promise, "promise");
+        checkNotNull(promise, "promise");
         DnsRecord[] additionalsArray = toArray(additionals, true);
         try {
             doResolve(inetHost, additionalsArray, promise, resolveCache);
@@ -699,7 +701,7 @@
      * @return the list of the address as the result of the resolution
      */
     public final Future<List<InetAddress>> resolveAll(String inetHost, Iterable<DnsRecord> additionals) {
-        return resolveAll(inetHost, additionals, executor().newPromise());
+        return resolveAll(inetHost, additionals, executor().<List<InetAddress>>newPromise());
     }
 
     /**
@@ -713,7 +715,7 @@
      */
     public final Future<List<InetAddress>> resolveAll(String inetHost, Iterable<DnsRecord> additionals,
                                                 Promise<List<InetAddress>> promise) {
-        requireNonNull(promise, "promise");
+        checkNotNull(promise, "promise");
         DnsRecord[] additionalsArray = toArray(additionals, true);
         try {
             doResolveAll(inetHost, additionalsArray, promise, resolveCache);
@@ -740,7 +742,7 @@
      * @return the list of the {@link DnsRecord}s as the result of the resolution
      */
     public final Future<List<DnsRecord>> resolveAll(DnsQuestion question) {
-        return resolveAll(question, EMPTY_ADDITIONALS, executor().newPromise());
+        return resolveAll(question, EMPTY_ADDITIONALS, executor().<List<DnsRecord>>newPromise());
     }
 
     /**
@@ -756,7 +758,7 @@
      * @return the list of the {@link DnsRecord}s as the result of the resolution
      */
     public final Future<List<DnsRecord>> resolveAll(DnsQuestion question, Iterable<DnsRecord> additionals) {
-        return resolveAll(question, additionals, executor().newPromise());
+        return resolveAll(question, additionals, executor().<List<DnsRecord>>newPromise());
     }
 
     /**
@@ -780,8 +782,8 @@
 
     private Future<List<DnsRecord>> resolveAll(DnsQuestion question, DnsRecord[] additionals,
                                                Promise<List<DnsRecord>> promise) {
-        requireNonNull(question, "question");
-        requireNonNull(promise, "promise");
+        checkNotNull(question, "question");
+        checkNotNull(promise, "promise");
 
         // Respect /etc/hosts as well if the record type is A or AAAA.
         final DnsRecordType type = question.type();
@@ -804,7 +806,7 @@
                 if (content != null) {
                     // Our current implementation does not support reloading the hosts file,
                     // so use a fairly large TTL (1 day, i.e. 86400 seconds).
-                    trySuccess(promise, Collections.singletonList(
+                    trySuccess(promise, Collections.<DnsRecord>singletonList(
                             new DefaultDnsRawRecord(hostname, type, 86400, content)));
                     return promise;
                 }
@@ -819,31 +821,31 @@
     }
 
     private static DnsRecord[] toArray(Iterable<DnsRecord> additionals, boolean validateType) {
-        requireNonNull(additionals, "additionals");
+        checkNotNull(additionals, "additionals");
         if (additionals instanceof Collection) {
             Collection<DnsRecord> records = (Collection<DnsRecord>) additionals;
             for (DnsRecord r: additionals) {
                 validateAdditional(r, validateType);
             }
-            return records.toArray(new DnsRecord[0]);
+            return records.toArray(new DnsRecord[records.size()]);
         }
 
         Iterator<DnsRecord> additionalsIt = additionals.iterator();
         if (!additionalsIt.hasNext()) {
             return EMPTY_ADDITIONALS;
         }
-        List<DnsRecord> records = new ArrayList<>();
+        List<DnsRecord> records = new ArrayList<DnsRecord>();
         do {
             DnsRecord r = additionalsIt.next();
             validateAdditional(r, validateType);
             records.add(r);
         } while (additionalsIt.hasNext());
 
-        return records.toArray(new DnsRecord[0]);
+        return records.toArray(new DnsRecord[records.size()]);
     }
 
     private static void validateAdditional(DnsRecord record, boolean validateType) {
-        requireNonNull(record, "record");
+        checkNotNull(record, "record");
         if (validateType && record instanceof DnsRawRecord) {
             throw new IllegalArgumentException("DnsRawRecord implementations not allowed: " + record);
         }
@@ -939,13 +941,6 @@
                                    DnsCache resolveCache, boolean completeEarlyIfPossible) {
         final Promise<List<InetAddress>> allPromise = executor().newPromise();
         doResolveAllUncached(hostname, additionals, allPromise, resolveCache, true);
-<<<<<<< HEAD
-        allPromise.addListener((FutureListener<List<InetAddress>>) future -> {
-            if (future.isSuccess()) {
-                trySuccess(promise, future.getNow().get(0));
-            } else {
-                tryFailure(promise, future.cause());
-=======
         allPromise.addListener(new FutureListener<List<InetAddress>>() {
             @Override
             public void operationComplete(Future<List<InetAddress>> future) {
@@ -954,7 +949,6 @@
                 } else {
                     tryFailure(promise, future.cause());
                 }
->>>>>>> 71860e5b
             }
         });
     }
@@ -1016,7 +1010,7 @@
                     final DnsCacheEntry e = cachedEntries.get(i);
                     if (f.addressType().isInstance(e.address())) {
                         if (result == null) {
-                            result = new ArrayList<>(numEntries);
+                            result = new ArrayList<InetAddress>(numEntries);
                         }
                         result.add(e.address());
                     }
@@ -1044,17 +1038,12 @@
         if (executor.inEventLoop()) {
             doResolveAllUncached0(hostname, additionals, promise, resolveCache, completeEarlyIfPossible);
         } else {
-<<<<<<< HEAD
-            executor.execute(() ->
-                    doResolveAllUncached0(hostname, additionals, promise, resolveCache, completeEarlyIfPossible));
-=======
             executor.execute(new Runnable() {
                 @Override
                 public void run() {
                     doResolveAllUncached0(hostname, additionals, promise, resolveCache, completeEarlyIfPossible);
                 }
             });
->>>>>>> 71860e5b
         }
     }
 
@@ -1101,7 +1090,7 @@
      */
     public Future<AddressedEnvelope<DnsResponse, InetSocketAddress>> query(
             DnsQuestion question, Promise<AddressedEnvelope<? extends DnsResponse, InetSocketAddress>> promise) {
-        return query(nextNameServerAddress(), question, Collections.emptyList(), promise);
+        return query(nextNameServerAddress(), question, Collections.<DnsRecord>emptyList(), promise);
     }
 
     private InetSocketAddress nextNameServerAddress() {
@@ -1115,11 +1104,7 @@
             InetSocketAddress nameServerAddr, DnsQuestion question) {
 
         return query0(nameServerAddr, question, EMPTY_ADDITIONALS, true, ch.newPromise(),
-<<<<<<< HEAD
-                      ch.eventLoop().newPromise());
-=======
                       ch.eventLoop().<AddressedEnvelope<? extends DnsResponse, InetSocketAddress>>newPromise());
->>>>>>> 71860e5b
     }
 
     /**
@@ -1129,11 +1114,7 @@
             InetSocketAddress nameServerAddr, DnsQuestion question, Iterable<DnsRecord> additionals) {
 
         return query0(nameServerAddr, question, toArray(additionals, false), true, ch.newPromise(),
-<<<<<<< HEAD
-                     ch.eventLoop().newPromise());
-=======
                      ch.eventLoop().<AddressedEnvelope<? extends DnsResponse, InetSocketAddress>>newPromise());
->>>>>>> 71860e5b
     }
 
     /**
@@ -1188,7 +1169,7 @@
         assert !writePromise.isVoid();
 
         final Promise<AddressedEnvelope<DnsResponse, InetSocketAddress>> castPromise = cast(
-                requireNonNull(promise, "promise"));
+                checkNotNull(promise, "promise"));
         try {
             new DatagramDnsQueryContext(this, nameServerAddr, question, additionals, castPromise)
                     .query(flush, writePromise);
@@ -1207,7 +1188,7 @@
         return dnsServerAddressStreamProvider.nameServerAddressStream(hostname);
     }
 
-    private final class DnsResponseHandler implements ChannelInboundHandler {
+    private final class DnsResponseHandler extends ChannelInboundHandlerAdapter {
 
         private final Promise<Channel> channelActivePromise;
 
@@ -1263,11 +1244,7 @@
                             EMPTY_ADDITIONALS, promise);
 
                     channel.pipeline().addLast(new TcpDnsResponseDecoder());
-<<<<<<< HEAD
-                    channel.pipeline().addLast(new ChannelHandler() {
-=======
                     channel.pipeline().addLast(new ChannelInboundHandlerAdapter() {
->>>>>>> 71860e5b
                         @Override
                         public void channelRead(ChannelHandlerContext ctx, Object msg) {
                             Channel channel = ctx.channel();
@@ -1326,7 +1303,7 @@
 
         @Override
         public void channelActive(ChannelHandlerContext ctx) throws Exception {
-            ctx.fireChannelActive();
+            super.channelActive(ctx);
             channelActivePromise.setSuccess(ctx.channel());
         }
 
