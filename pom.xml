--- conflicted
+++ resolved
@@ -25,11 +25,7 @@
   <modelVersion>4.0.0</modelVersion>
   <groupId>org.jboss.netty</groupId>
   <artifactId>netty</artifactId>
-<<<<<<< HEAD
   <version>3.0.0.CR1</version>
-=======
-  <version>3.0.0.CR2-SNAPSHOT</version>
->>>>>>> c92d4f72
   <packaging>bundle</packaging>
 
   <name>The Netty Project</name>
@@ -39,7 +35,7 @@
 
   <url>http://www.jboss.org/netty/</url>
   <organization>
-    <name>JBoss.org</name>
+    <name>JBoss - a division of Red Hat</name>
     <url>http://www.jboss.org/</url>
   </organization>
 
@@ -89,12 +85,12 @@
     <repository>
       <id>repository.jboss.org</id>
       <name>JBoss.org Release Distribution Repository</name>
-      <url>http://repository.jboss.org/maven2</url>
+      <url>https://repository.jboss.org/maven2</url>
     </repository>
     <snapshotRepository>
       <id>snapshots.jboss.org</id>
       <name>JBoss.org Development Snapshot Repository</name>
-      <url>http://snapshots.jboss.org/maven2</url>
+      <url>https://snapshots.jboss.org/maven2</url>
     </snapshotRepository>
   </distributionManagement>
 
@@ -218,8 +214,10 @@
         <configuration>
           <instructions>
             <Bundle-SymbolicName>${project.groupId}</Bundle-SymbolicName>
-            <Export-Package>${project.groupId}.buffer.*,${project.groupId}.channel.*,${project.groupId}.bootstrap.*,${project.groupId}.handler.*</Export-Package>
-	    <Private-Package>${project.groupId}.util.*</Private-Package>
+            <Bundle-DocURL>${project.url}</Bundle-DocURL>
+            <Export-Package>!${project.groupId}.util.*,${project.groupId}.*</Export-Package>
+            <Private-Package>${project.groupId}.util.*</Private-Package>
+            <Import-Package>org.slf4j.*;resolution:=optional,org.apache.commons.logging.*;resolution:=optional,org.jboss.logging.*;resolution:=optional,org.apache.log4j.*;resolution:=optional,*</Import-Package>
           </instructions>
         </configuration>
       </plugin>
@@ -270,7 +268,7 @@
             -group "Central interface for all I/O operations" ${project.groupId}.channel*
             -group "Client &amp; Server bootstrapping utilities" ${project.groupId}.bootstrap*
             -group "Reusable I/O event interceptors" ${project.groupId}.handler*
-	    -group "Miscellaneous" ${project.groupId}.logging*
+            -group "Miscellaneous" ${project.groupId}.logging*
           </additionalparam>
           <encoding>UTF-8</encoding>
           <locale>en_US</locale>
