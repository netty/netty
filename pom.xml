<?xml version="1.0" encoding="UTF-8"?>
<!--
  ~ Copyright 2012 The Netty Project
  ~
  ~ The Netty Project licenses this file to you under the Apache License,
  ~ version 2.0 (the "License"); you may not use this file except in compliance
  ~ with the License. You may obtain a copy of the License at:
  ~
  ~   https://www.apache.org/licenses/LICENSE-2.0
  ~
  ~ Unless required by applicable law or agreed to in writing, software
  ~ distributed under the License is distributed on an "AS IS" BASIS, WITHOUT
  ~ WARRANTIES OR CONDITIONS OF ANY KIND, either express or implied. See the
  ~ License for the specific language governing permissions and limitations
  ~ under the License.
  -->
<project xmlns="http://maven.apache.org/POM/4.0.0" xmlns:xsi="http://www.w3.org/2001/XMLSchema-instance" xsi:schemaLocation="http://maven.apache.org/POM/4.0.0 https://maven.apache.org/maven-v4_0_0.xsd">

  <modelVersion>4.0.0</modelVersion>
  <parent>
    <groupId>org.sonatype.oss</groupId>
    <artifactId>oss-parent</artifactId>
    <version>9</version>
  </parent>

  <groupId>io.netty</groupId>
  <artifactId>netty-parent</artifactId>
  <packaging>pom</packaging>
  <version>4.2.3.Final-SNAPSHOT</version>

  <name>Netty</name>
  <url>https://netty.io/</url>
  <description>
    Netty is an asynchronous event-driven network application framework for
    rapid development of maintainable high performance protocol servers and
    clients.
  </description>

  <organization>
    <name>The Netty Project</name>
    <url>https://netty.io/</url>
  </organization>

  <licenses>
    <license>
      <name>Apache License, Version 2.0</name>
      <url>https://www.apache.org/licenses/LICENSE-2.0</url>
    </license>
  </licenses>
  <inceptionYear>2008</inceptionYear>

  <scm>
    <url>https://github.com/netty/netty</url>
    <connection>scm:git:git://github.com/netty/netty.git</connection>
    <developerConnection>scm:git:ssh://git@github.com/netty/netty.git</developerConnection>
    <tag>HEAD</tag>
  </scm>

  <developers>
    <developer>
      <id>netty.io</id>
      <name>The Netty Project Contributors</name>
      <email>netty@googlegroups.com</email>
      <url>https://netty.io/</url>
      <organization>The Netty Project</organization>
      <organizationUrl>https://netty.io/</organizationUrl>
    </developer>
  </developers>

  <distributionManagement>
    <snapshotRepository>
      <name>Central Portal Snapshots</name>
      <id>central-portal-snapshots</id>
      <url>https://central.sonatype.com/repository/maven-snapshots/</url>
    </snapshotRepository>
  </distributionManagement>

  <profiles>
    <profile>
      <id>aggregate</id>
      <properties>
        <checkstyle.skip>true</checkstyle.skip>
        <javadocTestsuiteSkip>true</javadocTestsuiteSkip>
      </properties>
      <build>
        <plugins>
          <plugin>
            <groupId>org.apache.maven.plugins</groupId>
            <artifactId>maven-javadoc-plugin</artifactId>
            <version>3.11.2</version>
            <executions>
              <execution>
                <id>aggregate</id>
                <goals>
                  <goal>aggregate</goal>
                </goals>
              </execution>
            </executions>
            <configuration>
              <legacyMode>true</legacyMode>
              <skippedModules>
                netty-all,netty-bom,netty-testsuite,netty-testsuite-autobahn,netty-testsuite-http2,
                netty-testsuite-native,netty-testsuite-native-image,netty-testsuite-native-image-client,
                netty-testsuite-native-image-client-runtime-init,netty-testsuite-osgi,netty-testsuite-shading,
                netty-transport-blockhound-tests,netty-transport-native-unix-common-tests,netty-microbench,
                netty-dev-tools,netty-example,testsuite-jpms
              </skippedModules>
              <sourceFileExcludes>
                <exclude>**/com/sun/**/*.java</exclude>
                <exclude>**/example/**/*.java</exclude>
                <exclude>**/testsuite/**/*.java</exclude>
                <exclude>**/microbench/**/*.java</exclude>
                <exclude>**/microbenchmark/**/*.java</exclude>
                <exclude>**/generated/**/*.java</exclude>
                <exclude>**/*Benchmark.java</exclude>
                <exclude>**/*Bench.java</exclude>
                <exclude>**/*Test.java</exclude>
              </sourceFileExcludes>
              <docfilessubdirs>true</docfilessubdirs>
              <outputDirectory>${project.build.directory}/api</outputDirectory>
              <overview>${project.basedir}/src/javadoc/overview.html</overview>
              <doctitle>Netty API Reference (${project.version})</doctitle>
              <windowtitle>Netty API Reference (${project.version})</windowtitle>
              <detectJavaApiLink>false</detectJavaApiLink>
              <release>${javadoc.release}</release>
              <source>${javadoc.source}</source>
              <links>
                <link>https://docs.oracle.com/javase/8/docs/api/</link>
                <link>https://developers.google.com/protocol-buffers/docs/reference/java/</link>
                <link>https://www.slf4j.org/apidocs/</link>
              </links>
              <groups>
                <group>
                  <title>Low-level data representation</title>
                  <packages>io.netty.buffer*</packages>
                </group>
                <group>
                  <title>Central interface for all I/O operations</title>
                  <packages>io.netty.channel*</packages>
                </group>
                <group>
                  <title>Client &amp; Server bootstrapping utilities</title>
                  <packages>io.netty.bootstrap*</packages>
                </group>
                <group>
                  <title>Reusable I/O event interceptors</title>
                  <packages>io.netty.handler*</packages>
                </group>
                <group>
                  <title>DNS / Host resolvers</title>
                  <packages>io.netty.resolver*</packages>
                </group>
                <group>
                  <title>Utils</title>
                  <packages>io.netty.util*</packages>
                </group>
              </groups>
              <locale>en_US</locale>
            </configuration>
          </plugin>
          <plugin>
            <groupId>org.apache.maven.plugins</groupId>
            <artifactId>maven-jxr-plugin</artifactId>
            <executions>
              <execution>
                <id>aggregate</id>
                <goals>
                  <goal>aggregate</goal>
                </goals>
              </execution>
            </executions>
            <configuration>
              <linkJavadoc>true</linkJavadoc>
              <destDir>${project.build.directory}/site/xref</destDir>
              <javadocDir>${project.build.directory}/site/apidocs</javadocDir>
              <docTitle>Netty Source Xref (${project.version})</docTitle>
              <windowTitle>Netty Source Xref (${project.version})</windowTitle>
              <excludes>
                <exclude>**/com/sun/**/*.java</exclude>
                <exclude>**/microbench/**/*.java</exclude>
                <exclude>**/microbenchmark/**/*.java</exclude>
              </excludes>
            </configuration>
          </plugin>
        </plugins>
      </build>
    </profile>
    <!-- Detect if we use GraalVM and if so enable the native image testsuite -->
    <profile>
      <id>graal</id>
      <activation>
        <file>
          <!-- GraalVM 'native-image' should exist when using GraalVM -->
          <exists>${java.home}/bin/native-image</exists>
        </file>
      </activation>
      <properties>
        <skipNativeImageTestsuite>false</skipNativeImageTestsuite>
        <forbiddenapis.skip>true</forbiddenapis.skip>
        <testJvm />
      </properties>
    </profile>
    <profile>
      <id>java25</id>
      <activation>
        <jdk>25</jdk>
      </activation>
      <properties>
        <argLine.java9.extras />
        <argLine.java9>${argLine.java9.extras}</argLine.java9>
        <forbiddenapis.skip>true</forbiddenapis.skip>
        <!-- We need to use 1.8 as otherwise default methods are not picked up and so result in compile errors for
             our EventExecutorGroup implementations
        -->
        <maven.compiler.source>1.8</maven.compiler.source>
        <maven.compiler.target>1.8</maven.compiler.target>
        <maven.compiler.release>8</maven.compiler.release>
        <!-- pax-exam does not work on latest Java12 EA 22 build -->
        <skipOsgiTestsuite>true</skipOsgiTestsuite>
        <revapi.skip>true</revapi.skip>
      </properties>
    </profile>
    <profile>
      <id>java24</id>
      <activation>
        <jdk>24</jdk>
      </activation>
      <properties>
        <argLine.java9.extras />
        <argLine.java9>${argLine.java9.extras}</argLine.java9>
        <forbiddenapis.skip>true</forbiddenapis.skip>
        <!-- We need to use 1.8 as otherwise default methods are not picked up and so result in compile errors for
             our EventExecutorGroup implementations
        -->
        <maven.compiler.source>1.8</maven.compiler.source>
        <maven.compiler.target>1.8</maven.compiler.target>
        <maven.compiler.release>8</maven.compiler.release>
        <!-- pax-exam does not work on latest Java12 EA 22 build -->
        <skipOsgiTestsuite>true</skipOsgiTestsuite>
        <revapi.skip>true</revapi.skip>
      </properties>
    </profile>
    <profile>
      <id>java23</id>
      <activation>
        <jdk>23</jdk>
      </activation>
      <properties>
        <argLine.java9.extras />
        <!-- Export some stuff which is used during our tests -->
        <argLine.java9>${argLine.java9.extras}</argLine.java9>
        <forbiddenapis.skip>true</forbiddenapis.skip>
        <!-- We need to use 1.8 as otherwise default methods are not picked up and so result in compile errors for
             our EventExecutorGroup implementations
        -->
        <maven.compiler.source>1.8</maven.compiler.source>
        <maven.compiler.target>1.8</maven.compiler.target>
        <maven.compiler.release>8</maven.compiler.release>
        <!-- pax-exam does not work on latest Java12 EA 22 build -->
        <skipOsgiTestsuite>true</skipOsgiTestsuite>
        <revapi.skip>true</revapi.skip>
      </properties>
    </profile>
    <profile>
      <id>java22</id>
      <activation>
        <jdk>22</jdk>
      </activation>
      <properties>
        <argLine.java9.extras />
        <!-- Export some stuff which is used during our tests -->
        <argLine.java9>${argLine.java9.extras}</argLine.java9>
        <forbiddenapis.skip>true</forbiddenapis.skip>

        <!-- pax-exam does not work on latest Java12 EA 22 build -->
        <skipOsgiTestsuite>true</skipOsgiTestsuite>
        <revapi.skip>true</revapi.skip>
      </properties>
    </profile>
    <profile>
      <id>java21</id>
      <activation>
        <jdk>21</jdk>
      </activation>
      <properties>
        <maven.compiler.release>8</maven.compiler.release>
        <argLine.java9.extras />
        <!-- Export some stuff which is used during our tests -->
        <argLine.java9>${argLine.java9.extras}</argLine.java9>
        <forbiddenapis.skip>true</forbiddenapis.skip>
        <!-- pax-exam does not work on latest Java12 EA 22 build -->
        <skipOsgiTestsuite>true</skipOsgiTestsuite>
        <revapi.skip>true</revapi.skip>
      </properties>
    </profile>
    <profile>
      <id>java20</id>
      <activation>
        <jdk>20</jdk>
      </activation>
      <properties>
        <maven.compiler.release>8</maven.compiler.release>
        <argLine.java9.extras />
        <!-- Export some stuff which is used during our tests -->
        <argLine.java9>${argLine.java9.extras}</argLine.java9>
        <forbiddenapis.skip>true</forbiddenapis.skip>

        <!-- pax-exam does not work on latest Java12 EA 22 build -->
        <skipOsgiTestsuite>true</skipOsgiTestsuite>
        <revapi.skip>true</revapi.skip>
      </properties>
    </profile>
    <profile>
      <id>java19</id>
      <activation>
        <jdk>19</jdk>
      </activation>
      <properties>
        <maven.compiler.release>8</maven.compiler.release>
        <argLine.java9.extras />
        <!-- Export some stuff which is used during our tests -->
        <argLine.java9>${argLine.java9.extras}</argLine.java9>
        <forbiddenapis.skip>true</forbiddenapis.skip>

        <!-- pax-exam does not work on latest Java12 EA 22 build -->
        <skipOsgiTestsuite>true</skipOsgiTestsuite>
        <revapi.skip>true</revapi.skip>
      </properties>
    </profile>
    <profile>
      <id>java18</id>
      <activation>
        <jdk>18</jdk>
      </activation>
      <properties>
        <maven.compiler.release>8</maven.compiler.release>
        <argLine.java9.extras />
        <!-- Export some stuff which is used during our tests -->
        <argLine.java9>${argLine.java9.extras}</argLine.java9>
        <forbiddenapis.skip>true</forbiddenapis.skip>

        <!-- pax-exam does not work on latest Java12 EA 22 build -->
        <skipOsgiTestsuite>true</skipOsgiTestsuite>
        <revapi.skip>true</revapi.skip>
      </properties>
    </profile>
    <profile>
      <id>java17</id>
      <activation>
        <jdk>17</jdk>
      </activation>
      <properties>
        <maven.compiler.release>8</maven.compiler.release>
        <argLine.java9.extras />
        <!-- Export some stuff which is used during our tests -->
        <argLine.java9>${argLine.java9.extras}</argLine.java9>
        <forbiddenapis.skip>true</forbiddenapis.skip>

        <!-- pax-exam does not work on latest Java12 EA 22 build -->
        <skipOsgiTestsuite>true</skipOsgiTestsuite>
      </properties>
    </profile>

    <!-- JDK16 -->
    <profile>
      <id>java16</id>
      <activation>
        <jdk>16</jdk>
      </activation>
      <properties>
        <maven.compiler.release>8</maven.compiler.release>
        <argLine.java9.extras />
        <!-- Export some stuff which is used during our tests -->
        <argLine.java9>--illegal-access=deny ${argLine.java9.extras}</argLine.java9>
        <forbiddenapis.skip>true</forbiddenapis.skip>
        <!-- pax-exam does not work on latest Java12 EA 22 build -->
        <skipOsgiTestsuite>true</skipOsgiTestsuite>
      </properties>
    </profile>

    <!-- JDK15 -->
    <profile>
      <id>java15</id>
      <activation>
        <jdk>15</jdk>
      </activation>
      <properties>
        <maven.compiler.release>8</maven.compiler.release>
        <argLine.java9.extras />
        <!-- Export some stuff which is used during our tests -->
        <argLine.java9>--illegal-access=deny ${argLine.java9.extras}</argLine.java9>
        <forbiddenapis.skip>true</forbiddenapis.skip>
        <!-- pax-exam does not work on latest Java12 EA 22 build -->
        <skipOsgiTestsuite>true</skipOsgiTestsuite>
      </properties>
    </profile>
    <!-- JDK14 -->
    <profile>
      <id>java14</id>
      <activation>
        <jdk>14</jdk>
      </activation>
      <properties>
        <maven.compiler.release>8</maven.compiler.release>
        <argLine.java9.extras />
        <!-- Export some stuff which is used during our tests -->
        <argLine.java9>--illegal-access=deny ${argLine.java9.extras}</argLine.java9>
        <forbiddenapis.skip>true</forbiddenapis.skip>
        <!-- pax-exam does not work on latest Java12 EA 22 build -->
        <skipOsgiTestsuite>true</skipOsgiTestsuite>
      </properties>
    </profile>
    <!-- JDK13 -->
    <profile>
      <id>java13</id>
      <activation>
        <jdk>13</jdk>
      </activation>
      <properties>
        <maven.compiler.release>8</maven.compiler.release>
        <argLine.java9.extras />
        <!-- Export some stuff which is used during our tests -->
        <argLine.java9>--illegal-access=deny ${argLine.java9.extras}</argLine.java9>
        <forbiddenapis.skip>true</forbiddenapis.skip>
        <!-- pax-exam does not work on latest Java12 EA 22 build -->
        <skipOsgiTestsuite>true</skipOsgiTestsuite>
      </properties>
    </profile>

    <!-- JDK12 -->
    <profile>
      <id>java12</id>
      <activation>
        <jdk>12</jdk>
      </activation>
      <properties>
        <maven.compiler.release>8</maven.compiler.release>
        <argLine.java9.extras />
        <!-- Export some stuff which is used during our tests -->
        <argLine.java9>--illegal-access=deny ${argLine.java9.extras}</argLine.java9>
        <forbiddenapis.skip>true</forbiddenapis.skip>
        <!-- pax-exam does not work on latest Java12 EA 22 build -->
        <skipOsgiTestsuite>true</skipOsgiTestsuite>
      </properties>
    </profile>

    <!-- JDK11 -->
    <profile>
      <id>java11</id>
      <activation>
        <jdk>11</jdk>
      </activation>
      <properties>
        <maven.compiler.release>8</maven.compiler.release>
        <argLine.java9.extras />
        <!-- Export some stuff which is used during our tests -->
        <argLine.java9>--illegal-access=deny ${argLine.java9.extras}</argLine.java9>
        <forbiddenapis.skip>true</forbiddenapis.skip>
        <!-- pax-exam does not work on latest Java11 build -->
        <skipOsgiTestsuite>true</skipOsgiTestsuite>
      </properties>
    </profile>

    <!-- JDK10 -->
    <profile>
      <id>java10</id>
      <activation>
        <jdk>10</jdk>
      </activation>
      <properties>
        <maven.compiler.release>8</maven.compiler.release>
        <argLine.java9.extras />
        <!-- Export some stuff which is used during our tests -->
        <argLine.java9>--illegal-access=deny --add-modules java.xml.bind ${argLine.java9.extras}</argLine.java9>
        <forbiddenapis.skip>true</forbiddenapis.skip>
        <!-- Needed because of https://issues.apache.org/jira/browse/MENFORCER-275 -->
        <enforcer.plugin.version>3.0.0-M3</enforcer.plugin.version>
      </properties>
    </profile>

    <!-- JDK9 -->
    <profile>
      <id>java9</id>
      <properties>
        <maven.compiler.release>8</maven.compiler.release>
        <argLine.java9.extras />
        <!-- Export some stuff which is used during our tests -->
        <argLine.java9>--illegal-access=deny --add-modules java.xml.bind ${argLine.java9.extras}</argLine.java9>
        <!-- Skip as maven plugin not works with Java9 yet -->
        <forbiddenapis.skip>true</forbiddenapis.skip>
        <!-- Needed because of https://issues.apache.org/jira/browse/MENFORCER-275 -->
        <enforcer.plugin.version>3.0.0-M1</enforcer.plugin.version>
      </properties>
      <activation>
        <jdk>9</jdk>
      </activation>
    </profile>

    <profile>
      <id>riscv64</id>
      <activation>
        <os>
          <family>linux</family>
          <arch>riscv64</arch>
        </os>
      </activation>
      <properties>
        <!--
          We use a classifier that is not valid so we are at least be able to get access to the classes.
          The loading of the native lib will fail and so the tests will be skipped.
        -->
        <corretto.classifier>linux-x86_64</corretto.classifier>
      </properties>
    </profile>

    <profile>
      <id>boringssl-mac-aarch64</id>
      <activation>
        <os>
          <!--
            Automatically active on mac with aarch64 as we only release static boringssl version of
            netty-tcnative for it.
          -->
          <family>mac</family>
          <arch>aarch64</arch>
        </os>
      </activation>
      <properties>
        <tcnative.artifactId>netty-tcnative-boringssl-static</tcnative.artifactId>
        <tcnative.classifier />
      </properties>
    </profile>
    <profile>
      <id>boringssl-linux-aarch64</id>
      <activation>
        <os>
          <!--
           Automatically active on linux with aarch64 as we only release static boringssl version of
           netty-tcnative for it.
         -->
          <family>linux</family>
          <arch>aarch64</arch>
        </os>
      </activation>
      <properties>
        <tcnative.artifactId>netty-tcnative-boringssl-static</tcnative.artifactId>
        <tcnative.classifier />
      </properties>
    </profile>
    <profile>
      <id>boringssl</id>
      <properties>
        <tcnative.artifactId>netty-tcnative-boringssl-static</tcnative.artifactId>
        <tcnative.classifier />
      </properties>
    </profile>
    <profile>
      <id>windows</id>
      <activation>
        <os>
          <family>windows</family>
        </os>
      </activation>
      <properties>
        <!--
          We only release static boringssl version of netty-tcnative for windows.
        -->
        <tcnative.artifactId>netty-tcnative-boringssl-static</tcnative.artifactId>
        <tcnative.classifier />
        <!--
          We use a classifier that is not valid so we are at least be able to get access to the classes.
          The loading of the native lib will fail and so the tests will be skipped.
         -->
        <corretto.classifier>linux-x86_64</corretto.classifier>
      </properties>
    </profile>
    <profile>
      <id>boringssl-snapshot</id>
      <properties>
        <tcnative.artifactId>netty-tcnative-boringssl-static</tcnative.artifactId>
        <tcnative.version>2.0.73.Final-SNAPSHOT</tcnative.version>
        <tcnative.classifier>${os.detected.classifier}</tcnative.classifier>
      </properties>

      <!-- tcnative uses maven central for snapshots already -->
      <repositories>
        <repository>
          <name>Central Portal Snapshots</name>
          <id>central-portal-snapshots</id>
          <url>https://central.sonatype.com/repository/maven-snapshots/</url>
          <snapshots>
            <enabled>true</enabled>
          </snapshots>
          <releases>
            <enabled>false</enabled>
          </releases>
        </repository>
      </repositories>
    </profile>
    <profile>
      <id>leak</id>
      <properties>
        <argLine.leak>-Dio.netty.leakDetectionLevel=paranoid -Dio.netty.leakDetection.targetRecords=32</argLine.leak>
      </properties>
    </profile>
    <profile>
      <id>noPrintGC</id>
      <properties>
        <argLine.printGC>-D_</argLine.printGC>
      </properties>
    </profile>
    <profile>
      <id>noUnsafe</id>
      <properties>
        <argLine.noUnsafe>-Dio.netty.noUnsafe=true</argLine.noUnsafe>
      </properties>
    </profile>
    <profile>
      <id>jdk23DenyUnsafe</id>
      <properties>
        <argLine.noUnsafe>--sun-misc-unsafe-memory-access=deny</argLine.noUnsafe>
      </properties>
    </profile>
    <profile>
      <!-- Skip many checks for faster turn-around in local builds. -->
      <id>fast</id>
      <properties>
        <forbiddenapis.skip>true</forbiddenapis.skip>
        <checkstyle.skip>true</checkstyle.skip>
        <revapi.skip>true</revapi.skip>
        <xml.skip>true</xml.skip>
        <skipShadingTestsuite>true</skipShadingTestsuite>
        <skipDeploy>true</skipDeploy>
        <skipTests>true</skipTests>
        <skipOsgiTestsuite>true</skipOsgiTestsuite>
        <skipAutobahnTestsuite>true</skipAutobahnTestsuite>
        <skipHttp2Testsuite>true</skipHttp2Testsuite>
      </properties>
    </profile>
    <profile>
      <id>coverage</id>
      <properties>
        <argLine.coverage>${jacoco.argLine}</argLine.coverage>
      </properties>
      <build>
        <plugins>
          <plugin>
            <groupId>org.jacoco</groupId>
            <artifactId>jacoco-maven-plugin</artifactId>
            <version>0.7.7.201606060606</version>
            <executions>
              <execution>
                <id>jacoco-prepare-agent</id>
                <goals>
                  <goal>prepare-agent</goal>
                </goals>
                <configuration>
                  <propertyName>jacoco.argLine</propertyName>
                </configuration>
              </execution>
            </executions>
          </plugin>
        </plugins>
      </build>
    </profile>
    <profile>
      <id>jdk8</id>
      <activation>
        <jdk>[1.8,)</jdk>
      </activation>
      <properties>
        <!-- Our Javadoc has poor enough quality to fail the build thanks to JDK8 javadoc which got more strict. -->
        <maven.javadoc.failOnError>false</maven.javadoc.failOnError>
      </properties>
    </profile>
  </profiles>

  <properties>
    <maven.compiler.source>1.8</maven.compiler.source>
    <maven.compiler.target>1.8</maven.compiler.target>
    <maven.compiler.release />
    <javadoc.release>9</javadoc.release>
    <javadoc.source>9</javadoc.source>
    <netty.dev.tools.directory>${project.basedir}/../dev-tools/src/main/resources/</netty.dev.tools.directory>
    <project.build.sourceEncoding>UTF-8</project.build.sourceEncoding>
    <project.reporting.outputEncoding>UTF-8</project.reporting.outputEncoding>
    <netty.build.version>31</netty.build.version>
    <jboss.marshalling.version>2.2.3.Final</jboss.marshalling.version>
    <bouncycastle.version>1.80</bouncycastle.version>
    <argLine.common>
      -server
      -dsa -da -ea:io.netty...
      -XX:+HeapDumpOnOutOfMemoryError
    </argLine.common>
    <argLine.jni>-D_</argLine.jni>
    <argLine.leak>-D_</argLine.leak> <!-- Overridden when 'leak' profile is active -->
    <argLine.noUnsafe>-D_</argLine.noUnsafe> <!-- Overridden when 'noUnsafe' profile is active -->
    <argLine.coverage>-D_</argLine.coverage> <!-- Overridden when 'coverage' profile is active -->
    <jacoco.argLine />
    <argLine.printGC>-XX:+PrintGCDetails</argLine.printGC>
    <argLine.java9 /> <!-- Overridden when 'java9' profile is active -->
    <argLine.javaProperties>-D_</argLine.javaProperties>
    <!-- Configure the os-maven-plugin extension to expand the classifier on                  -->
    <!-- Fedora-"like" systems. This is currently only used for the netty-tcnative dependency -->
    <osmaven.version>1.7.1</osmaven.version>
    <!-- keep in sync with PlatformDependent#ALLOWED_LINUX_OS_CLASSIFIERS -->
    <os.detection.classifierWithLikes>fedora,suse,arch</os.detection.classifierWithLikes>
    <tcnative.artifactId>netty-tcnative</tcnative.artifactId>
    <!-- Keep in sync with bom/pom.xml -->
    <tcnative.version>2.0.72.Final</tcnative.version>
    <tcnative.classifier>${os.detected.classifier}</tcnative.classifier>
    <conscrypt.groupId>org.conscrypt</conscrypt.groupId>
    <conscrypt.artifactId>conscrypt-openjdk-uber</conscrypt.artifactId>
    <conscrypt.version>2.5.2</conscrypt.version>
    <conscrypt.classifier />
    <corretto.version>2.4.1</corretto.version>
    <!--
      Don't use os.detected.classifier as it will also add the "likes" as configure above.
      ${os.detected.name}-${os.detected.arch} is the same but without "likes".
      See https://github.com/trustin/os-maven-plugin/blob/os-maven-plugin-1.7.1/README.md#property-osdetectedclassifier
    -->
    <corretto.classifier>${os.detected.name}-${os.detected.arch}</corretto.classifier>
    <jni.classifier>${os.detected.name}-${os.detected.arch}</jni.classifier>
    <logging.config>${project.basedir}/../common/src/test/resources/logback-test.xml</logging.config>
    <logging.logLevel>warn</logging.logLevel>
    <log4j2.version>2.23.1</log4j2.version>
    <enforcer.plugin.version>3.0.0</enforcer.plugin.version>
    <junit.version>5.12.1</junit.version>
    <skipTests>false</skipTests>
    <testJavaHome>${java.home}</testJavaHome>
    <testJvm>${testJavaHome}/bin/java</testJvm>
    <skipOsgiTestsuite>false</skipOsgiTestsuite>
    <skipAutobahnTestsuite>false</skipAutobahnTestsuite>
    <skipHttp2Testsuite>false</skipHttp2Testsuite>
    <graalvm.version>19.3.6</graalvm.version>
    <brotli4j.version>1.16.0</brotli4j.version>
    <!-- By default skip native testsuite as it requires a custom environment with graalvm installed -->
    <skipNativeImageTestsuite>true</skipNativeImageTestsuite>
    <skipShadingTestsuite>false</skipShadingTestsuite>
    <skipDeploy>false</skipDeploy>
    <multiReleaseJar>true</multiReleaseJar>
    <javaModuleName />
  </properties>

  <modules>
    <module>all</module>
    <module>dev-tools</module>
    <module>common</module>
    <module>buffer</module>
    <module>codec-base</module>
    <module>codec-compression</module>
    <module>codec-protobuf</module>
    <module>codec-marshalling</module>
    <module>codec</module>
    <module>codec-dns</module>
    <module>codec-haproxy</module>
    <module>codec-http</module>
    <module>codec-http2</module>
    <module>codec-memcache</module>
    <module>codec-mqtt</module>
    <module>codec-classes-quic</module>
    <module>codec-native-quic</module>
    <module>codec-http3</module>
    <module>codec-redis</module>
    <module>codec-smtp</module>
    <module>codec-socks</module>
    <module>codec-stomp</module>
    <module>codec-xml</module>
    <module>resolver</module>
    <module>resolver-dns</module>
    <module>resolver-dns-classes-macos</module>
    <module>resolver-dns-native-macos</module>
    <module>transport</module>
    <module>transport-native-unix-common-tests</module>
    <module>transport-native-unix-common</module>
    <module>transport-classes-epoll</module>
    <module>transport-native-epoll</module>
    <module>transport-classes-io_uring</module>
    <module>transport-native-io_uring</module>
    <module>transport-classes-kqueue</module>
    <module>transport-native-kqueue</module>
    <module>transport-rxtx</module>
    <module>transport-sctp</module>
    <module>transport-udt</module>
    <module>handler</module>
    <module>handler-proxy</module>
    <module>handler-ssl-ocsp</module>
    <module>example</module>
    <module>testsuite</module>
    <module>pkitesting</module>
    <module>testsuite-autobahn</module>
    <module>testsuite-http2</module>
    <module>testsuite-jpms</module>
    <module>testsuite-osgi</module>
    <module>testsuite-shading</module>
    <module>testsuite-native</module>
    <module>testsuite-native-image</module>
    <module>testsuite-native-image-client</module>
    <module>testsuite-native-image-client-runtime-init</module>
    <module>transport-blockhound-tests</module>
    <module>microbench</module>
    <module>jfr-stub</module>
    <module>bom</module>
  </modules>

  <dependencyManagement>
    <dependencies>
      <dependency>
        <groupId>io.netty</groupId>
        <artifactId>netty-jni-util</artifactId>
        <version>0.0.9.Final</version>
        <classifier>sources</classifier>
        <optional>true</optional>
      </dependency>

      <dependency>
        <groupId>${project.groupId}</groupId>
        <artifactId>netty-dev-tools</artifactId>
        <version>${project.version}</version>
      </dependency>

      <!-- Needed for java11 and later as javax.activation is not part of the JDK anymore -->
      <dependency>
        <groupId>com.sun.activation</groupId>
        <artifactId>javax.activation</artifactId>
        <version>1.2.0</version>
      </dependency>

      <!-- JBoss Marshalling - completely optional -->
      <dependency>
        <groupId>org.jboss.marshalling</groupId>
        <artifactId>jboss-marshalling</artifactId>
        <version>${jboss.marshalling.version}</version>
        <scope>compile</scope>
        <optional>true</optional>
      </dependency>

      <!-- Google Protocol Buffers - completely optional -->
      <dependency>
        <groupId>com.google.protobuf</groupId>
        <artifactId>protobuf-java</artifactId>
        <version>3.25.5</version>
      </dependency>
      <dependency>
        <groupId>com.google.protobuf.nano</groupId>
        <artifactId>protobuf-javanano</artifactId>
        <version>3.0.0-alpha-5</version>
      </dependency>

      <!-- Our own Tomcat Native fork - completely optional for the native lib, used for accelerating SSL with OpenSSL. -->
      <dependency>
        <groupId>${project.groupId}</groupId>
        <artifactId>netty-tcnative-classes</artifactId>
        <version>${tcnative.version}</version>
        <scope>compile</scope>
        <optional>true</optional>
      </dependency>
      <dependency>
        <groupId>${project.groupId}</groupId>
        <artifactId>${tcnative.artifactId}</artifactId>
        <version>${tcnative.version}</version>
        <classifier>${tcnative.classifier}</classifier>
        <scope>runtime</scope>
        <optional>true</optional>
      </dependency>

      <!-- Conscrypt - needed for running tests, used for accelerating SSL with OpenSSL. -->
      <dependency>
        <groupId>${conscrypt.groupId}</groupId>
        <artifactId>${conscrypt.artifactId}</artifactId>
        <classifier>${conscrypt.classifier}</classifier>
        <version>${conscrypt.version}</version>
        <scope>compile</scope>
        <optional>true</optional>
      </dependency>

      <!-- ACCP - needed for running tests, used for accelerating SSL with OpenSSL. -->
      <dependency>
        <groupId>software.amazon.cryptools</groupId>
        <artifactId>AmazonCorrettoCryptoProvider</artifactId>
        <version>${corretto.version}</version>
        <classifier>${corretto.classifier}</classifier>
        <scope>test</scope>
      </dependency>

      <!--
        Bouncy Castle - completely optional, only needed when:
        - you generate a temporary self-signed certificate using SelfSignedCertificate, and
        - you don't use the JDK which doesn't provide sun.security.x509 package.
      -->
      <dependency>
        <groupId>org.bouncycastle</groupId>
        <artifactId>bcpkix-jdk18on</artifactId>
        <version>${bouncycastle.version}</version>
        <scope>compile</scope>
        <optional>true</optional>
      </dependency>

      <!--
        Completely optional and only needed for OCSP stapling to construct and
        parse OCSP requests and responses.
      -->
      <dependency>
        <groupId>org.bouncycastle</groupId>
        <artifactId>bcprov-jdk18on</artifactId>
        <version>${bouncycastle.version}</version>
        <scope>compile</scope>
        <optional>true</optional>
      </dependency>

      <!--
        Completely optional integration of netty-handler with Bouncy Castle.

        In particular, BouncyCastleAlpnSslUtils is using
        org.bouncycastle.jsse.{BCApplicationProtocolSelector,BCSSLEngine}
        via reflection, loading them via Class.forName(String).

        This method of use leads to zero bytecode-level traces of this
        dependency and works for plain Java without any further reference to
        bctls.

        maven-bundle-plugin recognizes the invocation of Class.forName() parses
        its argument to recognize the call requires the org.bouncycastle.jsse
        to succeed. It generates an Import-Package stanza for it, resulting in
        a bundle which does not resolve without bctls.

        This declaration, along with its corresponding dependency declaration
        in netty-handler, provides the additional information about our use.
        Its presence allows maven-bundle-plugin to observe
        'org.bouncycastle.jsse' to live in an optional dependency, which is
        enough for it to also add ';resolution=optional' and thus netty-handler
        will resolve successfully even when bctls is not present, matching our
        intent.
      -->
      <dependency>
        <groupId>org.bouncycastle</groupId>
        <artifactId>bctls-jdk18on</artifactId>
        <version>${bouncycastle.version}</version>
        <scope>compile</scope>
        <optional>true</optional>
      </dependency>

      <dependency>
        <groupId>com.fasterxml</groupId>
        <artifactId>aalto-xml</artifactId>
        <version>1.3.3</version>
      </dependency>

      <dependency>
        <groupId>com.jcraft</groupId>
        <artifactId>jzlib</artifactId>
        <version>1.1.3</version>
      </dependency>
      <dependency>
        <groupId>com.ning</groupId>
        <artifactId>compress-lzf</artifactId>
        <version>1.0.3</version>
      </dependency>
      <dependency>
        <groupId>org.lz4</groupId>
        <artifactId>lz4-java</artifactId>
        <version>1.8.0</version>
      </dependency>
      <dependency>
        <groupId>com.github.jponge</groupId>
        <artifactId>lzma-java</artifactId>
        <version>1.3</version>
      </dependency>
      <dependency>
        <groupId>com.github.luben</groupId>
        <artifactId>zstd-jni</artifactId>
        <version>1.5.6-5</version>
        <optional>true</optional>
      </dependency>
      <dependency>
        <groupId>com.aayushatharva.brotli4j</groupId>
        <artifactId>brotli4j</artifactId>
        <version>${brotli4j.version}</version>
      </dependency>
      <dependency>
        <groupId>com.aayushatharva.brotli4j</groupId>
        <artifactId>native-linux-ppc64le</artifactId>
        <version>${brotli4j.version}</version>
      </dependency>
      <dependency>
        <groupId>com.aayushatharva.brotli4j</groupId>
        <artifactId>native-linux-x86_64</artifactId>
        <version>${brotli4j.version}</version>
      </dependency>
      <dependency>
        <groupId>com.aayushatharva.brotli4j</groupId>
        <artifactId>native-linux-aarch64</artifactId>
        <version>${brotli4j.version}</version>
      </dependency>
      <dependency>
        <groupId>com.aayushatharva.brotli4j</groupId>
        <artifactId>native-linux-riscv64</artifactId>
        <version>${brotli4j.version}</version>
      </dependency>
      <dependency>
        <groupId>com.aayushatharva.brotli4j</groupId>
        <artifactId>native-linux-armv7</artifactId>
        <version>${brotli4j.version}</version>
      </dependency>
      <dependency>
        <groupId>com.aayushatharva.brotli4j</groupId>
        <artifactId>native-osx-x86_64</artifactId>
        <version>${brotli4j.version}</version>
      </dependency>
      <dependency>
        <groupId>com.aayushatharva.brotli4j</groupId>
        <artifactId>native-osx-aarch64</artifactId>
        <version>${brotli4j.version}</version>
      </dependency>
      <dependency>
        <groupId>com.aayushatharva.brotli4j</groupId>
        <artifactId>native-windows-x86_64</artifactId>
        <version>${brotli4j.version}</version>
      </dependency>
      <dependency>
        <groupId>com.aayushatharva.brotli4j</groupId>
        <artifactId>native-windows-aarch64</artifactId>
        <version>${brotli4j.version}</version>
      </dependency>

      <!-- Java concurrency tools for the JVM -->
      <dependency>
        <groupId>org.jctools</groupId>
        <artifactId>jctools-core</artifactId>
        <version>4.0.5</version>
      </dependency>

      <!-- Annotations for IDE integration and analysis -->
      <dependency>
        <groupId>org.jetbrains</groupId>
        <artifactId>annotations</artifactId>
        <version>26.0.2</version>
        <scope>provided</scope>
      </dependency>

      <!-- sun.misc.Unsafe stubs -->
      <dependency>
        <groupId>org.jboss</groupId>
        <artifactId>jdk-misc</artifactId>
        <version>3.Final</version>
        <scope>provided</scope>
      </dependency>

      <dependency>
        <groupId>org.rxtx</groupId>
        <artifactId>rxtx</artifactId>
        <version>2.1.7</version>
      </dependency>

      <dependency>
        <groupId>com.barchart.udt</groupId>
        <artifactId>barchart-udt-bundle</artifactId>
        <version>2.3.0</version>
      </dependency>

      <dependency>
        <groupId>javax.servlet</groupId>
        <artifactId>servlet-api</artifactId>
        <version>2.5</version>
      </dependency>

      <dependency>
        <groupId>org.slf4j</groupId>
        <artifactId>slf4j-api</artifactId>
        <version>2.0.13</version>
      </dependency>
      <dependency>
        <groupId>commons-logging</groupId>
        <artifactId>commons-logging</artifactId>
        <version>1.3.4</version>
      </dependency>
      <dependency>
        <groupId>org.apache.logging.log4j</groupId>
        <artifactId>log4j-api</artifactId>
        <version>${log4j2.version}</version>
      </dependency>
      <dependency>
        <groupId>org.apache.logging.log4j</groupId>
        <artifactId>log4j-1.2-api</artifactId>
        <version>${log4j2.version}</version>
        <exclusions>
          <exclusion>
            <artifactId>mail</artifactId>
            <groupId>javax.mail</groupId>
          </exclusion>
          <exclusion>
            <artifactId>jms</artifactId>
            <groupId>javax.jms</groupId>
          </exclusion>
          <exclusion>
            <artifactId>jmxtools</artifactId>
            <groupId>com.sun.jdmk</groupId>
          </exclusion>
          <exclusion>
            <artifactId>jmxri</artifactId>
            <groupId>com.sun.jmx</groupId>
          </exclusion>
        </exclusions>
        <optional>true</optional>
      </dependency>

      <!-- Metrics providers -->
      <dependency>
        <groupId>com.yammer.metrics</groupId>
        <artifactId>metrics-core</artifactId>
        <version>2.2.0</version>
      </dependency>

      <!-- Common test dependencies -->
      <dependency>
        <groupId>org.junit.jupiter</groupId>
        <artifactId>junit-jupiter-api</artifactId>
        <version>${junit.version}</version>
        <scope>test</scope>
      </dependency>
      <dependency>
        <groupId>org.junit.jupiter</groupId>
        <artifactId>junit-jupiter-engine</artifactId>
        <version>${junit.version}</version>
        <scope>test</scope>
      </dependency>
      <dependency>
        <groupId>org.junit.jupiter</groupId>
        <artifactId>junit-jupiter-params</artifactId>
        <version>${junit.version}</version>
        <scope>test</scope>
      </dependency>
      <dependency>
        <groupId>${project.groupId}</groupId>
        <artifactId>netty-build-common</artifactId>
        <version>${netty.build.version}</version>
        <scope>test</scope>
      </dependency>
      <dependency>
        <groupId>org.assertj</groupId>
        <artifactId>assertj-core</artifactId>
        <version>3.18.0</version>
        <scope>test</scope>
      </dependency>
      <dependency>
        <groupId>org.mockito</groupId>
        <artifactId>mockito-core</artifactId>
        <version>3.6.28</version>
        <scope>test</scope>
      </dependency>
      <dependency>
        <groupId>org.reflections</groupId>
        <artifactId>reflections</artifactId>
        <version>0.10.2</version>
        <scope>test</scope>
      </dependency>
      <dependency>
        <groupId>ch.qos.logback</groupId>
        <artifactId>logback-classic</artifactId>
        <version>1.3.14</version>
        <scope>test</scope>
      </dependency>
      <dependency>
        <groupId>io.github.artsok</groupId>
        <artifactId>rerunner-jupiter</artifactId>
        <version>2.1.6</version>
        <scope>test</scope>
      </dependency>

      <!-- Test dependencies for jboss marshalling encoder/decoder -->
      <dependency>
        <groupId>org.jboss.marshalling</groupId>
        <artifactId>jboss-marshalling-serial</artifactId>
        <version>${jboss.marshalling.version}</version>
        <scope>test</scope>
      </dependency>
      <dependency>
        <groupId>org.jboss.marshalling</groupId>
        <artifactId>jboss-marshalling-river</artifactId>
        <version>${jboss.marshalling.version}</version>
        <scope>test</scope>
      </dependency>

      <!-- Test dependencies for microbench -->
      <dependency>
        <groupId>com.google.caliper</groupId>
        <artifactId>caliper</artifactId>
        <version>0.5-rc1</version>
        <scope>test</scope>
      </dependency>

      <!-- Test dependency for Bzip2 compression codec -->
      <dependency>
        <groupId>org.apache.commons</groupId>
        <artifactId>commons-compress</artifactId>
        <version>1.26.0</version>
        <scope>test</scope>
      </dependency>

      <!-- Test dependency for Brotli compression codec -->
      <dependency>
        <groupId>commons-io</groupId>
        <artifactId>commons-io</artifactId>
        <version>2.14.0</version>
        <scope>test</scope>
      </dependency>

      <!-- Test dependency used by http/2 hpack -->
      <dependency>
        <groupId>com.google.code.gson</groupId>
        <artifactId>gson</artifactId>
        <version>2.8.9</version>
        <scope>test</scope>
      </dependency>

      <!-- Test suite dependency for generating a compressed heap dump file -->
      <dependency>
        <groupId>org.tukaani</groupId>
        <artifactId>xz</artifactId>
        <version>1.5</version>
      </dependency>

      <!-- Test dependency for resolver-dns -->
      <dependency>
        <groupId>org.apache.directory.server</groupId>
        <artifactId>apacheds-protocol-dns</artifactId>
        <version>1.5.7</version>
        <scope>test</scope>
      </dependency>

      <!-- Test dependency for log4j2 tests -->
      <dependency>
        <groupId>org.apache.logging.log4j</groupId>
        <artifactId>log4j-core</artifactId>
        <version>${log4j2.version}</version>
        <scope>test</scope>
      </dependency>

      <!-- BlockHound integration -->
      <dependency>
        <groupId>io.projectreactor.tools</groupId>
        <artifactId>blockhound</artifactId>
        <version>1.0.13.RELEASE</version>
      </dependency>
    </dependencies>
  </dependencyManagement>

  <build>
    <extensions>
      <extension>
        <groupId>kr.motd.maven</groupId>
        <artifactId>os-maven-plugin</artifactId>
        <version>${osmaven.version}</version>
      </extension>
    </extensions>

    <plugins>
      <plugin>
        <groupId>org.revapi</groupId>
        <artifactId>revapi-maven-plugin</artifactId>
        <version>0.15.0</version>
        <dependencies>
          <dependency>
            <groupId>org.revapi</groupId>
            <artifactId>revapi-java</artifactId>
            <version>0.28.1</version>
          </dependency>
        </dependencies>
        <configuration>
          <versionFormat>.*\.Final</versionFormat>
          <oldVersion>4.2.0.Final</oldVersion>
          <analysisConfiguration>
            <revapi.filter>
              <elements>
                <exclude>
                  <item>
                    <matcher>java-package</matcher>
                    <match>/.*\.internal\..*/</match>
                  </item>
                  <item>
                    <matcher>java-package</matcher>
                    <match>/io\.netty\.example\..*/</match>
                  </item>
                  <item>
                    <matcher>java-package</matcher>
                    <match>/.*\.internal/</match>
                  </item>
                  <item>
                    <matcher>java-package</matcher>
                    <match>/org\.openjdk\.jmh\..*/</match>
                  </item>
                  <item>
                    <matcher>java</matcher>
                    <match>@io.netty.util.internal.UnstableApi ^*;</match>
                  </item>
                </exclude>
              </elements>
              <annotated>
                <exclude>
                  <item>@io.netty.util.internal.UnstableApi</item>
                </exclude>
              </annotated>
            </revapi.filter>
            <revapi.differences>
              <differences>
                <item>
                  <ignore>true</ignore>
                  <code>java.class.externalClassExposedInAPI</code>
                  <regex>true</regex>
                  <package>io\.netty\..*</package>
                  <justification>They're not "external classes" if they're from a Netty package.</justification>
                </item>
                <item>
                  <ignore>true</ignore>
                  <code>java.missing.oldClass</code> <!-- Missing in prior Netty versions -->
                  <old>missing-class org.slf4j.Logger</old>
                  <new>missing-class org.slf4j.Logger</new>
                  <justification>The com.barchart.udt library exposes this class in their API, but slf4j is an optional dependency to Netty.</justification>
                </item>
                <item>
                  <ignore>true</ignore>
                  <code>java.missing.newClass</code> <!-- Missing in this Netty version -->
                  <old>missing-class org.slf4j.Logger</old>
                  <new>missing-class org.slf4j.Logger</new>
                  <justification>The com.barchart.udt library exposes this class in their API, but slf4j is an optional dependency to Netty.</justification>
                </item>
                <item>
                  <ignore>true</ignore>
                  <code>java.class.nonPublicPartOfAPI</code>
                  <new>interface com.google.protobuf.MutabilityOracle</new>
                  <justification>Necessary for com.google.protobuf:protobuf-java upgrade.</justification>
                </item>
                <item>
                  <ignore>true</ignore>
<<<<<<< HEAD
                  <code>java.method.visibilityIncreased</code>
                  <new>method java.util.Queue<![CDATA[<java.lang.Runnable>]]> io.netty.channel.SingleThreadIoEventLoop::newTaskQueue0(int) @ io.netty.channel.nio.NioEventLoop</new>
                  <justification>Improved default performance behavior</justification>
=======
                  <code>java.field.constantValueChanged</code>
                  <classQualifiedName>io.netty.handler.codec.http2.Http2CodecUtil</classQualifiedName>
                  <field>NUM_STANDARD_SETTINGS</field>
                  <oldValue>6</oldValue>
                  <newValue>7</newValue>
                  <justification>SETTINGS_ENABLE_CONNECT_PROTOCOL was added to the standard HTTP/2 settings.</justification>
                </item>
                <item>
                  <ignore>true</ignore>
                  <code>java.class.externalClassExposedInAPI</code>
                  <new>interface org.jboss.marshalling.ClassNameTransformer</new>
                  <justification>We need to build with upgraded JBoss Marshalling version. Otherwise, testsuite-jpms won't compile.</justification>
                </item>
                <item>
                  <ignore>true</ignore>
                  <code>java.class.externalClassExposedInAPI</code>
                  <new>interface org.jboss.marshalling.UnmarshallingObjectInputFilter</new>
                  <justification>We need to build with upgraded JBoss Marshalling version. Otherwise, testsuite-jpms won't compile.</justification>
>>>>>>> 7a401bc0
                </item>
              </differences>
            </revapi.differences>
          </analysisConfiguration>
        </configuration>
        <executions>
          <execution>
            <id>api-check</id>
            <goals>
              <goal>check</goal>
            </goals>
          </execution>
        </executions>
      </plugin>
      <plugin>
        <artifactId>maven-enforcer-plugin</artifactId>
        <version>${enforcer.plugin.version}</version>
        <executions>
          <execution>
            <id>enforce-tools</id>
            <goals>
              <goal>enforce</goal>
            </goals>
            <configuration>
              <rules>
                <requireJavaVersion>
                  <!-- Enforce JDK 1.8+ for compilation. -->
                  <!-- This is needed because of java.util.zip.Deflater and NIO UDP multicast. -->
                  <version>[1.8.0,)</version>
                </requireJavaVersion>
                <requireMavenVersion>
                  <version>[3.1.1,)</version>
                </requireMavenVersion>
                <requireProperty>
                  <regexMessage>
		     x86_64/AARCH64/RISCV64/PPCLE64/s390x_64/loongarch64 JDK must be used.
                  </regexMessage>
                  <property>os.detected.arch</property>
                  <regex>^(x86_64|aarch_64|riscv64|ppcle_64|s390_64|loongarch_64)$</regex>
                </requireProperty>
              </rules>
            </configuration>
          </execution>
        </executions>
      </plugin>
      <plugin>
        <artifactId>maven-compiler-plugin</artifactId>
        <version>3.14.0</version>
        <configuration>
          <compilerVersion>1.8</compilerVersion>
          <fork>true</fork>
          <source>${maven.compiler.source}</source>
          <target>${maven.compiler.target}</target>
          <release>${maven.compiler.release}</release>
          <debug>true</debug>
          <optimize>true</optimize>
          <showDeprecation>true</showDeprecation>
          <showWarnings>true</showWarnings>
          <compilerArgument>-Xlint:-options</compilerArgument>
          <!-- XXX: maven-release-plugin complains - MRELEASE-715 -->
          <!--
          <compilerArguments>
            <Xlint:-options />
            <Xlint:unchecked />
            <Xlint:deprecation />
          </compilerArguments>
          -->
          <meminitial>256m</meminitial>
          <maxmem>1024m</maxmem>
          <excludes>
            <exclude>**/package-info.java</exclude>
          </excludes>
        </configuration>
      </plugin>
      <plugin>
        <artifactId>maven-checkstyle-plugin</artifactId>
        <version>3.1.0</version>
        <executions>
          <execution>
            <id>check-style</id>
            <goals>
              <goal>check</goal>
            </goals>
            <phase>validate</phase>
            <configuration>
              <consoleOutput>true</consoleOutput>
              <logViolationsToConsole>true</logViolationsToConsole>
              <failsOnError>true</failsOnError>
              <failOnViolation>true</failOnViolation>
              <configLocation>io/netty/checkstyle.xml</configLocation>
              <sourceDirectories>
                <sourceDirectory>${project.build.sourceDirectory}</sourceDirectory>
                <sourceDirectory>${project.build.testSourceDirectory}</sourceDirectory>
              </sourceDirectories>
            </configuration>
          </execution>
          <execution>
            <id>nohttp-checkstyle-validation</id>
            <phase>validate</phase>
            <configuration>
              <!-- skip>false</skip -->
              <configLocation>nohttp-checkstyle.xml</configLocation>
              <suppressionsLocation>nohttp-checkstyle-suppressions.xml</suppressionsLocation>
              <!-- propertyExpansion>main.basedir=${main.basedir}</propertyExpansion -->
              <encoding>UTF-8</encoding>
              <sourceDirectories>${basedir}</sourceDirectories>
              <includes>**/*</includes>
              <excludes>nohttp-checkstyle-suppressions.xml,**/.git/**/*,**/.idea/**/*,**/target/**/,**/.flattened-pom.xml,**/*.class</excludes>
            </configuration>
            <goals>
              <goal>check</goal>
            </goals>
            <inherited>false</inherited>
          </execution>
        </executions>
        <dependencies>
          <dependency>
            <groupId>com.puppycrawl.tools</groupId>
            <artifactId>checkstyle</artifactId>
            <version>8.29</version>
          </dependency>
          <dependency>
            <groupId>${project.groupId}</groupId>
            <artifactId>netty-build-common</artifactId>
            <version>${netty.build.version}</version>
          </dependency>
          <dependency>
            <groupId>io.spring.nohttp</groupId>
            <artifactId>nohttp-checkstyle</artifactId>
            <version>0.0.5.RELEASE</version>
          </dependency>
        </dependencies>
      </plugin>
      <plugin>
        <groupId>org.codehaus.mojo</groupId>
        <artifactId>xml-maven-plugin</artifactId>
        <version>1.0.1</version>
        <executions>
          <execution>
            <id>check-style</id>
            <goals>
              <goal>check-format</goal>
            </goals>
            <phase>validate</phase>
          </execution>
        </executions>
        <configuration>
          <formatFileSets>
            <formatFileSet>
              <directory>${project.basedir}</directory>
              <includes>
                <include>**/pom.xml</include>
              </includes>
              <excludes>
                <exclude>**/target/**</exclude>
              </excludes>
            </formatFileSet>
          </formatFileSets>
          <useDefaultFormatFileSet>false</useDefaultFormatFileSet>
        </configuration>
      </plugin>
      <plugin>
        <artifactId>maven-surefire-plugin</artifactId>
        <configuration>
          <includes>
            <include>**/*Test*.java</include>
            <include>**/*Benchmark*.java</include>
          </includes>
          <excludes>
            <exclude>**/Abstract*</exclude>
            <exclude>**/*TestUtil*</exclude>
          </excludes>
          <runOrder>random</runOrder>
          <systemPropertyVariables>
            <logback.configurationFile>${logging.config}</logback.configurationFile>
            <logLevel>${logging.logLevel}</logLevel>
            <!-- Used by ChannelHandlerMetadataUtil to create the recommended directory layout for native-image metadata -->
            <nativeImage.handlerMetadataGroupId>${project.groupId}</nativeImage.handlerMetadataGroupId>
            <nativeimage.handlerMetadataArtifactId>${project.artifactId}</nativeimage.handlerMetadataArtifactId>
          </systemPropertyVariables>
          <argLine>${argLine.common} ${argLine.printGC} ${argLine.leak} ${argLine.coverage} ${argLine.noUnsafe} ${argLine.jni} ${argLine.java9} ${argLine.javaProperties} -Dio.netty.bootstrap.extensions=serviceload</argLine>
          <properties>
            <property>
              <name>listener</name>
              <value>io.netty.build.junit.TimedOutTestsListener</value>
            </property>
          </properties>
          <skipTests>${skipTests}</skipTests>
          <jvm>${testJvm}</jvm>
           <!-- Ensure the whole stacktrace is preserved when an exception is thrown. See https://issues.apache.org/jira/browse/SUREFIRE-1457 -->
          <trimStackTrace>false</trimStackTrace>
        </configuration>
        <dependencies>
          <!-- Needed for TimedOutTestsListener -->
          <dependency>
            <groupId>${project.groupId}</groupId>
            <artifactId>netty-build-common</artifactId>
            <version>${netty.build.version}</version>
          </dependency>
        </dependencies>
      </plugin>
      <!-- always produce osgi bundles -->
      <plugin>
        <groupId>org.apache.felix</groupId>
        <artifactId>maven-bundle-plugin</artifactId>
        <version>5.1.8</version>
        <configuration>
          <!-- Common for all executions -->
          <supportedProjectTypes>
            <supportedProjectType>jar</supportedProjectType>
            <supportedProjectType>bundle</supportedProjectType>
          </supportedProjectTypes>
          <instructions>
            <Export-Package>${project.groupId}.*</Export-Package>
            <!-- override "internal" private package convention -->
            <Private-Package>!*</Private-Package>
          </instructions>
        </configuration>
        <executions>
          <!-- Default execution. Note that transport-native-* have additional executions. -->
          <execution>
            <id>generate-manifest</id>
            <phase>process-classes</phase>
            <goals>
              <goal>manifest</goal>
            </goals>
            <configuration>
              <instructions>
                <!-- enforce JVM vendor package as optional -->
                <Import-Package>sun.net.dns.*;resolution:=optional,sun.misc.*;resolution:=optional,sun.nio.ch;resolution:=optional,sun.security.*;resolution:=optional,org.bouncycastle.jcajce.provider;version="[1.0,2)";resolution:=optional,*</Import-Package>
              </instructions>
            </configuration>
          </execution>
        </executions>
      </plugin>

      <plugin>
        <groupId>org.codehaus.mojo</groupId>
        <artifactId>build-helper-maven-plugin</artifactId>
        <version>1.10</version>
        <executions>
          <execution>
            <id>parse-version</id>
            <goals>
              <goal>parse-version</goal>
            </goals>
          </execution>
        </executions>
      </plugin>

      <plugin>
        <artifactId>maven-source-plugin</artifactId>
        <version>3.2.0</version>
        <!-- Eclipse-related OSGi manifests
             See https://github.com/netty/netty/issues/3886
             More information: https://rajakannappan.blogspot.ie/2010/03/automating-eclipse-source-bundle.html -->
        <configuration>
          <archive>
            <manifestEntries>
              <Bundle-ManifestVersion>2</Bundle-ManifestVersion>
              <Bundle-Name>${project.name}</Bundle-Name>
              <Bundle-SymbolicName>${project.groupId}.${project.artifactId}.source</Bundle-SymbolicName>
              <Bundle-Vendor>${project.organization.name}</Bundle-Vendor>
              <Bundle-Version>${parsedVersion.osgiVersion}</Bundle-Version>
              <Eclipse-SourceBundle>${project.groupId}.${project.artifactId};version="${parsedVersion.osgiVersion}";roots:="."</Eclipse-SourceBundle>
            </manifestEntries>
          </archive>
        </configuration>

        <executions>
          <execution>
            <id>attach-sources</id>
            <phase>prepare-package</phase>
            <goals>
              <goal>jar-no-fork</goal>
            </goals>
          </execution>
          <execution>
            <id>attach-test-sources</id>
            <phase>prepare-package</phase>
            <goals>
              <goal>test-jar-no-fork</goal>
            </goals>
          </execution>
        </executions>
      </plugin>
      <plugin>
        <artifactId>maven-javadoc-plugin</artifactId>
        <version>3.11.2</version>
        <configuration>
          <detectOfflineLinks>false</detectOfflineLinks>
          <breakiterator>true</breakiterator>
          <version>false</version>
          <author>false</author>
          <keywords>true</keywords>
          <release>${javadoc.release}</release>
          <source>${javadoc.source}</source>
          <failOnError>false</failOnError>
          <failOnWarnings>false</failOnWarnings>
        </configuration>
      </plugin>
      <plugin>
        <artifactId>maven-deploy-plugin</artifactId>
        <version>2.8.2</version>
        <configuration>
          <retryFailedDeploymentCount>10</retryFailedDeploymentCount>
          <skip>${skipDeploy}</skip>
        </configuration>
      </plugin>
      <plugin>
        <artifactId>maven-release-plugin</artifactId>
        <!-- Downgrade to 2.4.1 if release fails -->
        <version>2.5.3</version>
        <configuration>
          <useReleaseProfile>false</useReleaseProfile>
          <arguments>-P restricted-release,sonatype-oss-release,full</arguments>
          <autoVersionSubmodules>true</autoVersionSubmodules>
          <allowTimestampedSnapshots>false</allowTimestampedSnapshots>
          <tagNameFormat>netty-@{project.version}</tagNameFormat>
        </configuration>
        <dependencies>
          <dependency>
            <groupId>org.apache.maven.scm</groupId>
            <artifactId>maven-scm-api</artifactId>
            <version>1.9.4</version>
          </dependency>
          <dependency>
            <groupId>org.apache.maven.scm</groupId>
            <artifactId>maven-scm-provider-gitexe</artifactId>
            <version>1.9.4</version>
          </dependency>
        </dependencies>
      </plugin>

      <!-- Ensure to put maven-antrun-plugin at the end of the plugin list
           so that they are run lastly in the same phase. -->
      <plugin>
        <artifactId>maven-antrun-plugin</artifactId>
        <executions>
          <!-- Generate the version properties for all artifacts. -->
          <execution>
            <id>write-version-properties</id>
            <phase>initialize</phase>
            <goals>
              <goal>run</goal>
            </goals>
            <configuration>
              <target>
                <taskdef resource="net/sf/antcontrib/antlib.xml" />

                <!-- Get the information about the latest commit -->
                <exec executable="git" outputproperty="gitOutput.lastCommit" resultproperty="gitExitCode.lastCommit" failonerror="false" failifexecutionfails="false">
                  <arg value="log" />
                  <arg value="-1" />
                  <arg value="--format=format:%h %H %cd" />
                  <arg value="--date=iso" />
                </exec>
                <propertyregex property="shortCommitHash" input="${gitOutput.lastCommit}" regexp="^([0-9a-f]+) .*$" select="\1" casesensitive="true" defaultValue="0" />
                <propertyregex property="longCommitHash" input="${gitOutput.lastCommit}" regexp="^[0-9a-f]+ ([0-9a-f]{40}) .*$" select="\1" casesensitive="true" defaultValue="0000000000000000000000000000000000000000" />
                <propertyregex property="commitDate" input="${gitOutput.lastCommit}" regexp="^[0-9a-f]+ [0-9a-f]{40} (.*)$" select="\1" casesensitive="true" defaultValue="1970-01-01 00:00:00 +0000" />

                <!-- Get the information abount whether the repository is clean or dirty -->
                <exec executable="git" outputproperty="gitOutput.repoStatus" resultproperty="gitExitCode.repoStatus" failonerror="false" failifexecutionfails="false">
                  <arg value="status" />
                  <arg value="--porcelain" />
                </exec>
                <if>
                  <equals arg2="0" arg1="${gitExitCode.repoStatus}" />
                  <then>
                    <if>
                      <equals arg2="" arg1="${gitOutput.repoStatus}" />
                      <then>
                        <property name="repoStatus" value="clean" />
                      </then>
                      <else>
                        <property name="repoStatus" value="dirty" />
                      </else>
                    </if>
                  </then>
                  <else>
                    <property name="repoStatus" value="unknown" />
                  </else>
                </if>

                <!-- Print the obtained commit information. -->
                <echo>Current commit: ${shortCommitHash} on ${commitDate}</echo>

                <!-- Generate the .properties file. -->
                <!--
                <property name="metaInfDir" value="${project.basedir}/src/main/resources/META-INF" />
                -->
                <property name="metaInfDir" value="${project.build.outputDirectory}/META-INF" />
                <property name="versionPropFile" value="${metaInfDir}/${project.groupId}.versions.properties" />
                <mkdir dir="${metaInfDir}" />
                <delete file="${versionPropFile}" quiet="true" />

                <propertyfile file="${versionPropFile}" comment="Generated by netty-parent/pom.xml">
                  <entry key="${project.artifactId}.version" value="${project.version}" />
                  <entry key="${project.artifactId}.buildDate" type="date" value="now" pattern="yyyy-MM-dd HH:mm:ss Z" />
                  <entry key="${project.artifactId}.commitDate" value="${commitDate}" />
                  <entry key="${project.artifactId}.shortCommitHash" value="${shortCommitHash}" />
                  <entry key="${project.artifactId}.longCommitHash" value="${longCommitHash}" />
                  <entry key="${project.artifactId}.repoStatus" value="${repoStatus}" />
                </propertyfile>
              </target>
            </configuration>
          </execution>
        </executions>
        <dependencies>
          <dependency>
            <groupId>org.apache.ant</groupId>
            <artifactId>ant</artifactId>
            <version>1.10.11</version>
          </dependency>
          <dependency>
            <groupId>org.apache.ant</groupId>
            <artifactId>ant-launcher</artifactId>
            <version>1.9.7</version>
          </dependency>
          <dependency>
            <groupId>ant-contrib</groupId>
            <artifactId>ant-contrib</artifactId>
            <version>1.0b3</version>
            <exclusions>
              <exclusion>
                <groupId>ant</groupId>
                <artifactId>ant</artifactId>
              </exclusion>
            </exclusions>
          </dependency>
        </dependencies>
      </plugin>
      <plugin>
        <groupId>org.apache.maven.plugins</groupId>
        <artifactId>maven-remote-resources-plugin</artifactId>
        <version>1.5</version>
      </plugin>
      <plugin>
        <groupId>de.thetaphi</groupId>
        <artifactId>forbiddenapis</artifactId>
        <version>2.2</version>
      </plugin>
      <plugin>
        <groupId>org.sonatype.central</groupId>
        <artifactId>central-publishing-maven-plugin</artifactId>
        <version>0.7.0</version>
        <configuration>
          <publishingServerId>central</publishingServerId>
          <skipPublishing>true</skipPublishing>
          <autoPublish>false</autoPublish>
        </configuration>
      </plugin>
      <plugin>
        <groupId>org.sonatype.plugins</groupId>
        <artifactId>nexus-staging-maven-plugin</artifactId>
        <version>1.7.0</version>
        <configuration>
          <serverId>central-portal-snapshots</serverId>
          <nexusUrl>https://central.sonatype.com/repository/maven-snapshots</nexusUrl>
          <skipRemoteStaging>true</skipRemoteStaging>
        </configuration>
      </plugin>
    </plugins>

    <pluginManagement>
      <plugins>
        <!-- keep surefire and failsafe in sync -->
        <plugin>
          <artifactId>maven-surefire-plugin</artifactId>
          <version>3.5.3</version>
        </plugin>
        <!-- keep surefire and failsafe in sync -->
        <plugin>
          <artifactId>maven-failsafe-plugin</artifactId>
          <version>3.5.3</version>
        </plugin>
        <plugin>
          <artifactId>maven-clean-plugin</artifactId>
          <version>3.0.0</version>
        </plugin>
        <plugin>
          <artifactId>maven-resources-plugin</artifactId>
          <version>3.0.1</version>
          <executions>
            <execution>
              <id>default-testResources</id>
              <phase>process-test-resources</phase>
              <goals>
                <goal>testResources</goal>
              </goals>
              <configuration>
                <resources>
                  <resource>
                    <directory>${project.basedir}/src/test/resources</directory>
                  </resource>
                  <resource>
                    <directory>${project.build.outputDirectory}</directory>
                    <excludes>
                      <!--
-                       Exclude native files as these are already in the classes directory. This is needed as
-                       otherwise NativeLibraryLoader will fail to load the native lib as it detects duplicates on
-                       the classpath.
-                     -->
                      <exclude>META-INF/native/*.*</exclude>
                    </excludes>
                    <includes>
                      <!-- Include everything else -->
                      <include>*.*</include>
                    </includes>
                  </resource>
                </resources>
              </configuration>
            </execution>
          </executions>
        </plugin>
        <plugin>
          <groupId>org.ops4j.pax.exam</groupId>
          <artifactId>maven-paxexam-plugin</artifactId>
          <version>1.2.4</version>
        </plugin>
        <plugin>
          <artifactId>maven-jar-plugin</artifactId>
          <version>3.0.2</version>
          <executions>
            <execution>
              <id>default-jar</id>
              <configuration>
                <archive>
                  <manifest>
                    <addDefaultImplementationEntries>true</addDefaultImplementationEntries>
                    <addDefaultSpecificationEntries>true</addDefaultSpecificationEntries>
                  </manifest>
                  <manifestEntries>
                    <Multi-Release>${multiReleaseJar}</Multi-Release>
                  </manifestEntries>
                  <index>true</index>
                  <manifestFile>${project.build.outputDirectory}/META-INF/MANIFEST.MF</manifestFile>
                </archive>
              </configuration>
            </execution>
            <execution>
              <goals>
                <goal>test-jar</goal>
              </goals>
            </execution>
          </executions>
        </plugin>
        <plugin>
          <artifactId>maven-dependency-plugin</artifactId>
          <version>2.10</version>
        </plugin>
        <plugin>
          <artifactId>maven-assembly-plugin</artifactId>
          <version>2.6</version>
        </plugin>
        <plugin>
          <artifactId>maven-jxr-plugin</artifactId>
          <version>3.6.0</version>
        </plugin>
        <plugin>
          <artifactId>maven-antrun-plugin</artifactId>
          <version>1.8</version>
          <dependencies>
            <dependency>
              <groupId>ant-contrib</groupId>
              <artifactId>ant-contrib</artifactId>
              <version>1.0b3</version>
              <exclusions>
                <exclusion>
                  <groupId>ant</groupId>
                  <artifactId>ant</artifactId>
                </exclusion>
              </exclusions>
            </dependency>
          </dependencies>
        </plugin>
        <plugin>
          <groupId>org.codehaus.mojo</groupId>
          <artifactId>build-helper-maven-plugin</artifactId>
          <version>1.10</version>
        </plugin>
        <plugin>
          <groupId>org.fusesource.hawtjni</groupId>
          <artifactId>hawtjni-maven-plugin</artifactId>
          <version>1.18</version>
        </plugin>
        <plugin>
          <groupId>kr.motd.maven</groupId>
          <artifactId>exec-maven-plugin</artifactId>
          <version>1.0.0.Final</version>
        </plugin>
        <plugin>
          <groupId>org.apache.maven.plugins</groupId>
          <artifactId>maven-shade-plugin</artifactId>
          <version>3.2.1</version>
        </plugin>
        <plugin>
          <groupId>io.github.dmlloyd.module-info</groupId>
          <artifactId>module-info</artifactId>
          <version>2.1</version>
          <executions>
            <execution>
              <id>module-info</id>
              <phase>process-classes</phase>
              <configuration>
                <moduleName>${javaModuleName}</moduleName>
                <outputDirectory>${project.build.outputDirectory}/META-INF/versions/11/</outputDirectory>
              </configuration>
              <goals>
                <goal>generate</goal>
              </goals>
            </execution>
          </executions>
        </plugin>

        <plugin>
          <groupId>de.thetaphi</groupId>
          <artifactId>forbiddenapis</artifactId>
          <version>2.2</version>
          <executions>
            <execution>
              <id>check-forbidden-apis</id>
              <configuration>
                <targetVersion>${maven.compiler.target}</targetVersion>
                <!-- allow undocumented classes like sun.misc.Unsafe: -->
                <internalRuntimeForbidden>false</internalRuntimeForbidden>
                <!-- if the used Java version is too new, don't fail, just do nothing: -->
                <failOnUnsupportedJava>false</failOnUnsupportedJava>
                <bundledSignatures>
                  <!-- This will automatically choose the right signatures based on 'targetVersion': -->
                  <!-- enabling these should be done in the future -->
                  <!-- bundledSignature>jdk-unsafe</bundledSignature -->
                  <!-- bundledSignature>jdk-deprecated</bundledSignature -->
                  <!-- bundledSignature>jdk-system-out</bundledSignature -->
                </bundledSignatures>
                <signaturesFiles>
                  <signaturesFile>${netty.dev.tools.directory}/forbidden/signatures.txt</signaturesFile>
                </signaturesFiles>
                <suppressAnnotations><annotation>**.SuppressForbidden</annotation></suppressAnnotations>
              </configuration>
              <phase>compile</phase>
              <goals>
                <goal>check</goal>
              </goals>
            </execution>
            <execution>
              <id>check-forbidden-test-apis</id>
              <configuration>
                <targetVersion>${maven.compiler.target}</targetVersion>
                <!-- allow undocumented classes like sun.misc.Unsafe: -->
                <internalRuntimeForbidden>false</internalRuntimeForbidden>
                <!-- if the used Java version is too new, don't fail, just do nothing: -->
                <failOnUnsupportedJava>false</failOnUnsupportedJava>
                <bundledSignatures>
                  <!-- This will automatically choose the right signatures based on 'targetVersion': -->
                  <!-- enabling these should be done in the future -->
                  <!-- bundledSignature>jdk-unsafe</bundledSignature -->
                  <!-- bundledSignature>jdk-deprecated</bundledSignature -->
                </bundledSignatures>
                <signaturesFiles>
                  <signaturesFile>${netty.dev.tools.directory}/forbidden/signatures.txt</signaturesFile>
                </signaturesFiles>
                <suppressAnnotations><annotation>**.SuppressForbidden</annotation></suppressAnnotations>
              </configuration>
              <phase>test-compile</phase>
              <goals>
                <goal>testCheck</goal>
              </goals>
            </execution>
          </executions>
        </plugin>
        <plugin>
          <groupId>com.simpligility.maven.plugins</groupId>
          <artifactId>android-maven-plugin</artifactId>
          <version>4.6.0</version>
        </plugin>
        <plugin>
          <groupId>org.codehaus.mojo</groupId>
          <artifactId>flatten-maven-plugin</artifactId>
          <version>1.2.2</version>
        </plugin>
      </plugins>
    </pluginManagement>
  </build>
</project><|MERGE_RESOLUTION|>--- conflicted
+++ resolved
@@ -1332,11 +1332,12 @@
                 </item>
                 <item>
                   <ignore>true</ignore>
-<<<<<<< HEAD
                   <code>java.method.visibilityIncreased</code>
                   <new>method java.util.Queue<![CDATA[<java.lang.Runnable>]]> io.netty.channel.SingleThreadIoEventLoop::newTaskQueue0(int) @ io.netty.channel.nio.NioEventLoop</new>
                   <justification>Improved default performance behavior</justification>
-=======
+                </item>
+                <item>
+                  <ignore>true</ignore>
                   <code>java.field.constantValueChanged</code>
                   <classQualifiedName>io.netty.handler.codec.http2.Http2CodecUtil</classQualifiedName>
                   <field>NUM_STANDARD_SETTINGS</field>
@@ -1355,7 +1356,6 @@
                   <code>java.class.externalClassExposedInAPI</code>
                   <new>interface org.jboss.marshalling.UnmarshallingObjectInputFilter</new>
                   <justification>We need to build with upgraded JBoss Marshalling version. Otherwise, testsuite-jpms won't compile.</justification>
->>>>>>> 7a401bc0
                 </item>
               </differences>
             </revapi.differences>
