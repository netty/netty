<?xml version="1.0" encoding="UTF-8"?>
<!--
  ~ Copyright 2011 The Netty Project
  ~
  ~ The Netty Project licenses this file to you under the Apache License,
  ~ version 2.0 (the "License"); you may not use this file except in compliance
  ~ with the License. You may obtain a copy of the License at:
  ~
  ~ http://www.apache.org/licenses/LICENSE-2.0
  ~
  ~ Unless required by applicable law or agreed to in writing, software
  ~ distributed under the License is distributed on an "AS IS" BASIS, WITHOUT
  ~ WARRANTIES OR CONDITIONS OF ANY KIND, either express or implied. See the
  ~ License for the specific language governing permissions and limitations
  ~ under the License.
  -->
<project xmlns="http://maven.apache.org/POM/4.0.0" xmlns:xsi="http://www.w3.org/2001/XMLSchema-instance" xsi:schemaLocation="http://maven.apache.org/POM/4.0.0 http://maven.apache.org/maven-v4_0_0.xsd">

  <modelVersion>4.0.0</modelVersion>
  <parent>
    <groupId>org.sonatype.oss</groupId>
    <artifactId>oss-parent</artifactId>
    <version>7</version>
  </parent>

  <groupId>io.netty</groupId>
  <artifactId>netty</artifactId>
  <packaging>bundle</packaging>
  <version>3.3.2.Final-SNAPSHOT</version>

  <name>The Netty Project</name>
  <url>http://netty.io/</url>
  <description>
    The Netty project is an effort to provide an asynchronous event-driven
    network application framework and tools for rapid development of
    maintainable high performance and high scalability protocol servers and
    clients.  In other words, Netty is a NIO client server framework which
    enables quick and easy development of network applications such as protocol
    servers and clients. It greatly simplifies and streamlines network
    programming such as TCP and UDP socket server.
  </description>

  <organization>
    <name>The Netty Project</name>
    <url>http://netty.io/</url>
  </organization>

  <licenses>
    <license>
      <name>Apache License, Version 2.0</name>
      <url>http://www.apache.org/licenses/LICENSE-2.0</url>
    </license>
  </licenses>
  <inceptionYear>2008</inceptionYear>

  <scm>
    <url>https://github.com/netty/netty</url>
    <connection>scm:git:git://github.com/netty/netty.git</connection>
    <developerConnection>scm:git:ssh://git@github.com/netty/netty.git</developerConnection>
  </scm>

  <developers>
    <developer>
      <id>netty.io</id>
      <name>The Netty Project Contributors</name>
      <email>netty@googlegroups.com</email>
      <url>http://netty.io/</url>
      <organization>The Netty Project</organization>
      <organizationUrl>http://netty.io/</organizationUrl>
    </developer>
  </developers>

  <dependencies>
    <!-- Google Protocol Buffers - completely optional -->
    <dependency>
      <groupId>com.google.protobuf</groupId>
      <artifactId>protobuf-java</artifactId>
      <version>2.4.1</version>
      <scope>compile</scope>
      <optional>true</optional>
    </dependency>

    <!-- Servlet API - completely optional -->
    <!-- Used for HTTP tunneling transport -->
    <dependency>
      <groupId>javax.servlet</groupId>
      <artifactId>servlet-api</artifactId>
      <version>2.5</version>
      <scope>compile</scope>
      <optional>true</optional>
    </dependency>

    <!-- IoC/DI containers - completely optional -->
    <dependency>
      <groupId>org.apache.felix</groupId>
      <artifactId>org.osgi.core</artifactId>
      <version>1.4.0</version>
      <scope>compile</scope>
      <optional>true</optional>
    </dependency>
    <dependency>
      <groupId>org.apache.felix</groupId>
      <artifactId>org.osgi.compendium</artifactId>
      <version>1.4.0</version>
      <scope>compile</scope>
      <optional>true</optional>
      <exclusions>
        <exclusion>
          <groupId>org.apache.felix</groupId>
          <artifactId>javax.servlet</artifactId>
        </exclusion>
        <exclusion>
          <groupId>org.apache.felix</groupId>
          <artifactId>org.osgi.foundation</artifactId>
        </exclusion>
      </exclusions>
    </dependency>

    <!-- Logging frameworks - completely optional -->
    <dependency>
      <groupId>org.slf4j</groupId>
      <artifactId>slf4j-api</artifactId>
      <version>1.6.4</version>
      <scope>compile</scope>
      <optional>true</optional>
    </dependency>
    <dependency>
      <groupId>commons-logging</groupId>
      <artifactId>commons-logging</artifactId>
      <version>1.1.1</version>
      <scope>compile</scope>
      <optional>true</optional>
    </dependency>
    <dependency>
      <groupId>org.jboss.logging</groupId>
      <artifactId>jboss-logging-spi</artifactId>
      <version>2.1.2.GA</version>
      <scope>compile</scope>
      <optional>true</optional>
    </dependency>
    <dependency>
      <groupId>log4j</groupId>
      <artifactId>log4j</artifactId>
      <version>1.2.16</version>
      <scope>compile</scope>
      <exclusions>
        <exclusion>
          <artifactId>mail</artifactId>
          <groupId>javax.mail</groupId>
        </exclusion>
        <exclusion>
          <artifactId>jms</artifactId>
          <groupId>javax.jms</groupId>
        </exclusion>
        <exclusion>
          <artifactId>jmxtools</artifactId>
          <groupId>com.sun.jdmk</groupId>
        </exclusion>
        <exclusion>
          <artifactId>jmxri</artifactId>
          <groupId>com.sun.jmx</groupId>
        </exclusion>
      </exclusions>
      <optional>true</optional>
    </dependency>

    <!-- Testing frameworks and related dependencies -->
    <dependency>
      <groupId>junit</groupId>
      <artifactId>junit</artifactId>
      <version>4.10</version>
      <scope>test</scope>
    </dependency>
    <dependency>
      <groupId>org.easymock</groupId>
      <artifactId>easymock</artifactId>
      <version>3.1</version>
      <scope>test</scope>
    </dependency>
    <dependency>
      <groupId>org.easymock</groupId>
      <artifactId>easymockclassextension</artifactId>
      <version>3.1</version>
      <scope>test</scope>
    </dependency>
    <dependency>
      <groupId>org.slf4j</groupId>
      <artifactId>slf4j-simple</artifactId>
      <version>1.6.4</version>
      <scope>test</scope>
    </dependency>
  </dependencies>

  <properties>
    <jdk.min.version>1.5</jdk.min.version>
    <maven.min.version>2.2.1</maven.min.version>
    <attach-distribution>false</attach-distribution>
  </properties>

  <build>
    <resources>
      <resource>
        <directory>${basedir}/src/main/resources</directory>
      </resource>
      <resource>
        <directory>${basedir}/target/license</directory>
      </resource>
    </resources>

    <pluginManagement>
      <plugins>
        <!--This plugin's configuration is used to store Eclipse m2e settings only. 
            It has no influence on the Maven build itself. -->
        <plugin>
          <groupId>org.eclipse.m2e</groupId>
          <artifactId>lifecycle-mapping</artifactId>
          <version>1.0.0</version>
          <configuration>
            <lifecycleMappingMetadata>
              <pluginExecutions>
                <pluginExecution>
                  <pluginExecutionFilter>
                    <groupId>org.apache.maven.plugins</groupId>
                    <artifactId>maven-antrun-plugin</artifactId>
                    <versionRange>[1.7,)</versionRange>
                    <goals>
                      <goal>run</goal>
                    </goals>
                  </pluginExecutionFilter>
                  <action>
                    <ignore />
                  </action>
                </pluginExecution>
              </pluginExecutions>
            </lifecycleMappingMetadata>
          </configuration>
        </plugin>
      </plugins>
    </pluginManagement>

    <plugins>
      <plugin>
        <artifactId>maven-enforcer-plugin</artifactId>
        <version>1.0.1</version>
        <executions>
          <execution>
            <id>enforce-tools</id>
            <goals>
              <goal>enforce</goal>
            </goals>
            <configuration>
              <rules>
                <requireJavaVersion>
                  <!-- Enforce java 1.6 as minimum for compiling -->
                  <!-- This is needed because of the Unsafe detection code -->
                  <version>[1.6.0,)</version>
                </requireJavaVersion>
                <requireMavenVersion>
                  <version>[3.0.2,)</version>
                </requireMavenVersion>
              </rules>
            </configuration>
          </execution>
        </executions>
      </plugin>
      <plugin>
        <artifactId>maven-compiler-plugin</artifactId>
        <version>2.3.2</version>
        <configuration>
          <encoding>UTF-8</encoding>
          <source>1.5</source>
          <target>1.5</target>
          <debug>true</debug>
          <optimize>true</optimize>
          <showDeprecation>true</showDeprecation>
          <showWarnings>true</showWarnings>
        </configuration>
      </plugin>
      <plugin>
        <!-- ensure that only methods available in java 1.5 can
             be used even when compiling with java 1.6+ -->
        <groupId>org.codehaus.mojo</groupId>
        <artifactId>animal-sniffer-maven-plugin</artifactId>
        <version>1.7</version>
        <configuration>
          <signature>
            <groupId>org.codehaus.mojo.signature</groupId>
            <artifactId>java15</artifactId>
            <version>1.0</version>
          </signature>
          <ignores>
            <ignore>sun.misc.Unsafe</ignore>
          </ignores>
        </configuration>
        <executions>
          <execution>
            <phase>process-classes</phase>
            <goals>
              <goal>check</goal>
            </goals>
          </execution>
        </executions>
      </plugin>
      <plugin>
        <artifactId>maven-resources-plugin</artifactId>
        <version>2.5</version>
        <configuration>
          <encoding>UTF-8</encoding>
        </configuration>
        <executions>
          <execution>
            <id>copy-legal-info</id>
            <phase>validate</phase>
            <goals>
              <goal>copy-resources</goal>
            </goals>
            <configuration>
              <outputDirectory>${basedir}/target/license/META-INF</outputDirectory>
              <resources>
                <resource>
                  <directory>${basedir}</directory>
                  <filtering>false</filtering>
                  <includes>
                    <include>LICENSE.txt</include>
                    <include>NOTICE.txt</include>
                    <include>license/*.txt</include>
                  </includes>
                </resource>
              </resources>
            </configuration>
          </execution>
        </executions>
      </plugin>
      <plugin>
        <artifactId>maven-surefire-plugin</artifactId>
        <version>2.10</version>
        <configuration>
          <forkMode>never</forkMode>
          <excludes>
            <exclude>**/Abstract*</exclude>
            <exclude>**/TestUtil*</exclude>
          </excludes>
          <runOrder>random</runOrder>
        </configuration>
      </plugin>
      <plugin>
        <groupId>org.apache.felix</groupId>
        <artifactId>maven-bundle-plugin</artifactId>
        <version>2.3.4</version>
        <extensions>true</extensions>
        <configuration>
          <instructions>
            <Bundle-SymbolicName>org.jboss.netty</Bundle-SymbolicName>
            <Bundle-DocURL>${project.url}</Bundle-DocURL>
            <Bundle-Activator>
              org.jboss.netty.container.osgi.NettyBundleActivator
            </Bundle-Activator>
            <Export-Package>
              !org.jboss.netty.example.*,
              !org.jboss.netty.util.internal.*,
              org.jboss.netty.*;version=${project.version}
            </Export-Package>
            <Private-Package>
              org.jboss.netty.example.*,
              org.jboss.netty.util.internal.*,
            </Private-Package>
            <Import-Package>
              *;resolution:=optional
            </Import-Package>
            <Eclipse-BuddyPolicy>registered</Eclipse-BuddyPolicy>
            <Bundle-BuddyPolicy>registered</Bundle-BuddyPolicy>
            <Main-Class>org.jboss.netty.util.Version</Main-Class>
          </instructions>
        </configuration>
      </plugin>
      <plugin>
        <artifactId>maven-source-plugin</artifactId>
        <version>2.1.2</version>
        <executions>
          <execution>
            <id>attach-source</id>
            <phase>package</phase>
            <goals>
              <goal>jar</goal>
            </goals>
            <configuration>
              <attach>true</attach>
            </configuration>
          </execution>
        </executions>
      </plugin>
      <plugin>
        <artifactId>maven-antrun-plugin</artifactId>
        <version>1.7</version>
        <executions>
          <execution>
            <id>write-version</id>
            <phase>validate</phase>
            <goals>
              <goal>run</goal>
            </goals>
            <configuration>
              <tasks>
                <taskdef resource="net/sf/antcontrib/antlib.xml" />
                <exec executable="git" outputproperty="gitOutput" resultproperty="gitExitCode" failonerror="false" failifexecutionfails="false">
                  <arg value="log" />
                  <arg value="-1" />
                  <arg value="--format=format:%h" />
                </exec>
                <if>
                  <equals arg2="0" arg1="${gitExitCode}" />
                  <then>
                    <property name="buildNumber" value="${gitOutput}" />
                  </then>
                  <else>
                    <property name="buildNumber" value="unknown" />
                  </else>
                </if>
                <echo>Build number: ${buildNumber}</echo>
                <mkdir dir="${project.build.directory}" />
                <echo message="${project.version}" file="${project.build.directory}/version.txt" />
                <echo message="// DO NOT MODIFY - WILL BE OVERWRITTEN DURING THE BUILD PROCESS${line.separator}package org.jboss.netty.util;${line.separator}/**${line.separator} * Provides the version information of Netty.${line.separator} * @apiviz.landmark${line.separator} */${line.separator}public final class Version {${line.separator} /** The version identifier. */${line.separator} public static final String ID = &quot;${project.version}-${buildNumber}&quot;;${line.separator} /** Prints out the version identifier to stdout. */${line.separator} public static void main(String[] args) { System.out.println(ID); }${line.separator} private Version() { super(); }${line.separator}}${line.separator}" file="${basedir}/src/main/java/org/jboss/netty/util/Version.java" />
              </tasks>
            </configuration>
          </execution>
          <execution>
            <id>remove-examples</id>
            <phase>package</phase>
            <goals>
              <goal>run</goal>
            </goals>
            <configuration>
              <tasks>
                <taskdef resource="net/sf/antcontrib/antlib.xml" />
                <if>
                  <or>
                    <equals arg2="jar" arg1="${project.packaging}" />
                    <equals arg2="bundle" arg1="${project.packaging}" />
                  </or>
                  <then>
                    <move file="${project.build.directory}/${project.build.finalName}.jar" tofile="${project.build.directory}/${project.build.finalName}.orig.jar" />
                    <zip destfile="${project.build.directory}/${project.build.finalName}.jar">
                      <zipfileset filemode="644" src="${project.build.directory}/${project.build.finalName}.orig.jar" dirmode="755">
                        <include name="META-INF/MANIFEST.MF" />
                      </zipfileset>
                      <zipfileset filemode="644" src="${project.build.directory}/${project.build.finalName}.orig.jar" dirmode="755">
                        <exclude name="META-INF/MANIFEST.MF" />
                        <exclude name="*/*/*/example/**" />
                      </zipfileset>
                    </zip>
                    <delete file="${project.build.directory}/${project.build.finalName}.orig.jar" />
                    <checksum file="${project.build.directory}/${project.build.finalName}.jar" algorithm="md5" forceoverwrite="yes" />
                    <checksum file="${project.build.directory}/${project.build.finalName}.jar" algorithm="sha1" forceoverwrite="yes" />
                    <move file="${project.build.directory}/${project.build.finalName}-sources.jar" tofile="${project.build.directory}/${project.build.finalName}-sources.orig.jar" />
                    <zip destfile="${project.build.directory}/${project.build.finalName}-sources.jar">
                      <zipfileset filemode="644" src="${project.build.directory}/${project.build.finalName}-sources.orig.jar" dirmode="755">
                        <include name="META-INF/MANIFEST.MF" />
                      </zipfileset>
                      <zipfileset filemode="644" src="${project.build.directory}/${project.build.finalName}-sources.orig.jar" dirmode="755">
                        <exclude name="META-INF/MANIFEST.MF" />
                        <exclude name="*/*/*/example/**" />
                      </zipfileset>
                    </zip>
                    <delete file="${project.build.directory}/${project.build.finalName}-sources.orig.jar" />
                    <checksum file="${project.build.directory}/${project.build.finalName}-sources.jar" algorithm="md5" forceoverwrite="yes" />
                    <checksum file="${project.build.directory}/${project.build.finalName}-sources.jar" algorithm="sha1" forceoverwrite="yes" />
                  </then>
                </if>
              </tasks>
            </configuration>
          </execution>
        </executions>
        <dependencies>
          <dependency>
            <groupId>org.apache.ant</groupId>
            <artifactId>ant</artifactId>
            <version>1.8.2</version>
          </dependency>
          <dependency>
            <groupId>org.apache.ant</groupId>
            <artifactId>ant-launcher</artifactId>
            <version>1.8.2</version>
          </dependency>
          <dependency>
            <groupId>ant-contrib</groupId>
            <artifactId>ant-contrib</artifactId>
            <version>1.0b3</version>
            <exclusions>
              <exclusion>
                <groupId>ant</groupId>
                <artifactId>ant</artifactId>
              </exclusion>
            </exclusions>
          </dependency>
        </dependencies>
      </plugin>
      <plugin>
        <artifactId>maven-javadoc-plugin</artifactId>
        <version>2.8</version>
        <executions>
          <execution>
            <id>attach-javadoc</id>
            <phase>package</phase>
            <goals>
              <goal>jar</goal>
            </goals>
          </execution>
        </executions>
        <configuration>
          <doclet>org.jboss.apiviz.APIviz</doclet>
          <docletPath>${basedir}/lib/apiviz-1.3.1.GA.jar</docletPath>
          <attach>true</attach>
          <javadocDirectory>${basedir}/src/javadoc</javadocDirectory>
          <docfilessubdirs>true</docfilessubdirs>
          <useStandardDocletOptions>true</useStandardDocletOptions>
          <outputDirectory>${project.build.directory}/api</outputDirectory>
          <charset>UTF-8</charset>
          <docencoding>UTF-8</docencoding>
          <breakiterator>true</breakiterator>
          <version>false</version>
          <author>false</author>
          <keywords>true</keywords>
          <overview>${basedir}/src/javadoc/overview.html</overview>
          <doctitle>${project.name} API Reference (${project.version})</doctitle>
          <windowtitle>${project.name} API Reference (${project.version})</windowtitle>
          <additionalparam>
            -link http://java.sun.com/javase/6/docs/api/
            -link http://code.google.com/apis/protocolbuffers/docs/reference/java/
            -link http://java.sun.com/products/servlet/2.5/docs/servlet-2_5-mr2/
            -link http://www.osgi.org/javadoc/r4v41/
            -link http://www.slf4j.org/apidocs/
            -link http://commons.apache.org/logging/commons-logging-1.1.1/apidocs/
            -link http://logging.apache.org/log4j/1.2/apidocs/

            -group "Low-level data representation" org.jboss.netty.buffer*
            -group "Central interface for all I/O operations" org.jboss.netty.channel*
            -group "Client &amp; Server bootstrapping utilities" org.jboss.netty.bootstrap*
            -group "Reusable I/O event interceptors" org.jboss.netty.handler*
            -group "Miscellaneous" org.jboss.netty.logging*:org.jboss.netty.util*

            -sourceclasspath ${project.build.outputDirectory}
            -nopackagediagram
          </additionalparam>
          <encoding>UTF-8</encoding>
          <locale>en_US</locale>
          <excludePackageNames>org.jboss.netty.example*:org.jboss.netty.container*:org.jboss.netty.util.internal*</excludePackageNames>
        </configuration>
      </plugin>
      <plugin>
        <artifactId>maven-jxr-plugin</artifactId>
        <version>2.2</version>
        <executions>
          <execution>
            <id>generate-xref</id>
            <phase>package</phase>
            <goals>
              <goal>jxr</goal>
            </goals>
          </execution>
        </executions>
        <configuration>
          <inputEncoding>UTF-8</inputEncoding>
          <outputEncoding>UTF-8</outputEncoding>
          <linkJavadoc>true</linkJavadoc>
          <destDir>${project.build.directory}/xref</destDir>
          <javadocDir>${project.build.directory}/api</javadocDir>
          <docTitle>${project.name} Source Xref (${project.version})</docTitle>
          <windowTitle>${project.name} Source Xref (${project.version})</windowTitle>
        </configuration>
      </plugin>
      <plugin>
        <artifactId>maven-assembly-plugin</artifactId>
        <version>2.2.1</version>
        <executions>
          <execution>
            <id>generate-distribution</id>
            <phase>package</phase>
            <goals>
              <goal>single</goal>
            </goals>
          </execution>
        </executions>
        <configuration>
          <descriptors>
            <descriptor>${basedir}/src/assembly/default.xml</descriptor>
          </descriptors>
          <attach>${attach-distribution}</attach>
          <appendAssemblyId>true</appendAssemblyId>
          <tarLongFileMode>gnu</tarLongFileMode>
        </configuration>
      </plugin>
<<<<<<< HEAD
<!--      <plugin>
        <artifactId>maven-gpg-plugin</artifactId>
        <version>1.4</version>
        <executions>
          <execution>
            <id>sign-artifacts</id>
            <phase>verify</phase>
            <goals>
              <goal>sign</goal>
            </goals>
          </execution>
        </executions>
      </plugin> -->
      <plugin>
        <artifactId>maven-release-plugin</artifactId>
        <version>2.2.1</version>
        <configuration>
          <!-- We don't want to use the default release profile because it
               causes the JavaDoc and source jars to be deployed twice. -->
          <useReleaseProfile>false</useReleaseProfile>
          <!-- Activate a custom profile called "release" -->
          <arguments>-Prelease</arguments>
        </configuration>
      </plugin>
      <plugin>
        <artifactId>maven-eclipse-plugin</artifactId>
        <version>2.8</version>
        <configuration>
          <downloadSources>true</downloadSources>
          <addVersionToProjectName>true</addVersionToProjectName>
        </configuration>
      </plugin>
=======
>>>>>>> c63ed454
      <plugin>
        <artifactId>maven-checkstyle-plugin</artifactId>
        <version>2.8</version>
        <executions>
          <execution>
            <id>check-style</id>
            <goals>
              <goal>check</goal>
            </goals>
            <phase>validate</phase>
            <configuration>
              <consoleOutput>true</consoleOutput>
              <logViolationsToConsole>true</logViolationsToConsole>
              <failsOnError>true</failsOnError>
              <failOnViolation>true</failOnViolation>
              <configLocation>io/netty/checkstyle.xml</configLocation>
            </configuration>
          </execution>
        </executions>
        <dependencies>
          <dependency>
            <groupId>${project.groupId}</groupId>
            <artifactId>netty-build</artifactId>
            <version>6</version>
          </dependency>
        </dependencies>
      </plugin>
    </plugins>
  </build>
</project>
<|MERGE_RESOLUTION|>--- conflicted
+++ resolved
@@ -589,7 +589,6 @@
           <tarLongFileMode>gnu</tarLongFileMode>
         </configuration>
       </plugin>
-<<<<<<< HEAD
 <!--      <plugin>
         <artifactId>maven-gpg-plugin</artifactId>
         <version>1.4</version>
@@ -622,8 +621,6 @@
           <addVersionToProjectName>true</addVersionToProjectName>
         </configuration>
       </plugin>
-=======
->>>>>>> c63ed454
       <plugin>
         <artifactId>maven-checkstyle-plugin</artifactId>
         <version>2.8</version>
