<?xml version="1.0" encoding="UTF-8"?>
<!--
  ~ Copyright 2012 The Netty Project
  ~
  ~ The Netty Project licenses this file to you under the Apache License,
  ~ version 2.0 (the "License"); you may not use this file except in compliance
  ~ with the License. You may obtain a copy of the License at:
  ~
  ~   http://www.apache.org/licenses/LICENSE-2.0
  ~
  ~ Unless required by applicable law or agreed to in writing, software
  ~ distributed under the License is distributed on an "AS IS" BASIS, WITHOUT
  ~ WARRANTIES OR CONDITIONS OF ANY KIND, either express or implied. See the
  ~ License for the specific language governing permissions and limitations
  ~ under the License.
  -->
<project xmlns="http://maven.apache.org/POM/4.0.0" xmlns:xsi="http://www.w3.org/2001/XMLSchema-instance" xsi:schemaLocation="http://maven.apache.org/POM/4.0.0 http://maven.apache.org/maven-v4_0_0.xsd">

  <modelVersion>4.0.0</modelVersion>
  <parent>
    <groupId>org.sonatype.oss</groupId>
    <artifactId>oss-parent</artifactId>
    <version>9</version>
  </parent>

  <groupId>io.netty</groupId>
  <artifactId>netty-parent</artifactId>
  <packaging>pom</packaging>
<<<<<<< HEAD
  <version>5.0.0.Final-SNAPSHOT</version>
=======
  <version>4.1.44.Final-SNAPSHOT</version>
>>>>>>> 71860e5b

  <name>Netty</name>
  <url>https://netty.io/</url>
  <description>
    Netty is an asynchronous event-driven network application framework for
    rapid development of maintainable high performance protocol servers and
    clients.
  </description>

  <organization>
    <name>The Netty Project</name>
    <url>https://netty.io/</url>
  </organization>

  <licenses>
    <license>
      <name>Apache License, Version 2.0</name>
      <url>http://www.apache.org/licenses/LICENSE-2.0</url>
    </license>
  </licenses>
  <inceptionYear>2008</inceptionYear>

  <scm>
    <url>https://github.com/netty/netty</url>
    <connection>scm:git:git://github.com/netty/netty.git</connection>
    <developerConnection>scm:git:ssh://git@github.com/netty/netty.git</developerConnection>
    <tag>HEAD</tag>
  </scm>

  <developers>
    <developer>
      <id>netty.io</id>
      <name>The Netty Project Contributors</name>
      <email>netty@googlegroups.com</email>
      <url>https://netty.io/</url>
      <organization>The Netty Project</organization>
      <organizationUrl>https://netty.io/</organizationUrl>
    </developer>
  </developers>

  <profiles>
    <profile>
      <id>not_x86_64</id>
      <activation>
        <property>
          <name>os.detected.arch</name>
          <value>!x86_64</value>
        </property>
      </activation>
      <properties>
        <!-- Use no classifier as we only support x86_64 atm-->
        <tcnative.classifier />
        <skipShadingTestsuite>true</skipShadingTestsuite>
      </properties>
    </profile>

    <!-- Detect if we use GraalVM and if so enable the native image testsuite -->
    <profile>
      <id>graal</id>
      <activation>
        <file>
          <!-- GraalVM Component Updater should exists when using GraalVM-->
          <exists>${java.home}/bin/gu</exists>
        </file>
      </activation>
      <properties>
        <skipNativeImageTestsuite>false</skipNativeImageTestsuite>
        <forbiddenapis.skip>true</forbiddenapis.skip>
<<<<<<< HEAD
        <testJvm/>
=======
        <testJvm />
>>>>>>> 71860e5b
      </properties>
    </profile>
    <!-- JDK13 -->
    <profile>
      <id>java13</id>
      <activation>
        <jdk>13</jdk>
      </activation>
      <properties>
        <!-- Not use alpn agent as Java11 supports alpn out of the box -->
        <argLine.alpnAgent />
        <forbiddenapis.skip>true</forbiddenapis.skip>
        <!-- Needed because of https://issues.apache.org/jira/browse/MENFORCER-275 -->
        <enforcer.plugin.version>3.0.0-M1</enforcer.plugin.version>
        <!-- 1.4.x does not work in Java10+ -->
        <jboss.marshalling.version>2.0.5.Final</jboss.marshalling.version>
<<<<<<< HEAD
=======
        <!-- This is the minimum supported by Java12 -->
        <maven.compiler.source>1.7</maven.compiler.source>
        <maven.compiler.target>1.7</maven.compiler.target>
>>>>>>> 71860e5b
        <!-- pax-exam does not work on latest Java12 EA 22 build -->
        <skipOsgiTestsuite>true</skipOsgiTestsuite>
      </properties>
    </profile>

    <!-- JDK12 -->
    <profile>
      <id>java12</id>
      <activation>
        <jdk>12</jdk>
      </activation>
      <properties>
        <argLine.java9.extras />
        <!-- Export some stuff which is used during our tests -->
        <argLine.java9>--illegal-access=deny ${argLine.java9.extras}</argLine.java9>
        <!-- Not use alpn agent as Java11 supports alpn out of the box -->
        <argLine.alpnAgent />
        <forbiddenapis.skip>true</forbiddenapis.skip>
        <!-- Needed because of https://issues.apache.org/jira/browse/MENFORCER-275 -->
        <enforcer.plugin.version>3.0.0-M1</enforcer.plugin.version>
        <!-- 1.4.x does not work in Java10+ -->
        <jboss.marshalling.version>2.0.5.Final</jboss.marshalling.version>
<<<<<<< HEAD
=======
        <!-- This is the minimum supported by Java12 -->
        <maven.compiler.source>1.7</maven.compiler.source>
        <maven.compiler.target>1.7</maven.compiler.target>
>>>>>>> 71860e5b
        <!-- pax-exam does not work on latest Java12 EA 22 build -->
        <skipOsgiTestsuite>true</skipOsgiTestsuite>
      </properties>
    </profile>

    <!-- JDK11 -->
    <profile>
      <id>java11</id>
      <activation>
        <jdk>11</jdk>
      </activation>
      <properties>
        <argLine.java9.extras />
        <!-- Export some stuff which is used during our tests -->
        <argLine.java9>--illegal-access=deny ${argLine.java9.extras}</argLine.java9>
        <!-- Not use alpn agent as Java11 supports alpn out of the box -->
        <argLine.alpnAgent />
        <forbiddenapis.skip>true</forbiddenapis.skip>
        <!-- Needed because of https://issues.apache.org/jira/browse/MENFORCER-275 -->
        <enforcer.plugin.version>3.0.0-M1</enforcer.plugin.version>
        <!-- 1.4.x does not work in Java10+ -->
        <jboss.marshalling.version>2.0.5.Final</jboss.marshalling.version>
        <!-- pax-exam does not work on latest Java11 build -->
        <skipOsgiTestsuite>true</skipOsgiTestsuite>
      </properties>
    </profile>

    <!-- JDK10 -->
    <profile>
      <id>java10</id>
      <activation>
        <jdk>10</jdk>
      </activation>
      <properties>
        <argLine.java9.extras />
        <!-- Export some stuff which is used during our tests -->
        <argLine.java9>--illegal-access=deny --add-modules java.xml.bind ${argLine.java9.extras}</argLine.java9>
        <!-- Not use alpn agent as Java10 supports alpn out of the box -->
        <argLine.alpnAgent />
        <forbiddenapis.skip>true</forbiddenapis.skip>
        <!-- Needed because of https://issues.apache.org/jira/browse/MENFORCER-275 -->
        <enforcer.plugin.version>3.0.0-M1</enforcer.plugin.version>
        <!-- 1.4.x does not work in Java10+ -->
        <jboss.marshalling.version>2.0.5.Final</jboss.marshalling.version>
      </properties>
    </profile>

    <!-- JDK9 -->
    <profile>
      <id>java9</id>
      <properties>
        <argLine.java9.extras />
        <!-- Export some stuff which is used during our tests -->
        <argLine.java9>--illegal-access=deny --add-modules java.xml.bind ${argLine.java9.extras}</argLine.java9>
        <!-- Not use alpn agent as Java9 supports alpn out of the box -->
        <argLine.alpnAgent />
        <!-- Skip as maven plugin not works with Java9 yet -->
        <forbiddenapis.skip>true</forbiddenapis.skip>
        <!-- Needed because of https://issues.apache.org/jira/browse/MENFORCER-275 -->
        <enforcer.plugin.version>3.0.0-M1</enforcer.plugin.version>
      </properties>
      <activation>
        <jdk>9</jdk>
      </activation>
    </profile>

    <profile>
      <id>boringssl</id>
      <properties>
        <tcnative.artifactId>netty-tcnative-boringssl-static</tcnative.artifactId>
        <tcnative.classifier />
      </properties>
    </profile>
    <profile>
      <id>leak</id>
      <properties>
        <argLine.leak>-Dio.netty.leakDetectionLevel=paranoid -Dio.netty.leakDetection.maxRecords=32</argLine.leak>
      </properties>
    </profile>
    <profile>
      <id>noPrintGC</id>
      <properties>
        <argLine.printGC>-D_</argLine.printGC>
      </properties>
    </profile>
    <profile>
      <id>noUnsafe</id>
      <properties>
        <argLine.noUnsafe>-Dio.netty.noUnsafe=true</argLine.noUnsafe>
      </properties>
    </profile>
    <profile>
      <id>coverage</id>
      <properties>
        <argLine.coverage>${jacoco.argLine}</argLine.coverage>
      </properties>
      <build>
        <plugins>
          <plugin>
            <groupId>org.jacoco</groupId>
            <artifactId>jacoco-maven-plugin</artifactId>
            <version>0.7.7.201606060606</version>
            <executions>
              <execution>
                <id>jacoco-prepare-agent</id>
                <goals>
                  <goal>prepare-agent</goal>
                </goals>
                <configuration>
                  <propertyName>jacoco.argLine</propertyName>
                </configuration>
              </execution>
            </executions>
          </plugin>
        </plugins>
      </build>
    </profile>
    <profile>
      <id>jdk8</id>
      <activation>
        <jdk>[1.8,)</jdk>
      </activation>
      <properties>
        <!-- Our Javadoc has poor enough quality to fail the build thanks to JDK8 javadoc which got more strict. -->
        <maven.javadoc.failOnError>false</maven.javadoc.failOnError>
      </properties>
    </profile>
    <profile>
      <!--
      This profile exists because either ALPN or NPN can exits on the class path at once, but not both.
      The JDK version is typically used to distinguish which should be used but there is some overlap
      where both could be used.  ALPN is the default and this profile is enabled with a -Dforcenpn=true arugument
      -->
      <id>forcenpn</id>
      <activation>
        <property>
          <name>forcenpn</name>
          <value>true</value>
        </property>
      </activation>
      <properties>
        <jetty.alpnAgent.option>forceNpn=true</jetty.alpnAgent.option>
      </properties>
    </profile>
  </profiles>

  <properties>
    <maven.compiler.source>1.8</maven.compiler.source>
    <maven.compiler.target>1.8</maven.compiler.target>
    <netty.dev.tools.directory>${project.build.directory}/dev-tools</netty.dev.tools.directory>
    <project.build.sourceEncoding>UTF-8</project.build.sourceEncoding>
    <project.reporting.outputEncoding>UTF-8</project.reporting.outputEncoding>
    <netty.build.version>25</netty.build.version>
    <jboss.marshalling.version>1.4.11.Final</jboss.marshalling.version>
    <jetty.alpnAgent.version>2.0.8</jetty.alpnAgent.version>
    <jetty.alpnAgent.path>"${settings.localRepository}"/org/mortbay/jetty/alpn/jetty-alpn-agent/${jetty.alpnAgent.version}/jetty-alpn-agent-${jetty.alpnAgent.version}.jar</jetty.alpnAgent.path>
    <argLine.common>
      -server
      -dsa -da -ea:io.netty...
      -XX:+HeapDumpOnOutOfMemoryError
    </argLine.common>
    <!-- Default to ALPN. See forcenpn profile to force NPN -->
    <argLine.alpnAgent>-javaagent:${jetty.alpnAgent.path}=${jetty.alpnAgent.option}</argLine.alpnAgent>
    <argLine.leak>-D_</argLine.leak> <!-- Overridden when 'leak' profile is active -->
    <argLine.noUnsafe>-D_</argLine.noUnsafe> <!-- Overridden when 'noUnsafe' profile is active -->
    <argLine.coverage>-D_</argLine.coverage> <!-- Overridden when 'coverage' profile is active -->
    <argLine.printGC>-XX:+PrintGCDetails</argLine.printGC>
    <argLine.java9 /> <!-- Overridden when 'java9' profile is active -->
    <argLine.javaProperties>-D_</argLine.javaProperties>
    <!-- Configure the os-maven-plugin extension to expand the classifier on                  -->
    <!-- Fedora-"like" systems. This is currently only used for the netty-tcnative dependency -->
    <osmaven.version>1.6.2</osmaven.version>
    <!-- keep in sync with PlatformDependent#ALLOWED_LINUX_OS_CLASSIFIERS -->
    <os.detection.classifierWithLikes>fedora,suse,arch</os.detection.classifierWithLikes>
    <tcnative.artifactId>netty-tcnative</tcnative.artifactId>
    <tcnative.version>2.0.26.Final</tcnative.version>
    <tcnative.classifier>${os.detected.classifier}</tcnative.classifier>
    <conscrypt.groupId>org.conscrypt</conscrypt.groupId>
    <conscrypt.artifactId>conscrypt-openjdk-uber</conscrypt.artifactId>
    <conscrypt.version>1.3.0</conscrypt.version>
    <conscrypt.classifier />
    <jni.classifier>${os.detected.name}-${os.detected.arch}</jni.classifier>
    <logging.config>${project.basedir}/../common/src/test/resources/logback-test.xml</logging.config>
    <logging.logLevel>debug</logging.logLevel>
    <log4j2.version>2.6.2</log4j2.version>
    <enforcer.plugin.version>1.4.1</enforcer.plugin.version>
    <testJavaHome>${java.home}</testJavaHome>
    <testJvm>${testJavaHome}/bin/java</testJvm>
    <skipOsgiTestsuite>false</skipOsgiTestsuite>
    <skipAutobahnTestsuite>false</skipAutobahnTestsuite>
    <skipHttp2Testsuite>false</skipHttp2Testsuite>
<<<<<<< HEAD
    <!-- Skip for now as we have no version released yet of netty 5 -->
    <skipJapicmp>true</skipJapicmp>
=======
    <skipJapicmp>false</skipJapicmp>
>>>>>>> 71860e5b
    <graalvm.version>19.0.0</graalvm.version>
    <!-- By default skip native testsuite as it requires a custom environment with graalvm installed -->
    <skipNativeImageTestsuite>true</skipNativeImageTestsuite>
    <skipShadingTestsuite>false</skipShadingTestsuite>
  </properties>

  <modules>
    <module>all</module>
    <module>dev-tools</module>
    <module>common</module>
    <module>buffer</module>
    <module>codec</module>
    <module>codec-dns</module>
    <module>codec-haproxy</module>
    <module>codec-http</module>
    <module>codec-http2</module>
    <module>codec-memcache</module>
    <module>codec-mqtt</module>
    <module>codec-redis</module>
    <module>codec-smtp</module>
    <module>codec-socks</module>
    <module>codec-stomp</module>
    <module>codec-xml</module>
    <module>resolver</module>
    <module>resolver-dns</module>
    <module>resolver-dns-native-macos</module>
    <module>tarball</module>
    <module>transport</module>
    <module>transport-native-unix-common-tests</module>
    <module>transport-native-unix-common</module>
    <module>transport-native-epoll</module>
    <module>transport-native-kqueue</module>
    <module>transport-sctp</module>
    <module>handler</module>
    <module>handler-proxy</module>
    <module>example</module>
    <module>testsuite</module>
    <module>testsuite-autobahn</module>
    <module>testsuite-http2</module>
    <module>testsuite-osgi</module>
    <module>testsuite-shading</module>
    <module>testsuite-native-image</module>
    <module>transport-blockhound-tests</module>
    <module>microbench</module>
    <module>bom</module>
  </modules>

  <dependencyManagement>
    <dependencies>
      <dependency>
        <groupId>${project.groupId}</groupId>
        <artifactId>netty-dev-tools</artifactId>
        <version>${project.version}</version>
      </dependency>

      <!-- Needed for java11 and later as javax.activation is not part of the JDK anymore -->
      <dependency>
        <groupId>com.sun.activation</groupId>
        <artifactId>javax.activation</artifactId>
        <version>1.2.0</version>
      </dependency>

      <!-- Byte code generator - completely optional -->
      <dependency>
        <groupId>org.javassist</groupId>
        <artifactId>javassist</artifactId>
        <version>3.20.0-GA</version>
        <scope>compile</scope>
        <optional>true</optional>
      </dependency>

      <!-- JBoss Marshalling - completely optional -->
      <dependency>
        <groupId>org.jboss.marshalling</groupId>
        <artifactId>jboss-marshalling</artifactId>
        <version>${jboss.marshalling.version}</version>
        <scope>compile</scope>
        <optional>true</optional>
      </dependency>

      <!-- SPDY and HTTP/2 - completely optional -->
      <dependency>
        <groupId>org.eclipse.jetty.npn</groupId>
        <artifactId>npn-api</artifactId>
        <version>1.1.1.v20141010</version>
        <scope>provided</scope> <!-- Provided by npn-boot -->
      </dependency>
      <dependency>
        <groupId>org.eclipse.jetty.alpn</groupId>
        <artifactId>alpn-api</artifactId>
        <version>1.1.2.v20150522</version>
        <scope>provided</scope> <!-- Provided by alpn-boot -->
      </dependency>

      <!-- Google Protocol Buffers - completely optional -->
      <dependency>
        <groupId>com.google.protobuf</groupId>
        <artifactId>protobuf-java</artifactId>
        <version>2.6.1</version>
      </dependency>
      <dependency>
        <groupId>com.google.protobuf.nano</groupId>
        <artifactId>protobuf-javanano</artifactId>
        <version>3.0.0-alpha-5</version>
      </dependency>

      <!-- Our own Tomcat Native fork - completely optional, used for accelerating SSL with OpenSSL. -->
      <dependency>
        <groupId>${project.groupId}</groupId>
        <artifactId>${tcnative.artifactId}</artifactId>
        <version>${tcnative.version}</version>
        <classifier>${tcnative.classifier}</classifier>
        <scope>compile</scope>
        <optional>true</optional>
      </dependency>

      <!-- Conscrypt - needed for running tests, used for acclerating SSL with OpenSSL. -->
      <dependency>
        <groupId>${conscrypt.groupId}</groupId>
        <artifactId>${conscrypt.artifactId}</artifactId>
        <classifier>${conscrypt.classifier}</classifier>
        <version>${conscrypt.version}</version>
        <scope>compile</scope>
        <optional>true</optional>
      </dependency>

      <!--
        Bouncy Castle - completely optional, only needed when:
        - you generate a temporary self-signed certificate using SelfSignedCertificate, and
        - you don't use the JDK which doesn't provide sun.security.x509 package.
      -->
      <dependency>
        <groupId>org.bouncycastle</groupId>
        <artifactId>bcpkix-jdk15on</artifactId>
        <version>1.54</version>
        <scope>compile</scope>
        <optional>true</optional>
      </dependency>

      <!--
        Completely optional and only needed for OCSP stapling to construct and
        parse OCSP requests and responses.
      -->
      <dependency>
        <groupId>org.bouncycastle</groupId>
        <artifactId>bcprov-jdk15on</artifactId>
        <version>1.54</version>
        <scope>compile</scope>
        <optional>true</optional>
      </dependency>

      <dependency>
        <groupId>com.fasterxml</groupId>
        <artifactId>aalto-xml</artifactId>
        <version>1.0.0</version>
      </dependency>

      <dependency>
        <groupId>com.jcraft</groupId>
        <artifactId>jzlib</artifactId>
        <version>1.1.3</version>
      </dependency>
      <dependency>
        <groupId>com.ning</groupId>
        <artifactId>compress-lzf</artifactId>
        <version>1.0.3</version>
      </dependency>
      <dependency>
        <groupId>net.jpountz.lz4</groupId>
        <artifactId>lz4</artifactId>
        <version>1.3.0</version>
      </dependency>
      <dependency>
        <groupId>com.github.jponge</groupId>
        <artifactId>lzma-java</artifactId>
        <version>1.3</version>
      </dependency>

      <!-- Java concurrency tools for the JVM -->
      <dependency>
        <groupId>org.jctools</groupId>
        <artifactId>jctools-core</artifactId>
        <version>2.1.1</version>
      </dependency>

      <dependency>
        <groupId>javax.servlet</groupId>
        <artifactId>servlet-api</artifactId>
        <version>2.5</version>
      </dependency>

      <dependency>
        <groupId>org.slf4j</groupId>
        <artifactId>slf4j-api</artifactId>
        <version>1.7.21</version>
      </dependency>
      <dependency>
        <groupId>commons-logging</groupId>
        <artifactId>commons-logging</artifactId>
        <version>1.2</version>
      </dependency>
      <dependency>
        <groupId>org.apache.logging.log4j</groupId>
        <artifactId>log4j-api</artifactId>
        <version>${log4j2.version}</version>
      </dependency>
      <dependency>
        <groupId>log4j</groupId>
        <artifactId>log4j</artifactId>
        <version>1.2.17</version>
        <exclusions>
          <exclusion>
            <artifactId>mail</artifactId>
            <groupId>javax.mail</groupId>
          </exclusion>
          <exclusion>
            <artifactId>jms</artifactId>
            <groupId>javax.jms</groupId>
          </exclusion>
          <exclusion>
            <artifactId>jmxtools</artifactId>
            <groupId>com.sun.jdmk</groupId>
          </exclusion>
          <exclusion>
            <artifactId>jmxri</artifactId>
            <groupId>com.sun.jmx</groupId>
          </exclusion>
        </exclusions>
        <optional>true</optional>
      </dependency>

      <!-- Metrics providers -->
      <dependency>
        <groupId>com.yammer.metrics</groupId>
        <artifactId>metrics-core</artifactId>
        <version>2.2.0</version>
      </dependency>

      <!-- Common test dependencies -->
      <dependency>
        <groupId>junit</groupId>
        <artifactId>junit</artifactId>
        <version>4.12</version>
        <scope>test</scope>
      </dependency>
      <dependency>
        <groupId>${project.groupId}</groupId>
        <artifactId>netty-build</artifactId>
        <version>${netty.build.version}</version>
        <scope>test</scope>
      </dependency>
      <dependency>
        <groupId>org.hamcrest</groupId>
        <artifactId>hamcrest-library</artifactId>
        <version>1.3</version>
        <scope>test</scope>
      </dependency>
      <dependency>
        <groupId>org.mockito</groupId>
        <artifactId>mockito-core</artifactId>
        <version>2.18.3</version>
        <scope>test</scope>
      </dependency>
      <dependency>
        <groupId>ch.qos.logback</groupId>
        <artifactId>logback-classic</artifactId>
        <version>1.1.7</version>
        <scope>test</scope>
      </dependency>

      <!-- Test dependencies for jboss marshalling encoder/decoder -->
      <dependency>
        <groupId>org.jboss.marshalling</groupId>
        <artifactId>jboss-marshalling-serial</artifactId>
        <version>${jboss.marshalling.version}</version>
        <scope>test</scope>
      </dependency>
      <dependency>
        <groupId>org.jboss.marshalling</groupId>
        <artifactId>jboss-marshalling-river</artifactId>
        <version>${jboss.marshalling.version}</version>
        <scope>test</scope>
      </dependency>

      <!-- Test dependencies for microbench -->
      <dependency>
        <groupId>com.google.caliper</groupId>
        <artifactId>caliper</artifactId>
        <version>0.5-rc1</version>
        <scope>test</scope>
      </dependency>

      <!-- Test dependency for Bzip2 compression codec -->
      <dependency>
        <groupId>org.apache.commons</groupId>
        <artifactId>commons-compress</artifactId>
        <version>1.19</version>
        <scope>test</scope>
      </dependency>

      <!-- Test dependency used by http/2 hpack -->
      <dependency>
        <groupId>com.google.code.gson</groupId>
        <artifactId>gson</artifactId>
        <version>2.7</version>
        <scope>test</scope>
      </dependency>

      <!-- Test suite dependency for generating a compressed heap dump file -->
      <dependency>
        <groupId>org.tukaani</groupId>
        <artifactId>xz</artifactId>
        <version>1.5</version>
      </dependency>

      <!-- Test dependency for resolver-dns -->
      <dependency>
        <groupId>org.apache.directory.server</groupId>
        <artifactId>apacheds-protocol-dns</artifactId>
        <version>1.5.7</version>
        <scope>test</scope>
      </dependency>

      <!-- Test dependency for log4j2 tests -->
      <dependency>
        <groupId>org.apache.logging.log4j</groupId>
        <artifactId>log4j-core</artifactId>
        <version>${log4j2.version}</version>
        <scope>test</scope>
      </dependency>

      <!-- BlockHound integration -->
      <dependency>
        <groupId>io.projectreactor.tools</groupId>
        <artifactId>blockhound</artifactId>
        <version>1.0.1.RELEASE</version>
      </dependency>
    </dependencies>
  </dependencyManagement>

  <dependencies>
    <!-- Enable Javassist support for all test runs -->
    <dependency>
      <groupId>org.javassist</groupId>
      <artifactId>javassist</artifactId>
      <scope>test</scope>
    </dependency>

    <!-- Testing frameworks and related dependencies -->
    <dependency>
      <groupId>junit</groupId>
      <artifactId>junit</artifactId>
      <scope>test</scope>
    </dependency>
    <dependency>
      <groupId>${project.groupId}</groupId>
      <artifactId>netty-build</artifactId>
      <scope>test</scope>
    </dependency>
    <dependency>
      <groupId>org.hamcrest</groupId>
      <artifactId>hamcrest-library</artifactId>
      <scope>test</scope>
    </dependency>
    <dependency>
      <groupId>ch.qos.logback</groupId>
      <artifactId>logback-classic</artifactId>
      <scope>test</scope>
    </dependency>
  </dependencies>

  <build>
    <extensions>
      <extension>
        <groupId>kr.motd.maven</groupId>
        <artifactId>os-maven-plugin</artifactId>
        <version>${osmaven.version}</version>
      </extension>
    </extensions>

    <plugins>
      <plugin>
        <groupId>com.github.siom79.japicmp</groupId>
        <artifactId>japicmp-maven-plugin</artifactId>
        <version>0.13.1</version>
        <configuration>
          <parameter>
            <ignoreMissingOldVersion>true</ignoreMissingOldVersion>
            <breakBuildOnBinaryIncompatibleModifications>true</breakBuildOnBinaryIncompatibleModifications>
            <breakBuildOnSourceIncompatibleModifications>true</breakBuildOnSourceIncompatibleModifications>
            <oldVersionPattern>\d+\.\d+\.\d+\.Final</oldVersionPattern>
            <ignoreMissingClassesByRegularExpressions>
              <!-- ignore everything which is not part of netty itself as the plugin can not handle optional dependencies -->
              <ignoreMissingClassesByRegularExpression>^(?!io\.netty\.).*</ignoreMissingClassesByRegularExpression>
              <ignoreMissingClassesByRegularExpression>^io\.netty\.internal\.tcnative\..*</ignoreMissingClassesByRegularExpression>
            </ignoreMissingClassesByRegularExpressions>
            <excludes>
              <exclude>@io.netty.util.internal.UnstableApi</exclude>
            </excludes>
          </parameter>
          <skip>${skipJapicmp}</skip>
        </configuration>
        <executions>
          <execution>
            <phase>verify</phase>
            <goals>
              <goal>cmp</goal>
            </goals>
          </execution>
        </executions>
      </plugin>
      <plugin>
        <artifactId>maven-enforcer-plugin</artifactId>
        <version>${enforcer.plugin.version}</version>
        <executions>
          <execution>
            <id>enforce-tools</id>
            <goals>
              <goal>enforce</goal>
            </goals>
            <configuration>
              <rules>
                <requireJavaVersion>
                  <!-- Enforce JDK 1.8+ for compilation. -->
                  <!-- This is needed because of java.util.zip.Deflater and NIO UDP multicast. -->
                  <version>[1.8.0,)</version>
                </requireJavaVersion>
                <requireMavenVersion>
                  <version>[3.1.1,)</version>
                </requireMavenVersion>
                <requireProperty>
                  <regexMessage>
		     x86_64/AARCH64/PPCLE64/s390x_64 JDK must be used.
                  </regexMessage>
                  <property>os.detected.arch</property>
                  <regex>^(x86_64|aarch_64|ppcle_64|s390_64)$</regex>
                </requireProperty>
              </rules>
            </configuration>
          </execution>
        </executions>
      </plugin>
      <plugin>
        <artifactId>maven-compiler-plugin</artifactId>
        <version>3.8.0</version>
        <configuration>
          <compilerVersion>1.8</compilerVersion>
          <fork>true</fork>
          <source>${maven.compiler.source}</source>
          <target>${maven.compiler.target}</target>
          <debug>true</debug>
          <optimize>true</optimize>
          <showDeprecation>true</showDeprecation>
          <showWarnings>true</showWarnings>
          <compilerArgument>-Xlint:-options</compilerArgument>
          <!-- XXX: maven-release-plugin complains - MRELEASE-715 -->
          <!--
          <compilerArguments>
            <Xlint:-options />
            <Xlint:unchecked />
            <Xlint:deprecation />
          </compilerArguments>
          -->
          <meminitial>256m</meminitial>
          <maxmem>1024m</maxmem>
          <excludes>
            <exclude>**/package-info.java</exclude>
          </excludes>
        </configuration>
      </plugin>
      <plugin>
        <!-- ensure that only methods available in java 1.6 can
             be used even when compiling with java 1.7+ -->
        <groupId>org.codehaus.mojo</groupId>
        <artifactId>animal-sniffer-maven-plugin</artifactId>
        <version>1.16</version>
        <configuration>
          <signature>
            <groupId>org.codehaus.mojo.signature</groupId>
            <artifactId>java18</artifactId>
            <version>1.0</version>
          </signature>
          <ignores>
<<<<<<< HEAD
            <ignore>sun.misc.Unsafe</ignore>
            <ignore>sun.misc.Cleaner</ignore>
            <ignore>sun.nio.ch.DirectBuffer</ignore>
=======
            <ignore>java.nio.ByteBuffer</ignore>
>>>>>>> 71860e5b
          </ignores>
          <annotations>
            <annotation>io.netty.util.internal.SuppressJava6Requirement</annotation>
          </annotations>
        </configuration>
        <executions>
          <execution>
            <phase>process-classes</phase>
            <goals>
              <goal>check</goal>
            </goals>
          </execution>
        </executions>
      </plugin>
      <plugin>
        <artifactId>maven-checkstyle-plugin</artifactId>
        <version>3.0.0</version>
        <executions>
          <execution>
            <id>check-style</id>
            <goals>
              <goal>check</goal>
            </goals>
            <phase>validate</phase>
            <configuration>
              <consoleOutput>true</consoleOutput>
              <logViolationsToConsole>true</logViolationsToConsole>
              <failsOnError>true</failsOnError>
              <failOnViolation>true</failOnViolation>
              <configLocation>io/netty/checkstyle.xml</configLocation>
              <sourceDirectories>
                <sourceDirectory>${project.build.sourceDirectory}</sourceDirectory>
                <sourceDirectory>${project.build.testSourceDirectory}</sourceDirectory>
              </sourceDirectories>
            </configuration>
          </execution>
        </executions>
        <dependencies>
          <dependency>
            <groupId>com.puppycrawl.tools</groupId>
            <artifactId>checkstyle</artifactId>
            <version>8.18</version>
          </dependency>
          <dependency>
            <groupId>${project.groupId}</groupId>
            <artifactId>netty-build</artifactId>
            <version>${netty.build.version}</version>
          </dependency>
        </dependencies>
      </plugin>
      <plugin>
        <groupId>org.codehaus.mojo</groupId>
        <artifactId>xml-maven-plugin</artifactId>
        <version>1.0.1</version>
        <executions>
          <execution>
            <id>check-style</id>
            <goals>
              <goal>check-format</goal>
            </goals>
            <phase>validate</phase>
          </execution>
        </executions>
        <configuration>
          <formatFileSets>
            <formatFileSet>
              <directory>${project.basedir}</directory>
              <includes>
                <include>**/pom.xml</include>
              </includes>
            </formatFileSet>
          </formatFileSets>
          <useDefaultFormatFileSet>false</useDefaultFormatFileSet>
        </configuration>
      </plugin>
      <!-- Download the npn-boot.jar in advance to add it to the boot classpath. -->
      <plugin>
        <artifactId>maven-dependency-plugin</artifactId>
        <executions>
          <execution>
            <id>get-jetty-alpn-agent</id>
            <phase>validate</phase>
            <goals>
              <goal>get</goal>
            </goals>
            <configuration>
              <groupId>org.mortbay.jetty.alpn</groupId>
              <artifactId>jetty-alpn-agent</artifactId>
              <version>${jetty.alpnAgent.version}</version>
            </configuration>
          </execution>
        </executions>
      </plugin>
      <plugin>
        <artifactId>maven-surefire-plugin</artifactId>
        <configuration>
          <includes>
            <include>**/*Test*.java</include>
            <include>**/*Benchmark*.java</include>
          </includes>
          <excludes>
            <exclude>**/Abstract*</exclude>
            <exclude>**/*TestUtil*</exclude>
          </excludes>
          <runOrder>random</runOrder>
          <systemPropertyVariables>
            <logback.configurationFile>${logging.config}</logback.configurationFile>
            <logLevel>${logging.logLevel}</logLevel>
          </systemPropertyVariables>
          <argLine>${argLine.common} ${argLine.printGC} ${argLine.alpnAgent} ${argLine.leak} ${argLine.coverage} ${argLine.noUnsafe} ${argLine.java9} ${argLine.javaProperties}</argLine>
          <properties>
            <property>
              <name>listener</name>
              <value>io.netty.build.junit.TimedOutTestsListener</value>
            </property>
          </properties>
          <jvm>${testJvm}</jvm>
           <!-- Ensure the whole stacktrace is preserved when an exception is thrown. See https://issues.apache.org/jira/browse/SUREFIRE-1457 -->
          <trimStackTrace>false</trimStackTrace>
        </configuration>
      </plugin>
      <!-- always produce osgi bundles -->
      <plugin>
        <groupId>org.apache.felix</groupId>
        <artifactId>maven-bundle-plugin</artifactId>
        <version>2.5.4</version>
        <executions>
          <execution>
            <id>generate-manifest</id>
            <phase>process-classes</phase>
            <goals>
              <goal>manifest</goal>
            </goals>
            <configuration>
              <supportedProjectTypes>
                <supportedProjectType>jar</supportedProjectType>
                <supportedProjectType>bundle</supportedProjectType>
              </supportedProjectTypes>
              <instructions>
                <Export-Package>${project.groupId}.*</Export-Package>
                <!-- enforce JVM vendor package as optional -->
                <Import-Package>sun.misc.*;resolution:=optional,sun.nio.ch;resolution:=optional,sun.security.*;resolution:=optional,org.eclipse.jetty.npn;version="[1,2)";resolution:=optional,org.eclipse.jetty.alpn;version="[1,2)";resolution:=optional,*</Import-Package>
                <!-- override "internal" private package convention -->
                <Private-Package>!*</Private-Package>
              </instructions>
            </configuration>
          </execution>
        </executions>
      </plugin>

      <plugin>
        <groupId>org.codehaus.mojo</groupId>
        <artifactId>build-helper-maven-plugin</artifactId>
        <version>1.10</version>
        <executions>
          <execution>
            <id>parse-version</id>
            <goals>
              <goal>parse-version</goal>
            </goals>
          </execution>
        </executions>
      </plugin>

      <plugin>
        <artifactId>maven-source-plugin</artifactId>
        <version>3.0.1</version>
        <!-- Eclipse-related OSGi manifests
             See https://github.com/netty/netty/issues/3886
             More information: http://rajakannappan.blogspot.ie/2010/03/automating-eclipse-source-bundle.html -->
        <configuration>
          <archive>
            <manifestEntries>
              <Bundle-ManifestVersion>2</Bundle-ManifestVersion>
              <Bundle-Name>${project.name}</Bundle-Name>
              <Bundle-SymbolicName>${project.groupId}.${project.artifactId}.source</Bundle-SymbolicName>
              <Bundle-Vendor>${project.organization.name}</Bundle-Vendor>
              <Bundle-Version>${parsedVersion.osgiVersion}</Bundle-Version>
              <Eclipse-SourceBundle>${project.groupId}.${project.artifactId};version="${parsedVersion.osgiVersion}";roots:="."</Eclipse-SourceBundle>
            </manifestEntries>
          </archive>
        </configuration>

        <executions>
          <!--
            ~ This workaround prevents Maven from executing the 'generate-sources' phase twice.
            ~ See http://jira.codehaus.org/browse/MSOURCES-13
            ~ and http://blog.peterlynch.ca/2010/05/maven-how-to-prevent-generate-sources.html
            -->
          <execution>
            <id>attach-sources</id>
            <phase>invalid</phase>
            <goals>
              <goal>jar</goal>
            </goals>
          </execution>
          <execution>
            <id>attach-sources-no-fork</id>
            <phase>package</phase>
            <goals>
              <goal>jar-no-fork</goal>
            </goals>
          </execution>
        </executions>
      </plugin>
      <plugin>
        <artifactId>maven-javadoc-plugin</artifactId>
        <version>2.10.4</version>
        <configuration>
          <detectOfflineLinks>false</detectOfflineLinks>
          <breakiterator>true</breakiterator>
          <version>false</version>
          <author>false</author>
          <keywords>true</keywords>
        </configuration>
      </plugin>
      <plugin>
        <artifactId>maven-deploy-plugin</artifactId>
        <version>2.8.2</version>
        <configuration>
          <retryFailedDeploymentCount>10</retryFailedDeploymentCount>
        </configuration>
      </plugin>
      <!-- After artifacts were deployed from linux and macos we need to execute the following on macOS (in the root of the project).
           mvn -Psonatype-oss-release,full,uber-staging -pl transport-native-kqueue,transport-native-unix-common,all,tarball clean package gpg:sign org.sonatype.plugins:nexus-staging-maven-plugin:deploy -DstagingRepositoryId=${netty-id} -DnexusUrl=https://oss.sonatype.org -DserverId=sonatype-nexus-staging
      -->
      <plugin>
        <artifactId>maven-release-plugin</artifactId>
        <!-- Downgrade to 2.4.1 if release fails -->
        <version>2.5.3</version>
        <configuration>
          <useReleaseProfile>false</useReleaseProfile>
          <arguments>-P restricted-release,sonatype-oss-release,full</arguments>
          <autoVersionSubmodules>true</autoVersionSubmodules>
          <allowTimestampedSnapshots>false</allowTimestampedSnapshots>
          <tagNameFormat>netty-@{project.version}</tagNameFormat>
        </configuration>
        <dependencies>
          <dependency>
            <groupId>org.apache.maven.scm</groupId>
            <artifactId>maven-scm-api</artifactId>
            <version>1.9.4</version>
          </dependency>
          <dependency>
            <groupId>org.apache.maven.scm</groupId>
            <artifactId>maven-scm-provider-gitexe</artifactId>
            <version>1.9.4</version>
          </dependency>
        </dependencies>
      </plugin>

      <!-- Ensure to put maven-antrun-plugin at the end of the plugin list
           so that they are run lastly in the same phase. -->
      <plugin>
        <artifactId>maven-antrun-plugin</artifactId>
        <executions>
          <!-- Generate the version properties for all artifacts. -->
          <execution>
            <id>write-version-properties</id>
            <phase>initialize</phase>
            <goals>
              <goal>run</goal>
            </goals>
            <configuration>
              <target>
                <taskdef resource="net/sf/antcontrib/antlib.xml" />

                <!-- Get the information about the latest commit -->
                <exec executable="git" outputproperty="gitOutput.lastCommit" resultproperty="gitExitCode.lastCommit" failonerror="false" failifexecutionfails="false">
                  <arg value="log" />
                  <arg value="-1" />
                  <arg value="--format=format:%h %H %cd" />
                  <arg value="--date=iso" />
                </exec>
                <propertyregex property="shortCommitHash" input="${gitOutput.lastCommit}" regexp="^([0-9a-f]+) .*$" select="\1" casesensitive="true" defaultValue="0" />
                <propertyregex property="longCommitHash" input="${gitOutput.lastCommit}" regexp="^[0-9a-f]+ ([0-9a-f]{40}) .*$" select="\1" casesensitive="true" defaultValue="0000000000000000000000000000000000000000" />
                <propertyregex property="commitDate" input="${gitOutput.lastCommit}" regexp="^[0-9a-f]+ [0-9a-f]{40} (.*)$" select="\1" casesensitive="true" defaultValue="1970-01-01 00:00:00 +0000" />

                <!-- Get the information abount whether the repository is clean or dirty -->
                <exec executable="git" outputproperty="gitOutput.repoStatus" resultproperty="gitExitCode.repoStatus" failonerror="false" failifexecutionfails="false">
                  <arg value="status" />
                  <arg value="--porcelain" />
                </exec>
                <if>
                  <equals arg2="0" arg1="${gitExitCode.repoStatus}" />
                  <then>
                    <if>
                      <equals arg2="" arg1="${gitOutput.repoStatus}" />
                      <then>
                        <property name="repoStatus" value="clean" />
                      </then>
                      <else>
                        <property name="repoStatus" value="dirty" />
                      </else>
                    </if>
                  </then>
                  <else>
                    <property name="repoStatus" value="unknown" />
                  </else>
                </if>

                <!-- Print the obtained commit information. -->
                <echo>Current commit: ${shortCommitHash} on ${commitDate}</echo>

                <!-- Generate the .properties file. -->
                <!--
                <property name="metaInfDir" value="${project.basedir}/src/main/resources/META-INF" />
                -->
                <property name="metaInfDir" value="${project.build.outputDirectory}/META-INF" />
                <property name="versionPropFile" value="${metaInfDir}/${project.groupId}.versions.properties" />
                <mkdir dir="${metaInfDir}" />
                <delete file="${versionPropFile}" quiet="true" />

                <propertyfile file="${versionPropFile}" comment="Generated by netty-parent/pom.xml">
                  <entry key="${project.artifactId}.version" value="${project.version}" />
                  <entry key="${project.artifactId}.buildDate" type="date" value="now" pattern="yyyy-MM-dd HH:mm:ss Z" />
                  <entry key="${project.artifactId}.commitDate" value="${commitDate}" />
                  <entry key="${project.artifactId}.shortCommitHash" value="${shortCommitHash}" />
                  <entry key="${project.artifactId}.longCommitHash" value="${longCommitHash}" />
                  <entry key="${project.artifactId}.repoStatus" value="${repoStatus}" />
                </propertyfile>
              </target>
            </configuration>
          </execution>
        </executions>
        <dependencies>
          <dependency>
            <groupId>org.apache.ant</groupId>
            <artifactId>ant</artifactId>
            <version>1.9.7</version>
          </dependency>
          <dependency>
            <groupId>org.apache.ant</groupId>
            <artifactId>ant-launcher</artifactId>
            <version>1.9.7</version>
          </dependency>
          <dependency>
            <groupId>ant-contrib</groupId>
            <artifactId>ant-contrib</artifactId>
            <version>1.0b3</version>
            <exclusions>
              <exclusion>
                <groupId>ant</groupId>
                <artifactId>ant</artifactId>
              </exclusion>
            </exclusions>
          </dependency>
        </dependencies>
      </plugin>
      <plugin>
        <groupId>org.apache.maven.plugins</groupId>
        <artifactId>maven-remote-resources-plugin</artifactId>
        <version>1.5</version>
      </plugin>
      <plugin>
        <groupId>de.thetaphi</groupId>
        <artifactId>forbiddenapis</artifactId>
        <version>2.2</version>
      </plugin>
    </plugins>

    <pluginManagement>
      <plugins>
        <!-- keep surefire and failsafe in sync -->
        <plugin>
          <artifactId>maven-surefire-plugin</artifactId>
          <version>2.22.1</version>
        </plugin>
        <!-- keep surefire and failsafe in sync -->
        <plugin>
          <artifactId>maven-failsafe-plugin</artifactId>
          <version>2.22.1</version>
        </plugin>
        <plugin>
          <artifactId>maven-clean-plugin</artifactId>
          <version>3.0.0</version>
        </plugin>
        <plugin>
          <artifactId>maven-resources-plugin</artifactId>
          <version>3.0.1</version>
        </plugin>
        <plugin>
          <groupId>org.ops4j.pax.exam</groupId>
          <artifactId>maven-paxexam-plugin</artifactId>
          <version>1.2.4</version>
        </plugin>
        <plugin>
          <artifactId>maven-jar-plugin</artifactId>
          <version>3.0.2</version>
          <executions>
            <execution>
              <id>default-jar</id>
              <configuration>
                <archive>
                  <manifest>
                    <addDefaultImplementationEntries>true</addDefaultImplementationEntries>
                  </manifest>
                  <manifestEntries>
                    <Automatic-Module-Name>${javaModuleName}</Automatic-Module-Name>
                  </manifestEntries>
                  <index>true</index>
                  <manifestFile>${project.build.outputDirectory}/META-INF/MANIFEST.MF</manifestFile>
                </archive>
              </configuration>
            </execution>
          </executions>
        </plugin>
        <plugin>
          <artifactId>maven-dependency-plugin</artifactId>
          <version>2.10</version>
        </plugin>
        <plugin>
          <artifactId>maven-assembly-plugin</artifactId>
          <version>2.6</version>
        </plugin>
        <plugin>
          <!-- Do NOT upgrade -->
          <artifactId>maven-jxr-plugin</artifactId>
          <version>2.2</version>
        </plugin>
        <plugin>
          <artifactId>maven-antrun-plugin</artifactId>
          <version>1.8</version>
          <dependencies>
            <dependency>
              <groupId>ant-contrib</groupId>
              <artifactId>ant-contrib</artifactId>
              <version>1.0b3</version>
              <exclusions>
                <exclusion>
                  <groupId>ant</groupId>
                  <artifactId>ant</artifactId>
                </exclusion>
              </exclusions>
            </dependency>
          </dependencies>
        </plugin>
        <plugin>
          <groupId>org.codehaus.mojo</groupId>
          <artifactId>build-helper-maven-plugin</artifactId>
          <version>1.10</version>
        </plugin>
        <plugin>
          <groupId>org.fusesource.hawtjni</groupId>
          <artifactId>maven-hawtjni-plugin</artifactId>
          <version>1.14</version>
        </plugin>
        <plugin>
          <groupId>kr.motd.maven</groupId>
          <artifactId>exec-maven-plugin</artifactId>
          <version>1.0.0.Final</version>
        </plugin>
        <plugin>
          <groupId>org.apache.maven.plugins</groupId>
          <artifactId>maven-shade-plugin</artifactId>
          <version>3.1.0</version>
        </plugin>

        <!-- Workaround for the 'M2E plugin execution not covered' problem.
             See: http://wiki.eclipse.org/M2E_plugin_execution_not_covered -->
        <plugin>
          <groupId>org.eclipse.m2e</groupId>
          <artifactId>lifecycle-mapping</artifactId>
          <version>1.0.0</version>
          <configuration>
            <lifecycleMappingMetadata>
              <pluginExecutions>
                <pluginExecution>
                  <pluginExecutionFilter>
                    <groupId>org.apache.maven.plugins</groupId>
                    <artifactId>maven-antrun-plugin</artifactId>
                    <versionRange>[1.7,)</versionRange>
                    <goals>
                      <goal>run</goal>
                    </goals>
                  </pluginExecutionFilter>
                  <action>
                    <ignore />
                  </action>
                </pluginExecution>
                <pluginExecution>
                  <pluginExecutionFilter>
                    <groupId>org.apache.maven.plugins</groupId>
                    <artifactId>maven-checkstyle-plugin</artifactId>
                    <versionRange>[1.0,)</versionRange>
                    <goals>
                      <goal>check</goal>
                    </goals>
                  </pluginExecutionFilter>
                  <action>
                    <ignore />
                  </action>
                </pluginExecution>
                <pluginExecution>
                  <pluginExecutionFilter>
                    <groupId>org.apache.maven.plugins</groupId>
                    <artifactId>maven-enforcer-plugin</artifactId>
                    <versionRange>[1.0,)</versionRange>
                    <goals>
                      <goal>enforce</goal>
                    </goals>
                  </pluginExecutionFilter>
                  <action>
                    <ignore />
                  </action>
                </pluginExecution>
                <pluginExecution>
                  <pluginExecutionFilter>
                    <groupId>org.apache.maven.plugins</groupId>
                    <artifactId>maven-clean-plugin</artifactId>
                    <versionRange>[1.0,)</versionRange>
                    <goals>
                      <goal>clean</goal>
                    </goals>
                  </pluginExecutionFilter>
                  <action>
                    <ignore />
                  </action>
                </pluginExecution>
                <pluginExecution>
                  <pluginExecutionFilter>
                    <groupId>org.apache.felix</groupId>
                    <artifactId>maven-bundle-plugin</artifactId>
                    <versionRange>[2.4,)</versionRange>
                    <goals>
                      <goal>manifest</goal>
                    </goals>
                  </pluginExecutionFilter>
                  <action>
                    <ignore />
                  </action>
                </pluginExecution>
                <pluginExecution>
                  <pluginExecutionFilter>
                    <groupId>org.fusesource.hawtjni</groupId>
                    <artifactId>maven-hawtjni-plugin</artifactId>
                    <versionRange>[1.10,)</versionRange>
                    <goals>
                      <goal>generate</goal>
                      <goal>build</goal>
                    </goals>
                  </pluginExecutionFilter>
                  <action>
                    <ignore />
                  </action>
                </pluginExecution>
                <pluginExecution>
                  <pluginExecutionFilter>
                    <groupId>org.apache.maven.plugins</groupId>
                    <artifactId>maven-dependency-plugin</artifactId>
                    <versionRange>[2.8,)</versionRange>
                    <goals>
                      <goal>get</goal>
                      <goal>copy</goal>
                      <goal>properties</goal>
                    </goals>
                  </pluginExecutionFilter>
                  <action>
                    <ignore />
                  </action>
                </pluginExecution>
              </pluginExecutions>
            </lifecycleMappingMetadata>
          </configuration>
        </plugin>
        <plugin>
          <groupId>org.apache.maven.plugins</groupId>
          <artifactId>maven-remote-resources-plugin</artifactId>
          <version>1.5</version>
          <configuration>
            <resourceBundles>
              <resourceBundle>io.netty:netty-dev-tools:${project.version}</resourceBundle>
            </resourceBundles>
            <outputDirectory>${netty.dev.tools.directory}</outputDirectory>
            <!-- don't include netty-dev-tools in artifacts -->
            <attachToMain>false</attachToMain>
            <attachToTest>false</attachToTest>
          </configuration>
          <executions>
            <execution>
              <goals>
                <goal>process</goal>
              </goals>
            </execution>
          </executions>
        </plugin>
        <plugin>
          <groupId>de.thetaphi</groupId>
          <artifactId>forbiddenapis</artifactId>
          <version>2.2</version>
          <executions>
            <execution>
              <id>check-forbidden-apis</id>
              <configuration>
                <targetVersion>${maven.compiler.target}</targetVersion>
                <!-- allow undocumented classes like sun.misc.Unsafe: -->
                <internalRuntimeForbidden>false</internalRuntimeForbidden>
                <!-- if the used Java version is too new, don't fail, just do nothing: -->
                <failOnUnsupportedJava>false</failOnUnsupportedJava>
                <bundledSignatures>
                  <!-- This will automatically choose the right signatures based on 'targetVersion': -->
                  <!-- enabling these should be done in the future -->
                  <!-- bundledSignature>jdk-unsafe</bundledSignature -->
                  <!-- bundledSignature>jdk-deprecated</bundledSignature -->
                  <!-- bundledSignature>jdk-system-out</bundledSignature -->
                </bundledSignatures>
                <signaturesFiles>
                  <signaturesFile>${netty.dev.tools.directory}/forbidden/signatures.txt</signaturesFile>
                </signaturesFiles>
                <suppressAnnotations><annotation>**.SuppressForbidden</annotation></suppressAnnotations>
              </configuration>
              <phase>compile</phase>
              <goals>
                <goal>check</goal>
              </goals>
            </execution>
            <execution>
              <id>check-forbidden-test-apis</id>
              <configuration>
                <targetVersion>${maven.compiler.target}</targetVersion>
                <!-- allow undocumented classes like sun.misc.Unsafe: -->
                <internalRuntimeForbidden>true</internalRuntimeForbidden>
                <!-- if the used Java version is too new, don't fail, just do nothing: -->
                <failOnUnsupportedJava>false</failOnUnsupportedJava>
                <bundledSignatures>
                  <!-- This will automatically choose the right signatures based on 'targetVersion': -->
                  <!-- enabling these should be done in the future -->
                  <!-- bundledSignature>jdk-unsafe</bundledSignature -->
                  <!-- bundledSignature>jdk-deprecated</bundledSignature -->
                </bundledSignatures>
                <signaturesFiles>
                  <signaturesFile>${netty.dev.tools.directory}/forbidden/signatures.txt</signaturesFile>
                </signaturesFiles>
                <suppressAnnotations><annotation>**.SuppressForbidden</annotation></suppressAnnotations>
              </configuration>
              <phase>test-compile</phase>
              <goals>
                <goal>testCheck</goal>
              </goals>
            </execution>
          </executions>
        </plugin>
      </plugins>
    </pluginManagement>
  </build>
</project><|MERGE_RESOLUTION|>--- conflicted
+++ resolved
@@ -26,11 +26,7 @@
   <groupId>io.netty</groupId>
   <artifactId>netty-parent</artifactId>
   <packaging>pom</packaging>
-<<<<<<< HEAD
-  <version>5.0.0.Final-SNAPSHOT</version>
-=======
   <version>4.1.44.Final-SNAPSHOT</version>
->>>>>>> 71860e5b
 
   <name>Netty</name>
   <url>https://netty.io/</url>
@@ -99,11 +95,7 @@
       <properties>
         <skipNativeImageTestsuite>false</skipNativeImageTestsuite>
         <forbiddenapis.skip>true</forbiddenapis.skip>
-<<<<<<< HEAD
-        <testJvm/>
-=======
         <testJvm />
->>>>>>> 71860e5b
       </properties>
     </profile>
     <!-- JDK13 -->
@@ -120,12 +112,9 @@
         <enforcer.plugin.version>3.0.0-M1</enforcer.plugin.version>
         <!-- 1.4.x does not work in Java10+ -->
         <jboss.marshalling.version>2.0.5.Final</jboss.marshalling.version>
-<<<<<<< HEAD
-=======
         <!-- This is the minimum supported by Java12 -->
         <maven.compiler.source>1.7</maven.compiler.source>
         <maven.compiler.target>1.7</maven.compiler.target>
->>>>>>> 71860e5b
         <!-- pax-exam does not work on latest Java12 EA 22 build -->
         <skipOsgiTestsuite>true</skipOsgiTestsuite>
       </properties>
@@ -148,12 +137,9 @@
         <enforcer.plugin.version>3.0.0-M1</enforcer.plugin.version>
         <!-- 1.4.x does not work in Java10+ -->
         <jboss.marshalling.version>2.0.5.Final</jboss.marshalling.version>
-<<<<<<< HEAD
-=======
         <!-- This is the minimum supported by Java12 -->
         <maven.compiler.source>1.7</maven.compiler.source>
         <maven.compiler.target>1.7</maven.compiler.target>
->>>>>>> 71860e5b
         <!-- pax-exam does not work on latest Java12 EA 22 build -->
         <skipOsgiTestsuite>true</skipOsgiTestsuite>
       </properties>
@@ -301,8 +287,8 @@
   </profiles>
 
   <properties>
-    <maven.compiler.source>1.8</maven.compiler.source>
-    <maven.compiler.target>1.8</maven.compiler.target>
+    <maven.compiler.source>1.6</maven.compiler.source>
+    <maven.compiler.target>1.6</maven.compiler.target>
     <netty.dev.tools.directory>${project.build.directory}/dev-tools</netty.dev.tools.directory>
     <project.build.sourceEncoding>UTF-8</project.build.sourceEncoding>
     <project.reporting.outputEncoding>UTF-8</project.reporting.outputEncoding>
@@ -345,12 +331,7 @@
     <skipOsgiTestsuite>false</skipOsgiTestsuite>
     <skipAutobahnTestsuite>false</skipAutobahnTestsuite>
     <skipHttp2Testsuite>false</skipHttp2Testsuite>
-<<<<<<< HEAD
-    <!-- Skip for now as we have no version released yet of netty 5 -->
-    <skipJapicmp>true</skipJapicmp>
-=======
     <skipJapicmp>false</skipJapicmp>
->>>>>>> 71860e5b
     <graalvm.version>19.0.0</graalvm.version>
     <!-- By default skip native testsuite as it requires a custom environment with graalvm installed -->
     <skipNativeImageTestsuite>true</skipNativeImageTestsuite>
@@ -383,7 +364,9 @@
     <module>transport-native-unix-common</module>
     <module>transport-native-epoll</module>
     <module>transport-native-kqueue</module>
+    <module>transport-rxtx</module>
     <module>transport-sctp</module>
+    <module>transport-udt</module>
     <module>handler</module>
     <module>handler-proxy</module>
     <module>example</module>
@@ -534,6 +517,18 @@
         <groupId>org.jctools</groupId>
         <artifactId>jctools-core</artifactId>
         <version>2.1.1</version>
+      </dependency>
+
+      <dependency>
+        <groupId>org.rxtx</groupId>
+        <artifactId>rxtx</artifactId>
+        <version>2.1.7</version>
+      </dependency>
+
+      <dependency>
+        <groupId>com.barchart.udt</groupId>
+        <artifactId>barchart-udt-bundle</artifactId>
+        <version>2.3.0</version>
       </dependency>
 
       <dependency>
@@ -830,17 +825,11 @@
         <configuration>
           <signature>
             <groupId>org.codehaus.mojo.signature</groupId>
-            <artifactId>java18</artifactId>
-            <version>1.0</version>
+            <artifactId>java16</artifactId>
+            <version>1.1</version>
           </signature>
           <ignores>
-<<<<<<< HEAD
-            <ignore>sun.misc.Unsafe</ignore>
-            <ignore>sun.misc.Cleaner</ignore>
-            <ignore>sun.nio.ch.DirectBuffer</ignore>
-=======
             <ignore>java.nio.ByteBuffer</ignore>
->>>>>>> 71860e5b
           </ignores>
           <annotations>
             <annotation>io.netty.util.internal.SuppressJava6Requirement</annotation>
