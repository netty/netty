--- conflicted
+++ resolved
@@ -189,12 +189,8 @@
     }
 
     @Test
-<<<<<<< HEAD
     @DisabledForSlowLeakDetection
-    public void testHugeDecompress() {
-=======
     public void testHugeDecompress() throws Exception {
->>>>>>> a4a2e054
         int chunkSize = 1024 * 1024;
         int numberOfChunks = 256;
         int memoryLimit = chunkSize * 128;
