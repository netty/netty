<?xml version="1.0" encoding="UTF-8"?>
<!--
  ~ Copyright 2019 The Netty Project
  ~
  ~ The Netty Project licenses this file to you under the Apache License,
  ~ version 2.0 (the "License"); you may not use this file except in compliance
  ~ with the License. You may obtain a copy of the License at:
  ~
  ~   https://www.apache.org/licenses/LICENSE-2.0
  ~
  ~ Unless required by applicable law or agreed to in writing, software
  ~ distributed under the License is distributed on an "AS IS" BASIS, WITHOUT
  ~ WARRANTIES OR CONDITIONS OF ANY KIND, either express or implied. See the
  ~ License for the specific language governing permissions and limitations
  ~ under the License.
  -->
<project xmlns="http://maven.apache.org/POM/4.0.0" xmlns:xsi="http://www.w3.org/2001/XMLSchema-instance" xsi:schemaLocation="http://maven.apache.org/POM/4.0.0 https://maven.apache.org/maven-v4_0_0.xsd">

  <modelVersion>4.0.0</modelVersion>
  <parent>
    <groupId>io.netty</groupId>
    <artifactId>netty-parent</artifactId>
    <version>4.1.123.Final-SNAPSHOT</version>
  </parent>

  <artifactId>netty-transport-blockhound-tests</artifactId>
  <packaging>jar</packaging>
  <description>
    Tests for the BlockHound integration.
  </description>

  <name>Netty/Transport/BlockHound/Tests</name>

  <profiles>
    <profile>
      <id>java13</id>
      <activation>
        <jdk>13</jdk>
      </activation>
      <properties>
        <argLine.common>-XX:+AllowRedefinitionToAddDeleteMethods</argLine.common>
      </properties>
    </profile>
    <profile>
      <id>java14</id>
      <activation>
        <jdk>14</jdk>
      </activation>
      <properties>
        <argLine.common>-XX:+AllowRedefinitionToAddDeleteMethods</argLine.common>
      </properties>
    </profile>
    <profile>
      <id>java15</id>
      <activation>
        <jdk>15</jdk>
      </activation>
      <properties>
        <argLine.common>-XX:+AllowRedefinitionToAddDeleteMethods</argLine.common>
      </properties>
    </profile>
    <profile>
      <id>java16</id>
      <activation>
        <jdk>16</jdk>
      </activation>
      <properties>
        <argLine.common>-XX:+AllowRedefinitionToAddDeleteMethods</argLine.common>
      </properties>
    </profile>
    <profile>
      <id>java17</id>
      <activation>
        <jdk>17</jdk>
      </activation>
      <properties>
        <argLine.common>-XX:+AllowRedefinitionToAddDeleteMethods</argLine.common>
      </properties>
    </profile>
    <profile>
      <id>java18</id>
      <activation>
        <jdk>18</jdk>
      </activation>
      <properties>
        <argLine.common>-XX:+AllowRedefinitionToAddDeleteMethods</argLine.common>
      </properties>
    </profile>
    <profile>
      <id>java19</id>
      <activation>
        <jdk>19</jdk>
      </activation>
      <properties>
        <argLine.common>-XX:+AllowRedefinitionToAddDeleteMethods</argLine.common>
      </properties>
    </profile>
    <profile>
      <id>java20</id>
      <activation>
        <jdk>20</jdk>
      </activation>
      <properties>
        <argLine.common>-XX:+AllowRedefinitionToAddDeleteMethods</argLine.common>
      </properties>
    </profile>
    <profile>
      <id>java21</id>
      <activation>
        <jdk>21</jdk>
      </activation>
      <properties>
        <argLine.common>-XX:+AllowRedefinitionToAddDeleteMethods</argLine.common>
      </properties>
    </profile>
    <profile>
      <id>java22</id>
      <activation>
        <jdk>22</jdk>
      </activation>
      <properties>
        <argLine.common>-XX:+AllowRedefinitionToAddDeleteMethods</argLine.common>
      </properties>
    </profile>
    <profile>
      <id>java23</id>
      <activation>
        <jdk>23</jdk>
      </activation>
      <properties>
        <argLine.common>-XX:+AllowRedefinitionToAddDeleteMethods</argLine.common>
      </properties>
    </profile>
    <profile>
      <id>java24</id>
      <activation>
        <jdk>24</jdk>
      </activation>
      <properties>
        <argLine.common>-XX:+AllowRedefinitionToAddDeleteMethods</argLine.common>
      </properties>
    </profile>
<<<<<<< HEAD
=======
    <profile>
      <id>java25</id>
      <activation>
        <jdk>25</jdk>
      </activation>
      <properties>
        <argLine.common>-XX:+AllowRedefinitionToAddDeleteMethods -XX:+EnableDynamicAgentLoading</argLine.common>
      </properties>
    </profile>
>>>>>>> 0bb3a97f
  </profiles>

  <properties>
    <maven.compiler.source>1.8</maven.compiler.source>
    <maven.compiler.target>1.8</maven.compiler.target>
    <!-- Needed for SelfSignedCertificate -->
    <argLine.java9.extras>--add-exports java.base/sun.security.x509=ALL-UNNAMED</argLine.java9.extras>
    <japicmp.skip>true</japicmp.skip>
    <!-- Do not deploy this module -->
    <skipDeploy>true</skipDeploy>
    <javaModuleName>io.netty.transport_blockhound_tests</javaModuleName>
  </properties>

  <dependencies>
    <dependency>
      <groupId>${project.groupId}</groupId>
      <artifactId>netty-transport</artifactId>
      <version>${project.version}</version>
    </dependency>
    <dependency>
      <groupId>${project.groupId}</groupId>
      <artifactId>netty-handler</artifactId>
      <version>${project.version}</version>
    </dependency>
    <dependency>
      <groupId>${project.groupId}</groupId>
      <artifactId>netty-resolver-dns</artifactId>
      <version>${project.version}</version>
    </dependency>
    <dependency>
      <groupId>${project.groupId}</groupId>
      <artifactId>${tcnative.artifactId}</artifactId>
      <classifier>${tcnative.classifier}</classifier>
      <optional>true</optional>
    </dependency>

    <dependency>
      <groupId>org.bouncycastle</groupId>
      <artifactId>bcpkix-jdk15on</artifactId>
      <optional>true</optional>
    </dependency>
    <dependency>
      <groupId>io.projectreactor.tools</groupId>
      <artifactId>blockhound</artifactId>
      <scope>test</scope>
    </dependency>
    <dependency>
      <groupId>org.junit.jupiter</groupId>
      <artifactId>junit-jupiter-api</artifactId>
      <scope>test</scope>
    </dependency>
    <dependency>
      <groupId>org.junit.jupiter</groupId>
      <artifactId>junit-jupiter-engine</artifactId>
      <scope>test</scope>
    </dependency>
    <dependency>
      <groupId>org.junit.jupiter</groupId>
      <artifactId>junit-jupiter-params</artifactId>
      <scope>test</scope>
    </dependency>
    <dependency>
      <groupId>org.assertj</groupId>
      <artifactId>assertj-core</artifactId>
      <scope>test</scope>
    </dependency>
  </dependencies>
</project><|MERGE_RESOLUTION|>--- conflicted
+++ resolved
@@ -140,8 +140,6 @@
         <argLine.common>-XX:+AllowRedefinitionToAddDeleteMethods</argLine.common>
       </properties>
     </profile>
-<<<<<<< HEAD
-=======
     <profile>
       <id>java25</id>
       <activation>
@@ -151,7 +149,6 @@
         <argLine.common>-XX:+AllowRedefinitionToAddDeleteMethods -XX:+EnableDynamicAgentLoading</argLine.common>
       </properties>
     </profile>
->>>>>>> 0bb3a97f
   </profiles>
 
   <properties>
