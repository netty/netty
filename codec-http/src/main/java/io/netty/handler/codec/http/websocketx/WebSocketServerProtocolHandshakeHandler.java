--- conflicted
+++ resolved
@@ -48,12 +48,8 @@
         this.websocketPath = websocketPath;
         this.subprotocols = subprotocols;
         this.allowExtensions = allowExtensions;
-<<<<<<< HEAD
-        this.maxFramePayloadSize = maxFrameSize;
+        maxFramePayloadSize = maxFrameSize;
         this.disableUTF8Checking = disableUTF8Checking;
-=======
-        maxFramePayloadSize = maxFrameSize;
->>>>>>> 760bbc7e
     }
 
     @Override
