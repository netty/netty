/*
 * Copyright 2013 The Netty Project
 *
 * The Netty Project licenses this file to you under the Apache License,
 * version 2.0 (the "License"); you may not use this file except in compliance
 * with the License. You may obtain a copy of the License at:
 *
 *   http://www.apache.org/licenses/LICENSE-2.0
 *
 * Unless required by applicable law or agreed to in writing, software
 * distributed under the License is distributed on an "AS IS" BASIS, WITHOUT
 * WARRANTIES OR CONDITIONS OF ANY KIND, either express or implied. See the
 * License for the specific language governing permissions and limitations
 * under the License.
 */
package io.netty.handler.codec.http.websocketx;

import io.netty.channel.ChannelFuture;
import io.netty.channel.ChannelFutureListener;
import io.netty.channel.ChannelHandlerContext;
<<<<<<< HEAD
import io.netty.channel.ChannelInboundHandler;
=======
import io.netty.channel.ChannelInboundHandlerAdapter;
>>>>>>> 71860e5b
import io.netty.channel.ChannelPromise;
import io.netty.handler.codec.http.FullHttpResponse;
import io.netty.handler.codec.http.websocketx.WebSocketClientProtocolHandler.ClientHandshakeStateEvent;
import io.netty.util.concurrent.Future;
import io.netty.util.concurrent.FutureListener;

import java.util.concurrent.TimeUnit;

import static io.netty.util.internal.ObjectUtil.*;
<<<<<<< HEAD

class WebSocketClientProtocolHandshakeHandler implements ChannelInboundHandler {

    private static final long DEFAULT_HANDSHAKE_TIMEOUT_MS = 10000L;

=======

class WebSocketClientProtocolHandshakeHandler extends ChannelInboundHandlerAdapter {
    private static final long DEFAULT_HANDSHAKE_TIMEOUT_MS = 10000L;

>>>>>>> 71860e5b
    private final WebSocketClientHandshaker handshaker;
    private final long handshakeTimeoutMillis;
    private ChannelHandlerContext ctx;
    private ChannelPromise handshakePromise;

    WebSocketClientProtocolHandshakeHandler(WebSocketClientHandshaker handshaker) {
        this(handshaker, DEFAULT_HANDSHAKE_TIMEOUT_MS);
    }

    WebSocketClientProtocolHandshakeHandler(WebSocketClientHandshaker handshaker, long handshakeTimeoutMillis) {
        this.handshaker = handshaker;
        this.handshakeTimeoutMillis = checkPositive(handshakeTimeoutMillis, "handshakeTimeoutMillis");
    }

    @Override
    public void handlerAdded(ChannelHandlerContext ctx) throws Exception {
        this.ctx = ctx;
        handshakePromise = ctx.newPromise();
    }

    @Override
    public void channelActive(final ChannelHandlerContext ctx) throws Exception {
<<<<<<< HEAD
        ctx.fireChannelActive();
        handshaker.handshake(ctx.channel()).addListener((ChannelFutureListener) future -> {
            if (!future.isSuccess()) {
                handshakePromise.tryFailure(future.cause());
                ctx.fireExceptionCaught(future.cause());
            } else {
                ctx.fireUserEventTriggered(
                        WebSocketClientProtocolHandler.ClientHandshakeStateEvent.HANDSHAKE_ISSUED);
=======
        super.channelActive(ctx);
        handshaker.handshake(ctx.channel()).addListener(new ChannelFutureListener() {
            @Override
            public void operationComplete(ChannelFuture future) throws Exception {
                if (!future.isSuccess()) {
                    handshakePromise.tryFailure(future.cause());
                    ctx.fireExceptionCaught(future.cause());
                } else {
                    ctx.fireUserEventTriggered(
                            WebSocketClientProtocolHandler.ClientHandshakeStateEvent.HANDSHAKE_ISSUED);
                }
>>>>>>> 71860e5b
            }
        });
        applyHandshakeTimeout();
    }

    @Override
    public void channelRead(ChannelHandlerContext ctx, Object msg) throws Exception {
        if (!(msg instanceof FullHttpResponse)) {
            ctx.fireChannelRead(msg);
            return;
        }

        FullHttpResponse response = (FullHttpResponse) msg;
        try {
            if (!handshaker.isHandshakeComplete()) {
                handshaker.finishHandshake(ctx.channel(), response);
                handshakePromise.trySuccess();
                ctx.fireUserEventTriggered(
                        WebSocketClientProtocolHandler.ClientHandshakeStateEvent.HANDSHAKE_COMPLETE);
                ctx.pipeline().remove(this);
                return;
            }
            throw new IllegalStateException("WebSocketClientHandshaker should have been non finished yet");
        } finally {
            response.release();
        }
    }

    private void applyHandshakeTimeout() {
        final ChannelPromise localHandshakePromise = handshakePromise;
        if (handshakeTimeoutMillis <= 0 || localHandshakePromise.isDone()) {
            return;
        }

        final Future<?> timeoutFuture = ctx.executor().schedule(new Runnable() {
            @Override
            public void run() {
                if (localHandshakePromise.isDone()) {
                    return;
                }

                if (localHandshakePromise.tryFailure(new WebSocketHandshakeException("handshake timed out"))) {
                    ctx.flush()
                       .fireUserEventTriggered(ClientHandshakeStateEvent.HANDSHAKE_TIMEOUT)
                       .close();
                }
            }
        }, handshakeTimeoutMillis, TimeUnit.MILLISECONDS);

        // Cancel the handshake timeout when handshake is finished.
        localHandshakePromise.addListener(new FutureListener<Void>() {
            @Override
            public void operationComplete(Future<Void> f) throws Exception {
                timeoutFuture.cancel(false);
            }
        });
    }

    /**
     * This method is visible for testing.
     *
     * @return current handshake future
     */
    ChannelFuture getHandshakeFuture() {
        return handshakePromise;
    }
}<|MERGE_RESOLUTION|>--- conflicted
+++ resolved
@@ -18,11 +18,7 @@
 import io.netty.channel.ChannelFuture;
 import io.netty.channel.ChannelFutureListener;
 import io.netty.channel.ChannelHandlerContext;
-<<<<<<< HEAD
-import io.netty.channel.ChannelInboundHandler;
-=======
 import io.netty.channel.ChannelInboundHandlerAdapter;
->>>>>>> 71860e5b
 import io.netty.channel.ChannelPromise;
 import io.netty.handler.codec.http.FullHttpResponse;
 import io.netty.handler.codec.http.websocketx.WebSocketClientProtocolHandler.ClientHandshakeStateEvent;
@@ -32,18 +28,10 @@
 import java.util.concurrent.TimeUnit;
 
 import static io.netty.util.internal.ObjectUtil.*;
-<<<<<<< HEAD
-
-class WebSocketClientProtocolHandshakeHandler implements ChannelInboundHandler {
-
-    private static final long DEFAULT_HANDSHAKE_TIMEOUT_MS = 10000L;
-
-=======
 
 class WebSocketClientProtocolHandshakeHandler extends ChannelInboundHandlerAdapter {
     private static final long DEFAULT_HANDSHAKE_TIMEOUT_MS = 10000L;
 
->>>>>>> 71860e5b
     private final WebSocketClientHandshaker handshaker;
     private final long handshakeTimeoutMillis;
     private ChannelHandlerContext ctx;
@@ -66,16 +54,6 @@
 
     @Override
     public void channelActive(final ChannelHandlerContext ctx) throws Exception {
-<<<<<<< HEAD
-        ctx.fireChannelActive();
-        handshaker.handshake(ctx.channel()).addListener((ChannelFutureListener) future -> {
-            if (!future.isSuccess()) {
-                handshakePromise.tryFailure(future.cause());
-                ctx.fireExceptionCaught(future.cause());
-            } else {
-                ctx.fireUserEventTriggered(
-                        WebSocketClientProtocolHandler.ClientHandshakeStateEvent.HANDSHAKE_ISSUED);
-=======
         super.channelActive(ctx);
         handshaker.handshake(ctx.channel()).addListener(new ChannelFutureListener() {
             @Override
@@ -87,7 +65,6 @@
                     ctx.fireUserEventTriggered(
                             WebSocketClientProtocolHandler.ClientHandshakeStateEvent.HANDSHAKE_ISSUED);
                 }
->>>>>>> 71860e5b
             }
         });
         applyHandshakeTimeout();
