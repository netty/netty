--- conflicted
+++ resolved
@@ -125,23 +125,9 @@
 
     private static void encodeHeader(ByteBuf buf, String header, String value) {
         encodeAscii(header, buf);
-<<<<<<< HEAD
-        buf.writeByte(':');
-        buf.writeByte(' ');
-        encodeAscii(value, buf);
-        buf.writeByte('\r');
-        buf.writeByte('\n');
-    }
-
-    private static void encodeAscii(String s, ByteBuf buf) {
-        for (int i = 0; i < s.length(); i++) {
-            buf.writeByte(s.charAt(i));
-        }
-=======
         buf.writeBytes(HEADER_SEPARATOR);
         encodeAscii(value, buf);
         buf.writeBytes(CRLF);
->>>>>>> 4d44b379
     }
 
     private static void encodeAscii(String s, ByteBuf buf) {
