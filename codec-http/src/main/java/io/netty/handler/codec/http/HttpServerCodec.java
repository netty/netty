/*
 * Copyright 2012 The Netty Project
 *
 * The Netty Project licenses this file to you under the Apache License,
 * version 2.0 (the "License"); you may not use this file except in compliance
 * with the License. You may obtain a copy of the License at:
 *
 *   http://www.apache.org/licenses/LICENSE-2.0
 *
 * Unless required by applicable law or agreed to in writing, software
 * distributed under the License is distributed on an "AS IS" BASIS, WITHOUT
 * WARRANTIES OR CONDITIONS OF ANY KIND, either express or implied. See the
 * License for the specific language governing permissions and limitations
 * under the License.
 */
package io.netty.handler.codec.http;

import io.netty.buffer.ByteBuf;
import io.netty.channel.ChannelHandlerContext;
import io.netty.channel.CombinedChannelDuplexHandler;

import java.util.ArrayDeque;
import java.util.List;
import java.util.Queue;

/**
 * A combination of {@link HttpRequestDecoder} and {@link HttpResponseEncoder}
 * which enables easier server side HTTP implementation.
 *
 * @see HttpClientCodec
 */
public final class HttpServerCodec extends CombinedChannelDuplexHandler<HttpRequestDecoder, HttpResponseEncoder>
        implements HttpServerUpgradeHandler.SourceCodec {

    /** A queue that is used for correlating a request and a response. */
    private final Queue<HttpMethod> queue = new ArrayDeque<>();

    /**
     * Creates a new instance with the default decoder options
     * ({@code maxInitialLineLength (4096}}, {@code maxHeaderSize (8192)}, and
     * {@code maxChunkSize (8192)}).
     */
    public HttpServerCodec() {
        this(4096, 8192);
    }

    /**
     * Creates a new instance with the specified decoder options.
     */
    public HttpServerCodec(int maxInitialLineLength, int maxHeaderSize) {
        init(new HttpServerRequestDecoder(maxInitialLineLength, maxHeaderSize),
                new HttpServerResponseEncoder());
    }

    /**
     * Creates a new instance with the specified decoder options.
     */
    public HttpServerCodec(int maxInitialLineLength, int maxHeaderSize, boolean validateHeaders) {
        init(new HttpServerRequestDecoder(maxInitialLineLength, maxHeaderSize, validateHeaders),
                new HttpServerResponseEncoder());
    }

    /**
     * Creates a new instance with the specified decoder options.
     */
    public HttpServerCodec(int maxInitialLineLength, int maxHeaderSize, boolean validateHeaders,
                           int initialBufferSize) {
        init(
          new HttpServerRequestDecoder(maxInitialLineLength, maxHeaderSize,
                  validateHeaders, initialBufferSize),
          new HttpServerResponseEncoder());
    }

    /**
     * Upgrades to another protocol from HTTP. Removes the {@link HttpRequestDecoder} and
     * {@link HttpResponseEncoder} from the pipeline.
     */
    @Override
    public void upgradeFrom(ChannelHandlerContext ctx) {
        ctx.pipeline().remove(this);
    }

    private final class HttpServerRequestDecoder extends HttpRequestDecoder {
<<<<<<< HEAD
        HttpServerRequestDecoder(int maxInitialLineLength, int maxHeaderSize) {
            super(maxInitialLineLength, maxHeaderSize);
        }

        HttpServerRequestDecoder(int maxInitialLineLength, int maxHeaderSize,
=======

        HttpServerRequestDecoder(int maxInitialLineLength, int maxHeaderSize, int maxChunkSize) {
            super(maxInitialLineLength, maxHeaderSize, maxChunkSize);
        }

        HttpServerRequestDecoder(int maxInitialLineLength, int maxHeaderSize, int maxChunkSize,
>>>>>>> 71860e5b
                                        boolean validateHeaders) {
            super(maxInitialLineLength, maxHeaderSize, validateHeaders);
        }

<<<<<<< HEAD
        HttpServerRequestDecoder(int maxInitialLineLength, int maxHeaderSize,
=======
        HttpServerRequestDecoder(int maxInitialLineLength, int maxHeaderSize, int maxChunkSize,

>>>>>>> 71860e5b
                                        boolean validateHeaders, int initialBufferSize) {
            super(maxInitialLineLength, maxHeaderSize, validateHeaders, initialBufferSize);
        }

        @Override
        protected void decode(ChannelHandlerContext ctx, ByteBuf buffer, List<Object> out) throws Exception {
            int oldSize = out.size();
            super.decode(ctx, buffer, out);
            int size = out.size();
            for (int i = oldSize; i < size; i++) {
                Object obj = out.get(i);
                if (obj instanceof HttpRequest) {
                    queue.add(((HttpRequest) obj).method());
                }
            }
        }
    }

    private final class HttpServerResponseEncoder extends HttpResponseEncoder {

        private HttpMethod method;

        @Override
        protected void sanitizeHeadersBeforeEncode(HttpResponse msg, boolean isAlwaysEmpty) {
            if (!isAlwaysEmpty && HttpMethod.CONNECT.equals(method)
                    && msg.status().codeClass() == HttpStatusClass.SUCCESS) {
                // Stripping Transfer-Encoding:
                // See https://tools.ietf.org/html/rfc7230#section-3.3.1
                msg.headers().remove(HttpHeaderNames.TRANSFER_ENCODING);
                return;
            }

            super.sanitizeHeadersBeforeEncode(msg, isAlwaysEmpty);
        }

        @Override
        protected boolean isContentAlwaysEmpty(@SuppressWarnings("unused") HttpResponse msg) {
            method = queue.poll();
            return HttpMethod.HEAD.equals(method) || super.isContentAlwaysEmpty(msg);
        }
    }
}<|MERGE_RESOLUTION|>--- conflicted
+++ resolved
@@ -33,7 +33,7 @@
         implements HttpServerUpgradeHandler.SourceCodec {
 
     /** A queue that is used for correlating a request and a response. */
-    private final Queue<HttpMethod> queue = new ArrayDeque<>();
+    private final Queue<HttpMethod> queue = new ArrayDeque<HttpMethod>();
 
     /**
      * Creates a new instance with the default decoder options
@@ -41,32 +41,32 @@
      * {@code maxChunkSize (8192)}).
      */
     public HttpServerCodec() {
-        this(4096, 8192);
+        this(4096, 8192, 8192);
     }
 
     /**
      * Creates a new instance with the specified decoder options.
      */
-    public HttpServerCodec(int maxInitialLineLength, int maxHeaderSize) {
-        init(new HttpServerRequestDecoder(maxInitialLineLength, maxHeaderSize),
+    public HttpServerCodec(int maxInitialLineLength, int maxHeaderSize, int maxChunkSize) {
+        init(new HttpServerRequestDecoder(maxInitialLineLength, maxHeaderSize, maxChunkSize),
                 new HttpServerResponseEncoder());
     }
 
     /**
      * Creates a new instance with the specified decoder options.
      */
-    public HttpServerCodec(int maxInitialLineLength, int maxHeaderSize, boolean validateHeaders) {
-        init(new HttpServerRequestDecoder(maxInitialLineLength, maxHeaderSize, validateHeaders),
+    public HttpServerCodec(int maxInitialLineLength, int maxHeaderSize, int maxChunkSize, boolean validateHeaders) {
+        init(new HttpServerRequestDecoder(maxInitialLineLength, maxHeaderSize, maxChunkSize, validateHeaders),
                 new HttpServerResponseEncoder());
     }
 
     /**
      * Creates a new instance with the specified decoder options.
      */
-    public HttpServerCodec(int maxInitialLineLength, int maxHeaderSize, boolean validateHeaders,
+    public HttpServerCodec(int maxInitialLineLength, int maxHeaderSize, int maxChunkSize, boolean validateHeaders,
                            int initialBufferSize) {
         init(
-          new HttpServerRequestDecoder(maxInitialLineLength, maxHeaderSize,
+          new HttpServerRequestDecoder(maxInitialLineLength, maxHeaderSize, maxChunkSize,
                   validateHeaders, initialBufferSize),
           new HttpServerResponseEncoder());
     }
@@ -81,32 +81,20 @@
     }
 
     private final class HttpServerRequestDecoder extends HttpRequestDecoder {
-<<<<<<< HEAD
-        HttpServerRequestDecoder(int maxInitialLineLength, int maxHeaderSize) {
-            super(maxInitialLineLength, maxHeaderSize);
-        }
-
-        HttpServerRequestDecoder(int maxInitialLineLength, int maxHeaderSize,
-=======
 
         HttpServerRequestDecoder(int maxInitialLineLength, int maxHeaderSize, int maxChunkSize) {
             super(maxInitialLineLength, maxHeaderSize, maxChunkSize);
         }
 
         HttpServerRequestDecoder(int maxInitialLineLength, int maxHeaderSize, int maxChunkSize,
->>>>>>> 71860e5b
                                         boolean validateHeaders) {
-            super(maxInitialLineLength, maxHeaderSize, validateHeaders);
+            super(maxInitialLineLength, maxHeaderSize, maxChunkSize, validateHeaders);
         }
 
-<<<<<<< HEAD
-        HttpServerRequestDecoder(int maxInitialLineLength, int maxHeaderSize,
-=======
         HttpServerRequestDecoder(int maxInitialLineLength, int maxHeaderSize, int maxChunkSize,
 
->>>>>>> 71860e5b
                                         boolean validateHeaders, int initialBufferSize) {
-            super(maxInitialLineLength, maxHeaderSize, validateHeaders, initialBufferSize);
+            super(maxInitialLineLength, maxHeaderSize, maxChunkSize, validateHeaders, initialBufferSize);
         }
 
         @Override
