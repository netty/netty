/*
 * Copyright 2012 The Netty Project
 *
 * The Netty Project licenses this file to you under the Apache License,
 * version 2.0 (the "License"); you may not use this file except in compliance
 * with the License. You may obtain a copy of the License at:
 *
 *   https://www.apache.org/licenses/LICENSE-2.0
 *
 * Unless required by applicable law or agreed to in writing, software
 * distributed under the License is distributed on an "AS IS" BASIS, WITHOUT
 * WARRANTIES OR CONDITIONS OF ANY KIND, either express or implied. See the
 * License for the specific language governing permissions and limitations
 * under the License.
 */
package io.netty.handler.codec.http;

<<<<<<< HEAD
=======
import static io.netty.handler.codec.http.HttpHeaderValues.BR;
import static io.netty.handler.codec.http.HttpHeaderValues.DEFLATE;
import static io.netty.handler.codec.http.HttpHeaderValues.GZIP;
import static io.netty.handler.codec.http.HttpHeaderValues.X_DEFLATE;
import static io.netty.handler.codec.http.HttpHeaderValues.X_GZIP;
import static io.netty.handler.codec.http.HttpHeaderValues.SNAPPY;

>>>>>>> 26fe3d9a
import io.netty.channel.embedded.EmbeddedChannel;
import io.netty.handler.codec.compression.Brotli;
import io.netty.handler.codec.compression.BrotliDecoder;
import io.netty.handler.codec.compression.ZlibCodecFactory;
import io.netty.handler.codec.compression.ZlibWrapper;
<<<<<<< HEAD
import io.netty.handler.codec.compression.ZstdDecoder;

import static io.netty.handler.codec.http.HttpHeaderValues.BR;
import static io.netty.handler.codec.http.HttpHeaderValues.DEFLATE;
import static io.netty.handler.codec.http.HttpHeaderValues.GZIP;
import static io.netty.handler.codec.http.HttpHeaderValues.X_DEFLATE;
import static io.netty.handler.codec.http.HttpHeaderValues.X_GZIP;
import static io.netty.handler.codec.http.HttpHeaderValues.ZSTD;
=======
import io.netty.handler.codec.compression.SnappyFrameDecoder;
>>>>>>> 26fe3d9a

/**
 * Decompresses an {@link HttpMessage} and an {@link HttpContent} compressed in
 * {@code gzip} or {@code deflate} encoding.  For more information on how this
 * handler modifies the message, please refer to {@link HttpContentDecoder}.
 */
public class HttpContentDecompressor extends HttpContentDecoder {

    private final boolean strict;

    /**
     * Create a new {@link HttpContentDecompressor} in non-strict mode.
     */
    public HttpContentDecompressor() {
        this(false);
    }

    /**
     * Create a new {@link HttpContentDecompressor}.
     *
     * @param strict    if {@code true} use strict handling of deflate if used, otherwise handle it in a
     *                  more lenient fashion.
     */
    public HttpContentDecompressor(boolean strict) {
        this.strict = strict;
    }

    @Override
    protected EmbeddedChannel newContentDecoder(String contentEncoding) throws Exception {
        if (GZIP.contentEqualsIgnoreCase(contentEncoding) ||
            X_GZIP.contentEqualsIgnoreCase(contentEncoding)) {
            return new EmbeddedChannel(ctx.channel().id(), ctx.channel().metadata().hasDisconnect(),
                    ctx.channel().config(), ZlibCodecFactory.newZlibDecoder(ZlibWrapper.GZIP));
        }
        if (DEFLATE.contentEqualsIgnoreCase(contentEncoding) ||
            X_DEFLATE.contentEqualsIgnoreCase(contentEncoding)) {
            final ZlibWrapper wrapper = strict ? ZlibWrapper.ZLIB : ZlibWrapper.ZLIB_OR_NONE;
            // To be strict, 'deflate' means ZLIB, but some servers were not implemented correctly.
            return new EmbeddedChannel(ctx.channel().id(), ctx.channel().metadata().hasDisconnect(),
                    ctx.channel().config(), ZlibCodecFactory.newZlibDecoder(wrapper));
        }
        if (Brotli.isAvailable() && BR.contentEqualsIgnoreCase(contentEncoding)) {
            return new EmbeddedChannel(ctx.channel().id(), ctx.channel().metadata().hasDisconnect(),
              ctx.channel().config(), new BrotliDecoder());
        }
        if (ZSTD.contentEqualsIgnoreCase(contentEncoding)) {
            return new EmbeddedChannel(ctx.channel().id(), ctx.channel().metadata().hasDisconnect(),
                    ctx.channel().config(), new ZstdDecoder());
        }

        if (SNAPPY.contentEqualsIgnoreCase(contentEncoding)) {
            return new EmbeddedChannel(ctx.channel().id(), ctx.channel().metadata().hasDisconnect(),
                    ctx.channel().config(), new SnappyFrameDecoder());
        }

        // 'identity' or unsupported
        return null;
    }
}<|MERGE_RESOLUTION|>--- conflicted
+++ resolved
@@ -15,8 +15,6 @@
  */
 package io.netty.handler.codec.http;
 
-<<<<<<< HEAD
-=======
 import static io.netty.handler.codec.http.HttpHeaderValues.BR;
 import static io.netty.handler.codec.http.HttpHeaderValues.DEFLATE;
 import static io.netty.handler.codec.http.HttpHeaderValues.GZIP;
@@ -24,24 +22,12 @@
 import static io.netty.handler.codec.http.HttpHeaderValues.X_GZIP;
 import static io.netty.handler.codec.http.HttpHeaderValues.SNAPPY;
 
->>>>>>> 26fe3d9a
 import io.netty.channel.embedded.EmbeddedChannel;
 import io.netty.handler.codec.compression.Brotli;
 import io.netty.handler.codec.compression.BrotliDecoder;
 import io.netty.handler.codec.compression.ZlibCodecFactory;
 import io.netty.handler.codec.compression.ZlibWrapper;
-<<<<<<< HEAD
-import io.netty.handler.codec.compression.ZstdDecoder;
-
-import static io.netty.handler.codec.http.HttpHeaderValues.BR;
-import static io.netty.handler.codec.http.HttpHeaderValues.DEFLATE;
-import static io.netty.handler.codec.http.HttpHeaderValues.GZIP;
-import static io.netty.handler.codec.http.HttpHeaderValues.X_DEFLATE;
-import static io.netty.handler.codec.http.HttpHeaderValues.X_GZIP;
-import static io.netty.handler.codec.http.HttpHeaderValues.ZSTD;
-=======
 import io.netty.handler.codec.compression.SnappyFrameDecoder;
->>>>>>> 26fe3d9a
 
 /**
  * Decompresses an {@link HttpMessage} and an {@link HttpContent} compressed in
@@ -87,10 +73,6 @@
             return new EmbeddedChannel(ctx.channel().id(), ctx.channel().metadata().hasDisconnect(),
               ctx.channel().config(), new BrotliDecoder());
         }
-        if (ZSTD.contentEqualsIgnoreCase(contentEncoding)) {
-            return new EmbeddedChannel(ctx.channel().id(), ctx.channel().metadata().hasDisconnect(),
-                    ctx.channel().config(), new ZstdDecoder());
-        }
 
         if (SNAPPY.contentEqualsIgnoreCase(contentEncoding)) {
             return new EmbeddedChannel(ctx.channel().id(), ctx.channel().metadata().hasDisconnect(),
