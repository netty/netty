/*
 * Copyright 2012 The Netty Project
 *
 * The Netty Project licenses this file to you under the Apache License,
 * version 2.0 (the "License"); you may not use this file except in compliance
 * with the License. You may obtain a copy of the License at:
 *
 *   http://www.apache.org/licenses/LICENSE-2.0
 *
 * Unless required by applicable law or agreed to in writing, software
 * distributed under the License is distributed on an "AS IS" BASIS, WITHOUT
 * WARRANTIES OR CONDITIONS OF ANY KIND, either express or implied. See the
 * License for the specific language governing permissions and limitations
 * under the License.
 */
package io.netty.handler.codec.http.websocketx;

import io.netty.channel.Channel;
import io.netty.channel.ChannelFuture;
import io.netty.channel.ChannelFutureListener;
import io.netty.channel.ChannelHandlerContext;
import io.netty.channel.ChannelPipeline;
import io.netty.channel.ChannelPromise;
import io.netty.channel.SimpleChannelInboundHandler;
import io.netty.handler.codec.http.FullHttpRequest;
import io.netty.handler.codec.http.FullHttpResponse;
import io.netty.handler.codec.http.HttpClientCodec;
import io.netty.handler.codec.http.HttpContentDecompressor;
import io.netty.handler.codec.http.HttpHeaderNames;
import io.netty.handler.codec.http.HttpHeaders;
import io.netty.handler.codec.http.HttpObjectAggregator;
import io.netty.handler.codec.http.HttpRequestEncoder;
import io.netty.handler.codec.http.HttpResponse;
import io.netty.handler.codec.http.HttpResponseDecoder;
import io.netty.handler.codec.http.HttpScheme;
import io.netty.util.NetUtil;
import io.netty.util.ReferenceCountUtil;

import java.net.URI;
import java.nio.channels.ClosedChannelException;
import java.util.Locale;
import java.util.concurrent.Future;
import java.util.concurrent.TimeUnit;
import java.util.concurrent.atomic.AtomicIntegerFieldUpdater;

/**
 * Base class for web socket client handshake implementations
 */
public abstract class WebSocketClientHandshaker {

    private static final String HTTP_SCHEME_PREFIX = HttpScheme.HTTP + "://";
    private static final String HTTPS_SCHEME_PREFIX = HttpScheme.HTTPS + "://";
    protected static final int DEFAULT_FORCE_CLOSE_TIMEOUT_MILLIS = 10000;

    private final URI uri;

    private final WebSocketVersion version;

    private volatile boolean handshakeComplete;

    private volatile long forceCloseTimeoutMillis = DEFAULT_FORCE_CLOSE_TIMEOUT_MILLIS;

    private volatile int forceCloseInit;

    private static final AtomicIntegerFieldUpdater<WebSocketClientHandshaker> FORCE_CLOSE_INIT_UPDATER =
            AtomicIntegerFieldUpdater.newUpdater(WebSocketClientHandshaker.class, "forceCloseInit");

    private volatile boolean forceCloseComplete;

    private final String expectedSubprotocol;

    private volatile String actualSubprotocol;

    protected final HttpHeaders customHeaders;

    private final int maxFramePayloadLength;

    private final boolean absoluteUpgradeUrl;

    /**
     * Base constructor
     *
     * @param uri
     *            URL for web socket communications. e.g "ws://myhost.com/mypath". Subsequent web socket frames will be
     *            sent to this URL.
     * @param version
     *            Version of web socket specification to use to connect to the server
     * @param subprotocol
     *            Sub protocol request sent to the server.
     * @param customHeaders
     *            Map of custom headers to add to the client request
     * @param maxFramePayloadLength
     *            Maximum length of a frame's payload
     */
    protected WebSocketClientHandshaker(URI uri, WebSocketVersion version, String subprotocol,
                                        HttpHeaders customHeaders, int maxFramePayloadLength) {
        this(uri, version, subprotocol, customHeaders, maxFramePayloadLength, DEFAULT_FORCE_CLOSE_TIMEOUT_MILLIS);
    }

    /**
     * Base constructor
     *
     * @param uri
     *            URL for web socket communications. e.g "ws://myhost.com/mypath". Subsequent web socket frames will be
     *            sent to this URL.
     * @param version
     *            Version of web socket specification to use to connect to the server
     * @param subprotocol
     *            Sub protocol request sent to the server.
     * @param customHeaders
     *            Map of custom headers to add to the client request
     * @param maxFramePayloadLength
     *            Maximum length of a frame's payload
     * @param forceCloseTimeoutMillis
     *            Close the connection if it was not closed by the server after timeout specified
     */
    protected WebSocketClientHandshaker(URI uri, WebSocketVersion version, String subprotocol,
                                        HttpHeaders customHeaders, int maxFramePayloadLength,
                                        long forceCloseTimeoutMillis) {
        this(uri, version, subprotocol, customHeaders, maxFramePayloadLength, forceCloseTimeoutMillis, false);
    }

    /**
     * Base constructor
     *
     * @param uri
     *            URL for web socket communications. e.g "ws://myhost.com/mypath". Subsequent web socket frames will be
     *            sent to this URL.
     * @param version
     *            Version of web socket specification to use to connect to the server
     * @param subprotocol
     *            Sub protocol request sent to the server.
     * @param customHeaders
     *            Map of custom headers to add to the client request
     * @param maxFramePayloadLength
     *            Maximum length of a frame's payload
     * @param forceCloseTimeoutMillis
     *            Close the connection if it was not closed by the server after timeout specified
     * @param  absoluteUpgradeUrl
     *            Use an absolute url for the Upgrade request, typically when connecting through an HTTP proxy over
     *            clear HTTP
     */
    protected WebSocketClientHandshaker(URI uri, WebSocketVersion version, String subprotocol,
                                        HttpHeaders customHeaders, int maxFramePayloadLength,
                                        long forceCloseTimeoutMillis, boolean absoluteUpgradeUrl) {
        this.uri = uri;
        this.version = version;
        expectedSubprotocol = subprotocol;
        this.customHeaders = customHeaders;
        this.maxFramePayloadLength = maxFramePayloadLength;
        this.forceCloseTimeoutMillis = forceCloseTimeoutMillis;
        this.absoluteUpgradeUrl = absoluteUpgradeUrl;
    }

    /**
     * Returns the URI to the web socket. e.g. "ws://myhost.com/path"
     */
    public URI uri() {
        return uri;
    }

    /**
     * Version of the web socket specification that is being used
     */
    public WebSocketVersion version() {
        return version;
    }

    /**
     * Returns the max length for any frame's payload
     */
    public int maxFramePayloadLength() {
        return maxFramePayloadLength;
    }

    /**
     * Flag to indicate if the opening handshake is complete
     */
    public boolean isHandshakeComplete() {
        return handshakeComplete;
    }

    private void setHandshakeComplete() {
        handshakeComplete = true;
    }

    /**
     * Returns the CSV of requested subprotocol(s) sent to the server as specified in the constructor
     */
    public String expectedSubprotocol() {
        return expectedSubprotocol;
    }

    /**
     * Returns the subprotocol response sent by the server. Only available after end of handshake.
     * Null if no subprotocol was requested or confirmed by the server.
     */
    public String actualSubprotocol() {
        return actualSubprotocol;
    }

    private void setActualSubprotocol(String actualSubprotocol) {
        this.actualSubprotocol = actualSubprotocol;
    }

    public long forceCloseTimeoutMillis() {
        return forceCloseTimeoutMillis;
    }

    /**
     * Flag to indicate if the closing handshake was initiated because of timeout.
     * For testing only.
     */
    protected boolean isForceCloseComplete() {
        return forceCloseComplete;
    }

    /**
     * Sets timeout to close the connection if it was not closed by the server.
     *
     * @param forceCloseTimeoutMillis
     *            Close the connection if it was not closed by the server after timeout specified
     */
    public WebSocketClientHandshaker setForceCloseTimeoutMillis(long forceCloseTimeoutMillis) {
        this.forceCloseTimeoutMillis = forceCloseTimeoutMillis;
        return this;
    }

    /**
     * Begins the opening handshake
     *
     * @param channel
     *            Channel
     */
    public ChannelFuture handshake(Channel channel) {
        if (channel == null) {
            throw new NullPointerException("channel");
        }
        return handshake(channel, channel.newPromise());
    }

    /**
     * Begins the opening handshake
     *
     * @param channel
     *            Channel
     * @param promise
     *            the {@link ChannelPromise} to be notified when the opening handshake is sent
     */
    public final ChannelFuture handshake(Channel channel, final ChannelPromise promise) {
<<<<<<< HEAD
        HttpResponseDecoder decoder = channel.pipeline().get(HttpResponseDecoder.class);
=======
        ChannelPipeline pipeline = channel.pipeline();
        HttpResponseDecoder decoder = pipeline.get(HttpResponseDecoder.class);
>>>>>>> d07d7e2b
        if (decoder == null) {
            HttpClientCodec codec = pipeline.get(HttpClientCodec.class);
            if (codec == null) {
               promise.setFailure(new IllegalStateException("ChannelPipeline does not contain " +
                       "a HttpResponseDecoder or HttpClientCodec"));
               return promise;
            }
        }

        FullHttpRequest request = newHandshakeRequest();
<<<<<<< HEAD
=======

>>>>>>> d07d7e2b
        channel.writeAndFlush(request).addListener(new ChannelFutureListener() {
            @Override
            public void operationComplete(ChannelFuture future) {
                if (future.isSuccess()) {
                    ChannelPipeline p = future.channel().pipeline();
                    ChannelHandlerContext ctx = p.context(HttpRequestEncoder.class);
                    if (ctx == null) {
                        ctx = p.context(HttpClientCodec.class);
                    }
                    if (ctx == null) {
                        promise.setFailure(new IllegalStateException("ChannelPipeline does not contain " +
                                "a HttpRequestEncoder or HttpClientCodec"));
                        return;
                    }
                    p.addAfter(ctx.name(), "ws-encoder", newWebSocketEncoder());

                    promise.setSuccess();
                } else {
                    promise.setFailure(future.cause());
                }
            }
        });
        return promise;
    }

    /**
     * Returns a new {@link FullHttpRequest) which will be used for the handshake.
     */
    protected abstract FullHttpRequest newHandshakeRequest();

    /**
     * Validates and finishes the opening handshake initiated by {@link #handshake}}.
     *
     * @param channel
     *            Channel
     * @param response
     *            HTTP response containing the closing handshake details
     */
    public final void finishHandshake(Channel channel, FullHttpResponse response) {
        verify(response);

        // Verify the subprotocol that we received from the server.
        // This must be one of our expected subprotocols - or null/empty if we didn't want to speak a subprotocol
        String receivedProtocol = response.headers().get(HttpHeaderNames.SEC_WEBSOCKET_PROTOCOL);
        receivedProtocol = receivedProtocol != null ? receivedProtocol.trim() : null;
        String expectedProtocol = expectedSubprotocol != null ? expectedSubprotocol : "";
        boolean protocolValid = false;

        if (expectedProtocol.isEmpty() && receivedProtocol == null) {
            // No subprotocol required and none received
            protocolValid = true;
            setActualSubprotocol(expectedSubprotocol); // null or "" - we echo what the user requested
        } else if (!expectedProtocol.isEmpty() && receivedProtocol != null && !receivedProtocol.isEmpty()) {
            // We require a subprotocol and received one -> verify it
            for (String protocol : expectedProtocol.split(",")) {
                if (protocol.trim().equals(receivedProtocol)) {
                    protocolValid = true;
                    setActualSubprotocol(receivedProtocol);
                    break;
                }
            }
        } // else mixed cases - which are all errors

        if (!protocolValid) {
            throw new WebSocketHandshakeException(String.format(
                    "Invalid subprotocol. Actual: %s. Expected one of: %s",
                    receivedProtocol, expectedSubprotocol));
        }

        setHandshakeComplete();

        final ChannelPipeline p = channel.pipeline();
        // Remove decompressor from pipeline if its in use
        HttpContentDecompressor decompressor = p.get(HttpContentDecompressor.class);
        if (decompressor != null) {
            p.remove(decompressor);
        }

        // Remove aggregator if present before
        HttpObjectAggregator aggregator = p.get(HttpObjectAggregator.class);
        if (aggregator != null) {
            p.remove(aggregator);
        }

        ChannelHandlerContext ctx = p.context(HttpResponseDecoder.class);
        if (ctx == null) {
            ctx = p.context(HttpClientCodec.class);
            if (ctx == null) {
                throw new IllegalStateException("ChannelPipeline does not contain " +
                        "a HttpRequestEncoder or HttpClientCodec");
            }
            final HttpClientCodec codec =  (HttpClientCodec) ctx.handler();
            // Remove the encoder part of the codec as the user may start writing frames after this method returns.
            codec.removeOutboundHandler();

            p.addAfter(ctx.name(), "ws-decoder", newWebsocketDecoder());

            // Delay the removal of the decoder so the user can setup the pipeline if needed to handle
            // WebSocketFrame messages.
            // See https://github.com/netty/netty/issues/4533
            channel.eventLoop().execute(new Runnable() {
                @Override
                public void run() {
                    p.remove(codec);
                }
            });
        } else {
            if (p.get(HttpRequestEncoder.class) != null) {
                // Remove the encoder part of the codec as the user may start writing frames after this method returns.
                p.remove(HttpRequestEncoder.class);
            }
            final ChannelHandlerContext context = ctx;
            p.addAfter(context.name(), "ws-decoder", newWebsocketDecoder());

            // Delay the removal of the decoder so the user can setup the pipeline if needed to handle
            // WebSocketFrame messages.
            // See https://github.com/netty/netty/issues/4533
            channel.eventLoop().execute(new Runnable() {
                @Override
                public void run() {
                    p.remove(context.handler());
                }
            });
        }
    }

    /**
     * Process the opening handshake initiated by {@link #handshake}}.
     *
     * @param channel
     *            Channel
     * @param response
     *            HTTP response containing the closing handshake details
     * @return future
     *            the {@link ChannelFuture} which is notified once the handshake completes.
     */
    public final ChannelFuture processHandshake(final Channel channel, HttpResponse response) {
        return processHandshake(channel, response, channel.newPromise());
    }

    /**
     * Process the opening handshake initiated by {@link #handshake}}.
     *
     * @param channel
     *            Channel
     * @param response
     *            HTTP response containing the closing handshake details
     * @param promise
     *            the {@link ChannelPromise} to notify once the handshake completes.
     * @return future
     *            the {@link ChannelFuture} which is notified once the handshake completes.
     */
    public final ChannelFuture processHandshake(final Channel channel, HttpResponse response,
                                                final ChannelPromise promise) {
        if (response instanceof FullHttpResponse) {
            try {
                finishHandshake(channel, (FullHttpResponse) response);
                promise.setSuccess();
            } catch (Throwable cause) {
                promise.setFailure(cause);
            }
        } else {
            ChannelPipeline p = channel.pipeline();
            ChannelHandlerContext ctx = p.context(HttpResponseDecoder.class);
            if (ctx == null) {
                ctx = p.context(HttpClientCodec.class);
                if (ctx == null) {
                    return promise.setFailure(new IllegalStateException("ChannelPipeline does not contain " +
                            "a HttpResponseDecoder or HttpClientCodec"));
                }
            }
            // Add aggregator and ensure we feed the HttpResponse so it is aggregated. A limit of 8192 should be more
            // then enough for the websockets handshake payload.
            //
            // TODO: Make handshake work without HttpObjectAggregator at all.
            String aggregatorName = "httpAggregator";
            p.addAfter(ctx.name(), aggregatorName, new HttpObjectAggregator(8192));
            p.addAfter(aggregatorName, "handshaker", new SimpleChannelInboundHandler<FullHttpResponse>() {
                @Override
                protected void channelRead0(ChannelHandlerContext ctx, FullHttpResponse msg) throws Exception {
                    // Remove ourself and do the actual handshake
                    ctx.pipeline().remove(this);
                    try {
                        finishHandshake(channel, msg);
                        promise.setSuccess();
                    } catch (Throwable cause) {
                        promise.setFailure(cause);
                    }
                }

                @Override
                public void exceptionCaught(ChannelHandlerContext ctx, Throwable cause) throws Exception {
                    // Remove ourself and fail the handshake promise.
                    ctx.pipeline().remove(this);
                    promise.setFailure(cause);
                }

                @Override
                public void channelInactive(ChannelHandlerContext ctx) throws Exception {
                    // Fail promise if Channel was closed
                    if (!promise.isDone()) {
                        promise.tryFailure(new ClosedChannelException());
                    }
                    ctx.fireChannelInactive();
                }
            });
            try {
                ctx.fireChannelRead(ReferenceCountUtil.retain(response));
            } catch (Throwable cause) {
                promise.setFailure(cause);
            }
        }
        return promise;
    }

    /**
     * Verify the {@link FullHttpResponse} and throws a {@link WebSocketHandshakeException} if something is wrong.
     */
    protected abstract void verify(FullHttpResponse response);

    /**
     * Returns the decoder to use after handshake is complete.
     */
    protected abstract WebSocketFrameDecoder newWebsocketDecoder();

    /**
     * Returns the encoder to use after the handshake is complete.
     */
    protected abstract WebSocketFrameEncoder newWebSocketEncoder();

    /**
     * Performs the closing handshake
     *
     * @param channel
     *            Channel
     * @param frame
     *            Closing Frame that was received
     */
    public ChannelFuture close(Channel channel, CloseWebSocketFrame frame) {
        if (channel == null) {
            throw new NullPointerException("channel");
        }
        return close(channel, frame, channel.newPromise());
    }

    /**
     * Performs the closing handshake
     *
     * @param channel
     *            Channel
     * @param frame
     *            Closing Frame that was received
     * @param promise
     *            the {@link ChannelPromise} to be notified when the closing handshake is done
     */
    public ChannelFuture close(Channel channel, CloseWebSocketFrame frame, ChannelPromise promise) {
        if (channel == null) {
            throw new NullPointerException("channel");
        }
        channel.writeAndFlush(frame, promise);
        applyForceCloseTimeout(channel, promise);
        return promise;
    }

    private void applyForceCloseTimeout(final Channel channel, ChannelFuture flushFuture) {
        final long forceCloseTimeoutMillis = this.forceCloseTimeoutMillis;
        final WebSocketClientHandshaker handshaker = this;
        if (forceCloseTimeoutMillis <= 0 || !channel.isActive() || forceCloseInit != 0) {
            return;
        }

        flushFuture.addListener(new ChannelFutureListener() {
            @Override
            public void operationComplete(ChannelFuture future) throws Exception {
                // If flush operation failed, there is no reason to expect
                // a server to receive CloseFrame. Thus this should be handled
                // by the application separately.
                // Also, close might be called twice from different threads.
                if (future.isSuccess() && channel.isActive() &&
                        FORCE_CLOSE_INIT_UPDATER.compareAndSet(handshaker, 0, 1)) {
                    final Future<?> forceCloseFuture = channel.eventLoop().schedule(new Runnable() {
                        @Override
                        public void run() {
                            if (channel.isActive()) {
                                channel.close();
                                forceCloseComplete = true;
                            }
                        }
                    }, forceCloseTimeoutMillis, TimeUnit.MILLISECONDS);

                    channel.closeFuture().addListener(new ChannelFutureListener() {
                        @Override
                        public void operationComplete(ChannelFuture future) throws Exception {
                            forceCloseFuture.cancel(false);
                        }
                    });
                }
            }
        });
    }

    /**
     * Return the constructed raw path for the give {@link URI}.
     */
    protected String upgradeUrl(URI wsURL) {
        if (absoluteUpgradeUrl) {
            return wsURL.toString();
        }

        String path = wsURL.getRawPath();
        String query = wsURL.getRawQuery();
        if (query != null && !query.isEmpty()) {
            path = path + '?' + query;
        }

        return path == null || path.isEmpty() ? "/" : path;
    }

    static CharSequence websocketHostValue(URI wsURL) {
        int port = wsURL.getPort();
        if (port == -1) {
            return wsURL.getHost();
        }
        String host = wsURL.getHost();
        String scheme = wsURL.getScheme();
        if (port == HttpScheme.HTTP.port()) {
            return HttpScheme.HTTP.name().contentEquals(scheme)
                    || WebSocketScheme.WS.name().contentEquals(scheme) ?
                    host : NetUtil.toSocketAddressString(host, port);
        }
        if (port == HttpScheme.HTTPS.port()) {
            return HttpScheme.HTTPS.name().contentEquals(scheme)
                    || WebSocketScheme.WSS.name().contentEquals(scheme) ?
                    host : NetUtil.toSocketAddressString(host, port);
        }

        // if the port is not standard (80/443) its needed to add the port to the header.
        // See http://tools.ietf.org/html/rfc6454#section-6.2
        return NetUtil.toSocketAddressString(host, port);
    }

    static CharSequence websocketOriginValue(URI wsURL) {
        String scheme = wsURL.getScheme();
        final String schemePrefix;
        int port = wsURL.getPort();
        final int defaultPort;
        if (WebSocketScheme.WSS.name().contentEquals(scheme)
            || HttpScheme.HTTPS.name().contentEquals(scheme)
            || (scheme == null && port == WebSocketScheme.WSS.port())) {

            schemePrefix = HTTPS_SCHEME_PREFIX;
            defaultPort = WebSocketScheme.WSS.port();
        } else {
            schemePrefix = HTTP_SCHEME_PREFIX;
            defaultPort = WebSocketScheme.WS.port();
        }

        // Convert uri-host to lower case (by RFC 6454, chapter 4 "Origin of a URI")
        String host = wsURL.getHost().toLowerCase(Locale.US);

        if (port != defaultPort && port != -1) {
            // if the port is not standard (80/443) its needed to add the port to the header.
            // See http://tools.ietf.org/html/rfc6454#section-6.2
            return schemePrefix + NetUtil.toSocketAddressString(host, port);
        }
        return schemePrefix + host;
    }
}<|MERGE_RESOLUTION|>--- conflicted
+++ resolved
@@ -248,12 +248,8 @@
      *            the {@link ChannelPromise} to be notified when the opening handshake is sent
      */
     public final ChannelFuture handshake(Channel channel, final ChannelPromise promise) {
-<<<<<<< HEAD
-        HttpResponseDecoder decoder = channel.pipeline().get(HttpResponseDecoder.class);
-=======
         ChannelPipeline pipeline = channel.pipeline();
         HttpResponseDecoder decoder = pipeline.get(HttpResponseDecoder.class);
->>>>>>> d07d7e2b
         if (decoder == null) {
             HttpClientCodec codec = pipeline.get(HttpClientCodec.class);
             if (codec == null) {
@@ -264,10 +260,7 @@
         }
 
         FullHttpRequest request = newHandshakeRequest();
-<<<<<<< HEAD
-=======
-
->>>>>>> d07d7e2b
+
         channel.writeAndFlush(request).addListener(new ChannelFutureListener() {
             @Override
             public void operationComplete(ChannelFuture future) {
