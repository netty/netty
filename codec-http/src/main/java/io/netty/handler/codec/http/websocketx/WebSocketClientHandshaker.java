/*
 * Copyright 2012 The Netty Project
 *
 * The Netty Project licenses this file to you under the Apache License,
 * version 2.0 (the "License"); you may not use this file except in compliance
 * with the License. You may obtain a copy of the License at:
 *
 *   http://www.apache.org/licenses/LICENSE-2.0
 *
 * Unless required by applicable law or agreed to in writing, software
 * distributed under the License is distributed on an "AS IS" BASIS, WITHOUT
 * WARRANTIES OR CONDITIONS OF ANY KIND, either express or implied. See the
 * License for the specific language governing permissions and limitations
 * under the License.
 */
package io.netty.handler.codec.http.websocketx;

import static java.util.Objects.requireNonNull;

import io.netty.channel.Channel;
import io.netty.channel.ChannelFuture;
import io.netty.channel.ChannelFutureListener;
import io.netty.channel.ChannelHandlerContext;
import io.netty.channel.ChannelPipeline;
import io.netty.channel.ChannelPromise;
import io.netty.channel.SimpleChannelInboundHandler;
import io.netty.handler.codec.http.FullHttpRequest;
import io.netty.handler.codec.http.FullHttpResponse;
import io.netty.handler.codec.http.HttpClientCodec;
import io.netty.handler.codec.http.HttpContentDecompressor;
import io.netty.handler.codec.http.HttpHeaderNames;
import io.netty.handler.codec.http.HttpHeaders;
import io.netty.handler.codec.http.HttpObjectAggregator;
import io.netty.handler.codec.http.HttpRequestEncoder;
import io.netty.handler.codec.http.HttpResponse;
import io.netty.handler.codec.http.HttpResponseDecoder;
import io.netty.handler.codec.http.HttpScheme;
import io.netty.util.NetUtil;
import io.netty.util.ReferenceCountUtil;

import java.net.URI;
import java.nio.channels.ClosedChannelException;
import java.util.Locale;
import java.util.concurrent.Future;
import java.util.concurrent.TimeUnit;
import java.util.concurrent.atomic.AtomicIntegerFieldUpdater;

/**
 * Base class for web socket client handshake implementations
 */
public abstract class WebSocketClientHandshaker {

    private static final String HTTP_SCHEME_PREFIX = HttpScheme.HTTP + "://";
    private static final String HTTPS_SCHEME_PREFIX = HttpScheme.HTTPS + "://";
    protected static final int DEFAULT_FORCE_CLOSE_TIMEOUT_MILLIS = 10000;

    private final URI uri;

    private final WebSocketVersion version;

    private volatile boolean handshakeComplete;

    private volatile long forceCloseTimeoutMillis = DEFAULT_FORCE_CLOSE_TIMEOUT_MILLIS;

    private volatile int forceCloseInit;

    private static final AtomicIntegerFieldUpdater<WebSocketClientHandshaker> FORCE_CLOSE_INIT_UPDATER =
            AtomicIntegerFieldUpdater.newUpdater(WebSocketClientHandshaker.class, "forceCloseInit");

    private volatile boolean forceCloseComplete;

    private final String expectedSubprotocol;

    private volatile String actualSubprotocol;

    protected final HttpHeaders customHeaders;

    private final int maxFramePayloadLength;

    private final boolean absoluteUpgradeUrl;

    /**
     * Base constructor
     *
     * @param uri
     *            URL for web socket communications. e.g "ws://myhost.com/mypath". Subsequent web socket frames will be
     *            sent to this URL.
     * @param version
     *            Version of web socket specification to use to connect to the server
     * @param subprotocol
     *            Sub protocol request sent to the server.
     * @param customHeaders
     *            Map of custom headers to add to the client request
     * @param maxFramePayloadLength
     *            Maximum length of a frame's payload
     */
    protected WebSocketClientHandshaker(URI uri, WebSocketVersion version, String subprotocol,
                                        HttpHeaders customHeaders, int maxFramePayloadLength) {
        this(uri, version, subprotocol, customHeaders, maxFramePayloadLength, DEFAULT_FORCE_CLOSE_TIMEOUT_MILLIS);
    }

    /**
     * Base constructor
     *
     * @param uri
     *            URL for web socket communications. e.g "ws://myhost.com/mypath". Subsequent web socket frames will be
     *            sent to this URL.
     * @param version
     *            Version of web socket specification to use to connect to the server
     * @param subprotocol
     *            Sub protocol request sent to the server.
     * @param customHeaders
     *            Map of custom headers to add to the client request
     * @param maxFramePayloadLength
     *            Maximum length of a frame's payload
     * @param forceCloseTimeoutMillis
     *            Close the connection if it was not closed by the server after timeout specified
     */
    protected WebSocketClientHandshaker(URI uri, WebSocketVersion version, String subprotocol,
                                        HttpHeaders customHeaders, int maxFramePayloadLength,
                                        long forceCloseTimeoutMillis) {
        this(uri, version, subprotocol, customHeaders, maxFramePayloadLength, forceCloseTimeoutMillis, false);
    }

    /**
     * Base constructor
     *
     * @param uri
     *            URL for web socket communications. e.g "ws://myhost.com/mypath". Subsequent web socket frames will be
     *            sent to this URL.
     * @param version
     *            Version of web socket specification to use to connect to the server
     * @param subprotocol
     *            Sub protocol request sent to the server.
     * @param customHeaders
     *            Map of custom headers to add to the client request
     * @param maxFramePayloadLength
     *            Maximum length of a frame's payload
     * @param forceCloseTimeoutMillis
     *            Close the connection if it was not closed by the server after timeout specified
     * @param  absoluteUpgradeUrl
     *            Use an absolute url for the Upgrade request, typically when connecting through an HTTP proxy over
     *            clear HTTP
     */
    protected WebSocketClientHandshaker(URI uri, WebSocketVersion version, String subprotocol,
                                        HttpHeaders customHeaders, int maxFramePayloadLength,
                                        long forceCloseTimeoutMillis, boolean absoluteUpgradeUrl) {
        this.uri = uri;
        this.version = version;
        expectedSubprotocol = subprotocol;
        this.customHeaders = customHeaders;
        this.maxFramePayloadLength = maxFramePayloadLength;
        this.forceCloseTimeoutMillis = forceCloseTimeoutMillis;
        this.absoluteUpgradeUrl = absoluteUpgradeUrl;
    }

    /**
     * Returns the URI to the web socket. e.g. "ws://myhost.com/path"
     */
    public URI uri() {
        return uri;
    }

    /**
     * Version of the web socket specification that is being used
     */
    public WebSocketVersion version() {
        return version;
    }

    /**
     * Returns the max length for any frame's payload
     */
    public int maxFramePayloadLength() {
        return maxFramePayloadLength;
    }

    /**
     * Flag to indicate if the opening handshake is complete
     */
    public boolean isHandshakeComplete() {
        return handshakeComplete;
    }

    private void setHandshakeComplete() {
        handshakeComplete = true;
    }

    /**
     * Returns the CSV of requested subprotocol(s) sent to the server as specified in the constructor
     */
    public String expectedSubprotocol() {
        return expectedSubprotocol;
    }

    /**
     * Returns the subprotocol response sent by the server. Only available after end of handshake.
     * Null if no subprotocol was requested or confirmed by the server.
     */
    public String actualSubprotocol() {
        return actualSubprotocol;
    }

    private void setActualSubprotocol(String actualSubprotocol) {
        this.actualSubprotocol = actualSubprotocol;
    }

    public long forceCloseTimeoutMillis() {
        return forceCloseTimeoutMillis;
    }

    /**
     * Flag to indicate if the closing handshake was initiated because of timeout.
     * For testing only.
     */
    protected boolean isForceCloseComplete() {
        return forceCloseComplete;
    }

    /**
     * Sets timeout to close the connection if it was not closed by the server.
     *
     * @param forceCloseTimeoutMillis
     *            Close the connection if it was not closed by the server after timeout specified
     */
    public WebSocketClientHandshaker setForceCloseTimeoutMillis(long forceCloseTimeoutMillis) {
        this.forceCloseTimeoutMillis = forceCloseTimeoutMillis;
        return this;
    }

    /**
     * Begins the opening handshake
     *
     * @param channel
     *            Channel
     */
    public ChannelFuture handshake(Channel channel) {
        requireNonNull(channel, "channel");
        return handshake(channel, channel.newPromise());
    }

    /**
     * Begins the opening handshake
     *
     * @param channel
     *            Channel
     * @param promise
     *            the {@link ChannelPromise} to be notified when the opening handshake is sent
     */
    public final ChannelFuture handshake(Channel channel, final ChannelPromise promise) {
        ChannelPipeline pipeline = channel.pipeline();
        HttpResponseDecoder decoder = pipeline.get(HttpResponseDecoder.class);
        if (decoder == null) {
            HttpClientCodec codec = pipeline.get(HttpClientCodec.class);
            if (codec == null) {
               promise.setFailure(new IllegalStateException("ChannelPipeline does not contain " +
                       "an HttpResponseDecoder or HttpClientCodec"));
               return promise;
            }
        }

        FullHttpRequest request = newHandshakeRequest();
<<<<<<< HEAD
=======

        channel.writeAndFlush(request).addListener(new ChannelFutureListener() {
            @Override
            public void operationComplete(ChannelFuture future) {
                if (future.isSuccess()) {
                    ChannelPipeline p = future.channel().pipeline();
                    ChannelHandlerContext ctx = p.context(HttpRequestEncoder.class);
                    if (ctx == null) {
                        ctx = p.context(HttpClientCodec.class);
                    }
                    if (ctx == null) {
                        promise.setFailure(new IllegalStateException("ChannelPipeline does not contain " +
                                "an HttpRequestEncoder or HttpClientCodec"));
                        return;
                    }
                    p.addAfter(ctx.name(), "ws-encoder", newWebSocketEncoder());
>>>>>>> 71860e5b

        channel.writeAndFlush(request).addListener((ChannelFutureListener) future -> {
            if (future.isSuccess()) {
                ChannelPipeline p = future.channel().pipeline();
                ChannelHandlerContext ctx = p.context(HttpRequestEncoder.class);
                if (ctx == null) {
                    ctx = p.context(HttpClientCodec.class);
                }
                if (ctx == null) {
                    promise.setFailure(new IllegalStateException("ChannelPipeline does not contain " +
                            "an HttpRequestEncoder or HttpClientCodec"));
                    return;
                }
                p.addAfter(ctx.name(), "ws-encoder", newWebSocketEncoder());

                promise.setSuccess();
            } else {
                promise.setFailure(future.cause());
            }
        });
        return promise;
    }

    /**
     * Returns a new {@link FullHttpRequest) which will be used for the handshake.
     */
    protected abstract FullHttpRequest newHandshakeRequest();

    /**
     * Validates and finishes the opening handshake initiated by {@link #handshake}}.
     *
     * @param channel
     *            Channel
     * @param response
     *            HTTP response containing the closing handshake details
     */
    public final void finishHandshake(Channel channel, FullHttpResponse response) {
        verify(response);

        // Verify the subprotocol that we received from the server.
        // This must be one of our expected subprotocols - or null/empty if we didn't want to speak a subprotocol
        String receivedProtocol = response.headers().get(HttpHeaderNames.SEC_WEBSOCKET_PROTOCOL);
        receivedProtocol = receivedProtocol != null ? receivedProtocol.trim() : null;
        String expectedProtocol = expectedSubprotocol != null ? expectedSubprotocol : "";
        boolean protocolValid = false;

        if (expectedProtocol.isEmpty() && receivedProtocol == null) {
            // No subprotocol required and none received
            protocolValid = true;
            setActualSubprotocol(expectedSubprotocol); // null or "" - we echo what the user requested
        } else if (!expectedProtocol.isEmpty() && receivedProtocol != null && !receivedProtocol.isEmpty()) {
            // We require a subprotocol and received one -> verify it
            for (String protocol : expectedProtocol.split(",")) {
                if (protocol.trim().equals(receivedProtocol)) {
                    protocolValid = true;
                    setActualSubprotocol(receivedProtocol);
                    break;
                }
            }
        } // else mixed cases - which are all errors

        if (!protocolValid) {
            throw new WebSocketHandshakeException(String.format(
                    "Invalid subprotocol. Actual: %s. Expected one of: %s",
                    receivedProtocol, expectedSubprotocol));
        }

        setHandshakeComplete();

        final ChannelPipeline p = channel.pipeline();
        // Remove decompressor from pipeline if its in use
        HttpContentDecompressor decompressor = p.get(HttpContentDecompressor.class);
        if (decompressor != null) {
            p.remove(decompressor);
        }

        // Remove aggregator if present before
        HttpObjectAggregator aggregator = p.get(HttpObjectAggregator.class);
        if (aggregator != null) {
            p.remove(aggregator);
        }

        ChannelHandlerContext ctx = p.context(HttpResponseDecoder.class);
        if (ctx == null) {
            ctx = p.context(HttpClientCodec.class);
            if (ctx == null) {
                throw new IllegalStateException("ChannelPipeline does not contain " +
                        "an HttpRequestEncoder or HttpClientCodec");
            }
            final HttpClientCodec codec =  (HttpClientCodec) ctx.handler();
            // Remove the encoder part of the codec as the user may start writing frames after this method returns.
            codec.removeOutboundHandler();

            p.addAfter(ctx.name(), "ws-decoder", newWebsocketDecoder());

            // Delay the removal of the decoder so the user can setup the pipeline if needed to handle
            // WebSocketFrame messages.
            // See https://github.com/netty/netty/issues/4533
            channel.eventLoop().execute(() -> p.remove(codec));
        } else {
            if (p.get(HttpRequestEncoder.class) != null) {
                // Remove the encoder part of the codec as the user may start writing frames after this method returns.
                p.remove(HttpRequestEncoder.class);
            }
            final ChannelHandlerContext context = ctx;
            p.addAfter(context.name(), "ws-decoder", newWebsocketDecoder());

            // Delay the removal of the decoder so the user can setup the pipeline if needed to handle
            // WebSocketFrame messages.
            // See https://github.com/netty/netty/issues/4533
            channel.eventLoop().execute(() -> p.remove(context.handler()));
        }
    }

    /**
     * Process the opening handshake initiated by {@link #handshake}}.
     *
     * @param channel
     *            Channel
     * @param response
     *            HTTP response containing the closing handshake details
     * @return future
     *            the {@link ChannelFuture} which is notified once the handshake completes.
     */
    public final ChannelFuture processHandshake(final Channel channel, HttpResponse response) {
        return processHandshake(channel, response, channel.newPromise());
    }

    /**
     * Process the opening handshake initiated by {@link #handshake}}.
     *
     * @param channel
     *            Channel
     * @param response
     *            HTTP response containing the closing handshake details
     * @param promise
     *            the {@link ChannelPromise} to notify once the handshake completes.
     * @return future
     *            the {@link ChannelFuture} which is notified once the handshake completes.
     */
    public final ChannelFuture processHandshake(final Channel channel, HttpResponse response,
                                                final ChannelPromise promise) {
        if (response instanceof FullHttpResponse) {
            try {
                finishHandshake(channel, (FullHttpResponse) response);
                promise.setSuccess();
            } catch (Throwable cause) {
                promise.setFailure(cause);
            }
        } else {
            ChannelPipeline p = channel.pipeline();
            ChannelHandlerContext ctx = p.context(HttpResponseDecoder.class);
            if (ctx == null) {
                ctx = p.context(HttpClientCodec.class);
                if (ctx == null) {
                    return promise.setFailure(new IllegalStateException("ChannelPipeline does not contain " +
                            "an HttpResponseDecoder or HttpClientCodec"));
                }
            }
            // Add aggregator and ensure we feed the HttpResponse so it is aggregated. A limit of 8192 should be more
            // then enough for the websockets handshake payload.
            //
            // TODO: Make handshake work without HttpObjectAggregator at all.
            String aggregatorName = "httpAggregator";
            p.addAfter(ctx.name(), aggregatorName, new HttpObjectAggregator(8192));
            p.addAfter(aggregatorName, "handshaker", new SimpleChannelInboundHandler<FullHttpResponse>() {
                @Override
                protected void messageReceived(ChannelHandlerContext ctx, FullHttpResponse msg) throws Exception {
                    // Remove ourself and do the actual handshake
                    ctx.pipeline().remove(this);
                    try {
                        finishHandshake(channel, msg);
                        promise.setSuccess();
                    } catch (Throwable cause) {
                        promise.setFailure(cause);
                    }
                }

                @Override
                public void exceptionCaught(ChannelHandlerContext ctx, Throwable cause) throws Exception {
                    // Remove ourself and fail the handshake promise.
                    ctx.pipeline().remove(this);
                    promise.setFailure(cause);
                }

                @Override
                public void channelInactive(ChannelHandlerContext ctx) throws Exception {
                    // Fail promise if Channel was closed
                    if (!promise.isDone()) {
                        promise.tryFailure(new ClosedChannelException());
                    }
                    ctx.fireChannelInactive();
                }
            });
            try {
                ctx.fireChannelRead(ReferenceCountUtil.retain(response));
            } catch (Throwable cause) {
                promise.setFailure(cause);
            }
        }
        return promise;
    }

    /**
     * Verify the {@link FullHttpResponse} and throws a {@link WebSocketHandshakeException} if something is wrong.
     */
    protected abstract void verify(FullHttpResponse response);

    /**
     * Returns the decoder to use after handshake is complete.
     */
    protected abstract WebSocketFrameDecoder newWebsocketDecoder();

    /**
     * Returns the encoder to use after the handshake is complete.
     */
    protected abstract WebSocketFrameEncoder newWebSocketEncoder();

    /**
     * Performs the closing handshake
     *
     * @param channel
     *            Channel
     * @param frame
     *            Closing Frame that was received
     */
    public ChannelFuture close(Channel channel, CloseWebSocketFrame frame) {
        requireNonNull(channel, "channel");
        return close(channel, frame, channel.newPromise());
    }

    /**
     * Performs the closing handshake
     *
     * @param channel
     *            Channel
     * @param frame
     *            Closing Frame that was received
     * @param promise
     *            the {@link ChannelPromise} to be notified when the closing handshake is done
     */
    public ChannelFuture close(Channel channel, CloseWebSocketFrame frame, ChannelPromise promise) {
        requireNonNull(channel, "channel");

        channel.writeAndFlush(frame, promise);
        applyForceCloseTimeout(channel, promise);
        return promise;
    }

    private void applyForceCloseTimeout(final Channel channel, ChannelFuture flushFuture) {
        final long forceCloseTimeoutMillis = this.forceCloseTimeoutMillis;
        final WebSocketClientHandshaker handshaker = this;
        if (forceCloseTimeoutMillis <= 0 || !channel.isActive() || forceCloseInit != 0) {
            return;
        }
<<<<<<< HEAD

        flushFuture.addListener(future -> {
            // If flush operation failed, there is no reason to expect
            // a server to receive CloseFrame. Thus this should be handled
            // by the application separately.
            // Also, close might be called twice from different threads.
            if (future.isSuccess() && channel.isActive() &&
                    FORCE_CLOSE_INIT_UPDATER.compareAndSet(handshaker, 0, 1)) {
                final Future<?> forceCloseFuture = channel.eventLoop().schedule(() -> {
                    if (channel.isActive()) {
                        channel.close();
                        forceCloseComplete = true;
                    }
                }, forceCloseTimeoutMillis, TimeUnit.MILLISECONDS);

                channel.closeFuture().addListener(ignore -> {
                    forceCloseFuture.cancel(false);
                });
=======
        channel.writeAndFlush(frame, promise);
        applyForceCloseTimeout(channel, promise);
        return promise;
    }

    private void applyForceCloseTimeout(final Channel channel, ChannelFuture flushFuture) {
        final long forceCloseTimeoutMillis = this.forceCloseTimeoutMillis;
        final WebSocketClientHandshaker handshaker = this;
        if (forceCloseTimeoutMillis <= 0 || !channel.isActive() || forceCloseInit != 0) {
            return;
        }

        flushFuture.addListener(new ChannelFutureListener() {
            @Override
            public void operationComplete(ChannelFuture future) throws Exception {
                // If flush operation failed, there is no reason to expect
                // a server to receive CloseFrame. Thus this should be handled
                // by the application separately.
                // Also, close might be called twice from different threads.
                if (future.isSuccess() && channel.isActive() &&
                        FORCE_CLOSE_INIT_UPDATER.compareAndSet(handshaker, 0, 1)) {
                    final Future<?> forceCloseFuture = channel.eventLoop().schedule(new Runnable() {
                        @Override
                        public void run() {
                            if (channel.isActive()) {
                                channel.close();
                                forceCloseComplete = true;
                            }
                        }
                    }, forceCloseTimeoutMillis, TimeUnit.MILLISECONDS);

                    channel.closeFuture().addListener(new ChannelFutureListener() {
                        @Override
                        public void operationComplete(ChannelFuture future) throws Exception {
                            forceCloseFuture.cancel(false);
                        }
                    });
                }
>>>>>>> 71860e5b
            }
        });
    }

    /**
     * Return the constructed raw path for the give {@link URI}.
     */
    protected String upgradeUrl(URI wsURL) {
        if (absoluteUpgradeUrl) {
            return wsURL.toString();
        }

        String path = wsURL.getRawPath();
        String query = wsURL.getRawQuery();
        if (query != null && !query.isEmpty()) {
            path = path + '?' + query;
        }

        return path == null || path.isEmpty() ? "/" : path;
    }

    static CharSequence websocketHostValue(URI wsURL) {
        int port = wsURL.getPort();
        if (port == -1) {
            return wsURL.getHost();
        }
        String host = wsURL.getHost();
        String scheme = wsURL.getScheme();
        if (port == HttpScheme.HTTP.port()) {
            return HttpScheme.HTTP.name().contentEquals(scheme)
                    || WebSocketScheme.WS.name().contentEquals(scheme) ?
                    host : NetUtil.toSocketAddressString(host, port);
        }
        if (port == HttpScheme.HTTPS.port()) {
            return HttpScheme.HTTPS.name().contentEquals(scheme)
                    || WebSocketScheme.WSS.name().contentEquals(scheme) ?
                    host : NetUtil.toSocketAddressString(host, port);
        }

        // if the port is not standard (80/443) its needed to add the port to the header.
        // See http://tools.ietf.org/html/rfc6454#section-6.2
        return NetUtil.toSocketAddressString(host, port);
    }

    static CharSequence websocketOriginValue(URI wsURL) {
        String scheme = wsURL.getScheme();
        final String schemePrefix;
        int port = wsURL.getPort();
        final int defaultPort;
        if (WebSocketScheme.WSS.name().contentEquals(scheme)
            || HttpScheme.HTTPS.name().contentEquals(scheme)
            || (scheme == null && port == WebSocketScheme.WSS.port())) {

            schemePrefix = HTTPS_SCHEME_PREFIX;
            defaultPort = WebSocketScheme.WSS.port();
        } else {
            schemePrefix = HTTP_SCHEME_PREFIX;
            defaultPort = WebSocketScheme.WS.port();
        }

        // Convert uri-host to lower case (by RFC 6454, chapter 4 "Origin of a URI")
        String host = wsURL.getHost().toLowerCase(Locale.US);

        if (port != defaultPort && port != -1) {
            // if the port is not standard (80/443) its needed to add the port to the header.
            // See http://tools.ietf.org/html/rfc6454#section-6.2
            return schemePrefix + NetUtil.toSocketAddressString(host, port);
        }
        return schemePrefix + host;
    }
}<|MERGE_RESOLUTION|>--- conflicted
+++ resolved
@@ -14,8 +14,6 @@
  * under the License.
  */
 package io.netty.handler.codec.http.websocketx;
-
-import static java.util.Objects.requireNonNull;
 
 import io.netty.channel.Channel;
 import io.netty.channel.ChannelFuture;
@@ -235,7 +233,9 @@
      *            Channel
      */
     public ChannelFuture handshake(Channel channel) {
-        requireNonNull(channel, "channel");
+        if (channel == null) {
+            throw new NullPointerException("channel");
+        }
         return handshake(channel, channel.newPromise());
     }
 
@@ -260,8 +260,6 @@
         }
 
         FullHttpRequest request = newHandshakeRequest();
-<<<<<<< HEAD
-=======
 
         channel.writeAndFlush(request).addListener(new ChannelFutureListener() {
             @Override
@@ -278,25 +276,11 @@
                         return;
                     }
                     p.addAfter(ctx.name(), "ws-encoder", newWebSocketEncoder());
->>>>>>> 71860e5b
-
-        channel.writeAndFlush(request).addListener((ChannelFutureListener) future -> {
-            if (future.isSuccess()) {
-                ChannelPipeline p = future.channel().pipeline();
-                ChannelHandlerContext ctx = p.context(HttpRequestEncoder.class);
-                if (ctx == null) {
-                    ctx = p.context(HttpClientCodec.class);
-                }
-                if (ctx == null) {
-                    promise.setFailure(new IllegalStateException("ChannelPipeline does not contain " +
-                            "an HttpRequestEncoder or HttpClientCodec"));
-                    return;
-                }
-                p.addAfter(ctx.name(), "ws-encoder", newWebSocketEncoder());
-
-                promise.setSuccess();
-            } else {
-                promise.setFailure(future.cause());
+
+                    promise.setSuccess();
+                } else {
+                    promise.setFailure(future.cause());
+                }
             }
         });
         return promise;
@@ -377,7 +361,12 @@
             // Delay the removal of the decoder so the user can setup the pipeline if needed to handle
             // WebSocketFrame messages.
             // See https://github.com/netty/netty/issues/4533
-            channel.eventLoop().execute(() -> p.remove(codec));
+            channel.eventLoop().execute(new Runnable() {
+                @Override
+                public void run() {
+                    p.remove(codec);
+                }
+            });
         } else {
             if (p.get(HttpRequestEncoder.class) != null) {
                 // Remove the encoder part of the codec as the user may start writing frames after this method returns.
@@ -389,7 +378,12 @@
             // Delay the removal of the decoder so the user can setup the pipeline if needed to handle
             // WebSocketFrame messages.
             // See https://github.com/netty/netty/issues/4533
-            channel.eventLoop().execute(() -> p.remove(context.handler()));
+            channel.eventLoop().execute(new Runnable() {
+                @Override
+                public void run() {
+                    p.remove(context.handler());
+                }
+            });
         }
     }
 
@@ -446,7 +440,7 @@
             p.addAfter(ctx.name(), aggregatorName, new HttpObjectAggregator(8192));
             p.addAfter(aggregatorName, "handshaker", new SimpleChannelInboundHandler<FullHttpResponse>() {
                 @Override
-                protected void messageReceived(ChannelHandlerContext ctx, FullHttpResponse msg) throws Exception {
+                protected void channelRead0(ChannelHandlerContext ctx, FullHttpResponse msg) throws Exception {
                     // Remove ourself and do the actual handshake
                     ctx.pipeline().remove(this);
                     try {
@@ -506,7 +500,9 @@
      *            Closing Frame that was received
      */
     public ChannelFuture close(Channel channel, CloseWebSocketFrame frame) {
-        requireNonNull(channel, "channel");
+        if (channel == null) {
+            throw new NullPointerException("channel");
+        }
         return close(channel, frame, channel.newPromise());
     }
 
@@ -521,39 +517,9 @@
      *            the {@link ChannelPromise} to be notified when the closing handshake is done
      */
     public ChannelFuture close(Channel channel, CloseWebSocketFrame frame, ChannelPromise promise) {
-        requireNonNull(channel, "channel");
-
-        channel.writeAndFlush(frame, promise);
-        applyForceCloseTimeout(channel, promise);
-        return promise;
-    }
-
-    private void applyForceCloseTimeout(final Channel channel, ChannelFuture flushFuture) {
-        final long forceCloseTimeoutMillis = this.forceCloseTimeoutMillis;
-        final WebSocketClientHandshaker handshaker = this;
-        if (forceCloseTimeoutMillis <= 0 || !channel.isActive() || forceCloseInit != 0) {
-            return;
-        }
-<<<<<<< HEAD
-
-        flushFuture.addListener(future -> {
-            // If flush operation failed, there is no reason to expect
-            // a server to receive CloseFrame. Thus this should be handled
-            // by the application separately.
-            // Also, close might be called twice from different threads.
-            if (future.isSuccess() && channel.isActive() &&
-                    FORCE_CLOSE_INIT_UPDATER.compareAndSet(handshaker, 0, 1)) {
-                final Future<?> forceCloseFuture = channel.eventLoop().schedule(() -> {
-                    if (channel.isActive()) {
-                        channel.close();
-                        forceCloseComplete = true;
-                    }
-                }, forceCloseTimeoutMillis, TimeUnit.MILLISECONDS);
-
-                channel.closeFuture().addListener(ignore -> {
-                    forceCloseFuture.cancel(false);
-                });
-=======
+        if (channel == null) {
+            throw new NullPointerException("channel");
+        }
         channel.writeAndFlush(frame, promise);
         applyForceCloseTimeout(channel, promise);
         return promise;
@@ -592,7 +558,6 @@
                         }
                     });
                 }
->>>>>>> 71860e5b
             }
         });
     }
