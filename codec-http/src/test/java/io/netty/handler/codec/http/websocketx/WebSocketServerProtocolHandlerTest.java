/*
 * Copyright 2012 The Netty Project
 *
 * The Netty Project licenses this file to you under the Apache License, version
 * 2.0 (the "License"); you may not use this file except in compliance with the
 * License. You may obtain a copy of the License at:
 *
 * http://www.apache.org/licenses/LICENSE-2.0
 *
 * Unless required by applicable law or agreed to in writing, software
 * distributed under the License is distributed on an "AS IS" BASIS, WITHOUT
 * WARRANTIES OR CONDITIONS OF ANY KIND, either express or implied. See the
 * License for the specific language governing permissions and limitations under
 * the License.
 */
package io.netty.handler.codec.http.websocketx;

import io.netty.channel.ChannelHandler;
import io.netty.channel.ChannelHandlerContext;
import io.netty.channel.ChannelInboundHandler;
import io.netty.channel.ChannelPromise;
import io.netty.channel.embedded.EmbeddedChannel;
import io.netty.handler.codec.http.DefaultFullHttpRequest;
import io.netty.handler.codec.http.FullHttpRequest;
import io.netty.handler.codec.http.FullHttpResponse;
import io.netty.handler.codec.http.HttpHeaderValues;
import io.netty.handler.codec.http.HttpMethod;
import io.netty.handler.codec.http.HttpRequest;
import io.netty.handler.codec.http.HttpRequestDecoder;
import io.netty.handler.codec.http.HttpResponseEncoder;
import io.netty.util.CharsetUtil;
import io.netty.util.ReferenceCountUtil;
import org.junit.Before;
import org.junit.Test;

import java.util.ArrayDeque;
import java.util.Queue;

import static io.netty.handler.codec.http.HttpResponseStatus.*;
import static io.netty.handler.codec.http.HttpVersion.*;
import static org.junit.Assert.*;

public class WebSocketServerProtocolHandlerTest {

    private final Queue<FullHttpResponse> responses = new ArrayDeque<>();

    @Before
    public void setUp() {
        responses.clear();
    }

    @Test
    public void testHttpUpgradeRequest() throws Exception {
        EmbeddedChannel ch = createChannel(new MockOutboundHandler());
        ChannelHandlerContext handshakerCtx = ch.pipeline().context(WebSocketServerProtocolHandshakeHandler.class);
        writeUpgradeRequest(ch);

        FullHttpResponse response = responses.remove();
        assertEquals(SWITCHING_PROTOCOLS, response.status());
        response.release();
        assertNotNull(WebSocketServerProtocolHandler.getHandshaker(handshakerCtx.channel()));
        assertFalse(ch.finish());
    }

    @Test
    public void testWebSocketServerProtocolHandshakeHandlerReplacedBeforeHandshake() throws Exception {
        EmbeddedChannel ch = createChannel(new MockOutboundHandler());
        ChannelHandlerContext handshakerCtx = ch.pipeline().context(WebSocketServerProtocolHandshakeHandler.class);
<<<<<<< HEAD
        ch.pipeline().addLast(new ChannelHandler() {
=======
        ch.pipeline().addLast(new ChannelInboundHandlerAdapter() {
>>>>>>> 71860e5b
            @Override
            public void userEventTriggered(ChannelHandlerContext ctx, Object evt) throws Exception {
                if (evt instanceof WebSocketServerProtocolHandler.HandshakeComplete) {
                    // We should have removed the handler already.
                    assertNull(ctx.pipeline().context(WebSocketServerProtocolHandshakeHandler.class));
                }
            }
        });
        writeUpgradeRequest(ch);

        FullHttpResponse response = responses.remove();
        assertEquals(SWITCHING_PROTOCOLS, response.status());
        response.release();
        assertNotNull(WebSocketServerProtocolHandler.getHandshaker(handshakerCtx.channel()));
        assertFalse(ch.finish());
    }

    @Test
    public void testSubsequentHttpRequestsAfterUpgradeShouldReturn403() throws Exception {
        EmbeddedChannel ch = createChannel();

        writeUpgradeRequest(ch);

        FullHttpResponse response = responses.remove();
        assertEquals(SWITCHING_PROTOCOLS, response.status());
        response.release();

        ch.writeInbound(new DefaultFullHttpRequest(HTTP_1_1, HttpMethod.GET, "/test"));
        response = responses.remove();
        assertEquals(FORBIDDEN, response.status());
        response.release();
        assertFalse(ch.finish());
    }

    @Test
    public void testHttpUpgradeRequestInvalidUpgradeHeader() {
        EmbeddedChannel ch = createChannel();
        FullHttpRequest httpRequestWithEntity = new WebSocketRequestBuilder().httpVersion(HTTP_1_1)
                .method(HttpMethod.GET)
                .uri("/test")
                .connection("Upgrade")
                .version00()
                .upgrade("BogusSocket")
                .build();

        ch.writeInbound(httpRequestWithEntity);

        FullHttpResponse response = responses.remove();
        assertEquals(BAD_REQUEST, response.status());
        assertEquals("not a WebSocket handshake request: missing upgrade", getResponseMessage(response));
        response.release();
        assertFalse(ch.finish());
    }

    @Test
    public void testHttpUpgradeRequestMissingWSKeyHeader() {
        EmbeddedChannel ch = createChannel();
        HttpRequest httpRequest = new WebSocketRequestBuilder().httpVersion(HTTP_1_1)
                .method(HttpMethod.GET)
                .uri("/test")
                .key(null)
                .connection("Upgrade")
                .upgrade(HttpHeaderValues.WEBSOCKET)
                .version13()
                .build();

        ch.writeInbound(httpRequest);

        FullHttpResponse response = responses.remove();
        assertEquals(BAD_REQUEST, response.status());
        assertEquals("not a WebSocket request: missing key", getResponseMessage(response));
        response.release();
        assertFalse(ch.finish());
    }

    @Test
    public void testCreateUTF8Validator() {
        WebSocketServerProtocolConfig config = WebSocketServerProtocolConfig.newBuilder()
                .websocketPath("/test")
                .withUTF8Validator(true)
                .build();

        EmbeddedChannel ch = new EmbeddedChannel(
                new WebSocketServerProtocolHandler(config),
                new HttpRequestDecoder(),
                new HttpResponseEncoder(),
                new MockOutboundHandler());
        writeUpgradeRequest(ch);

        FullHttpResponse response = responses.remove();
        assertEquals(SWITCHING_PROTOCOLS, response.status());
        response.release();

        assertNotNull(ch.pipeline().get(Utf8FrameValidator.class));
    }

    @Test
    public void testDoNotCreateUTF8Validator() {
        WebSocketServerProtocolConfig config = WebSocketServerProtocolConfig.newBuilder()
                .websocketPath("/test")
                .withUTF8Validator(false)
                .build();

        EmbeddedChannel ch = new EmbeddedChannel(
                new WebSocketServerProtocolHandler(config),
                new HttpRequestDecoder(),
                new HttpResponseEncoder(),
                new MockOutboundHandler());
        writeUpgradeRequest(ch);

        FullHttpResponse response = responses.remove();
        assertEquals(SWITCHING_PROTOCOLS, response.status());
        response.release();

        assertNull(ch.pipeline().get(Utf8FrameValidator.class));
    }

    @Test
    public void testHandleTextFrame() {
        CustomTextFrameHandler customTextFrameHandler = new CustomTextFrameHandler();
        EmbeddedChannel ch = createChannel(customTextFrameHandler);
        writeUpgradeRequest(ch);

        FullHttpResponse response = responses.remove();
        assertEquals(SWITCHING_PROTOCOLS, response.status());
        response.release();

        if (ch.pipeline().context(HttpRequestDecoder.class) != null) {
            // Removing the HttpRequestDecoder because we are writing a TextWebSocketFrame and thus
            // decoding is not necessary.
            ch.pipeline().remove(HttpRequestDecoder.class);
        }

        ch.writeInbound(new TextWebSocketFrame("payload"));

        assertEquals("processed: payload", customTextFrameHandler.getContent());
        assertFalse(ch.finish());
    }

    private EmbeddedChannel createChannel() {
        return createChannel(null);
    }

    private EmbeddedChannel createChannel(ChannelHandler handler) {
        return new EmbeddedChannel(
                new WebSocketServerProtocolHandler("/test"),
                new HttpRequestDecoder(),
                new HttpResponseEncoder(),
                new MockOutboundHandler(),
                handler);
    }

    private static void writeUpgradeRequest(EmbeddedChannel ch) {
        ch.writeInbound(WebSocketRequestBuilder.successful());
    }

    private static String getResponseMessage(FullHttpResponse response) {
        return response.content().toString(CharsetUtil.UTF_8);
    }

    private class MockOutboundHandler implements ChannelHandler {

        @Override
        public void write(ChannelHandlerContext ctx, Object msg, ChannelPromise promise) throws Exception {
            responses.add((FullHttpResponse) msg);
            promise.setSuccess();
        }

        @Override
        public void flush(ChannelHandlerContext ctx) throws Exception {
        }
    }

    private static class CustomTextFrameHandler implements ChannelInboundHandler {
        private String content;

        @Override
        public void channelRead(ChannelHandlerContext ctx, Object msg) throws Exception {
            assertNull(content);
            content = "processed: " + ((TextWebSocketFrame) msg).text();
            ReferenceCountUtil.release(msg);
        }

        String getContent() {
            return content;
        }
    }
}<|MERGE_RESOLUTION|>--- conflicted
+++ resolved
@@ -17,7 +17,8 @@
 
 import io.netty.channel.ChannelHandler;
 import io.netty.channel.ChannelHandlerContext;
-import io.netty.channel.ChannelInboundHandler;
+import io.netty.channel.ChannelInboundHandlerAdapter;
+import io.netty.channel.ChannelOutboundHandlerAdapter;
 import io.netty.channel.ChannelPromise;
 import io.netty.channel.embedded.EmbeddedChannel;
 import io.netty.handler.codec.http.DefaultFullHttpRequest;
@@ -42,7 +43,7 @@
 
 public class WebSocketServerProtocolHandlerTest {
 
-    private final Queue<FullHttpResponse> responses = new ArrayDeque<>();
+    private final Queue<FullHttpResponse> responses = new ArrayDeque<FullHttpResponse>();
 
     @Before
     public void setUp() {
@@ -66,11 +67,7 @@
     public void testWebSocketServerProtocolHandshakeHandlerReplacedBeforeHandshake() throws Exception {
         EmbeddedChannel ch = createChannel(new MockOutboundHandler());
         ChannelHandlerContext handshakerCtx = ch.pipeline().context(WebSocketServerProtocolHandshakeHandler.class);
-<<<<<<< HEAD
-        ch.pipeline().addLast(new ChannelHandler() {
-=======
         ch.pipeline().addLast(new ChannelInboundHandlerAdapter() {
->>>>>>> 71860e5b
             @Override
             public void userEventTriggered(ChannelHandlerContext ctx, Object evt) throws Exception {
                 if (evt instanceof WebSocketServerProtocolHandler.HandshakeComplete) {
@@ -231,7 +228,7 @@
         return response.content().toString(CharsetUtil.UTF_8);
     }
 
-    private class MockOutboundHandler implements ChannelHandler {
+    private class MockOutboundHandler extends ChannelOutboundHandlerAdapter {
 
         @Override
         public void write(ChannelHandlerContext ctx, Object msg, ChannelPromise promise) throws Exception {
@@ -244,7 +241,7 @@
         }
     }
 
-    private static class CustomTextFrameHandler implements ChannelInboundHandler {
+    private static class CustomTextFrameHandler extends ChannelInboundHandlerAdapter {
         private String content;
 
         @Override
