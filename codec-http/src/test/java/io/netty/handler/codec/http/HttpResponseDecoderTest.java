--- conflicted
+++ resolved
@@ -49,7 +49,7 @@
     public void testMaxHeaderSize1() {
         final int maxHeaderSize = 8192;
 
-        final EmbeddedChannel ch = new EmbeddedChannel(new HttpResponseDecoder(4096, maxHeaderSize));
+        final EmbeddedChannel ch = new EmbeddedChannel(new HttpResponseDecoder(4096, maxHeaderSize, 8192));
         final char[] bytes = new char[maxHeaderSize / 2 - 2];
         Arrays.fill(bytes, 'a');
 
@@ -81,7 +81,7 @@
     public void testMaxHeaderSize2() {
         final int maxHeaderSize = 8192;
 
-        final EmbeddedChannel ch = new EmbeddedChannel(new HttpResponseDecoder(4096, maxHeaderSize));
+        final EmbeddedChannel ch = new EmbeddedChannel(new HttpResponseDecoder(4096, maxHeaderSize, 8192));
         final char[] bytes = new char[maxHeaderSize / 2 - 2];
         Arrays.fill(bytes, 'a');
 
@@ -147,8 +147,6 @@
     }
 
     @Test
-<<<<<<< HEAD
-=======
     public void testResponseChunkedExceedMaxChunkSize() {
         EmbeddedChannel ch = new EmbeddedChannel(new HttpResponseDecoder(4096, 8192, 32));
         ch.writeInbound(
@@ -198,7 +196,6 @@
     }
 
     @Test
->>>>>>> 71860e5b
     public void testClosureWithoutContentLength1() throws Exception {
         EmbeddedChannel ch = new EmbeddedChannel(new HttpResponseDecoder());
         ch.writeInbound(Unpooled.copiedBuffer("HTTP/1.1 200 OK\r\n\r\n", CharsetUtil.US_ASCII));
