/*
 * Copyright 2013 The Netty Project
 *
 * The Netty Project licenses this file to you under the Apache License,
 * version 2.0 (the "License"); you may not use this file except in compliance
 * with the License. You may obtain a copy of the License at:
 *
 *   https://www.apache.org/licenses/LICENSE-2.0
 *
 * Unless required by applicable law or agreed to in writing, software
 * distributed under the License is distributed on an "AS IS" BASIS, WITHOUT
 * WARRANTIES OR CONDITIONS OF ANY KIND, either express or implied. See the
 * License for the specific language governing permissions and limitations
 * under the License.
 */
package io.netty.handler.codec.http;

import io.netty.buffer.ByteBuf;
import io.netty.buffer.Unpooled;
import io.netty.channel.embedded.EmbeddedChannel;
import io.netty.util.AsciiString;
import io.netty.util.CharsetUtil;
import org.junit.jupiter.api.Test;
import org.junit.jupiter.params.ParameterizedTest;
import org.junit.jupiter.params.provider.ValueSource;

import java.util.ArrayList;
import java.util.Arrays;
import java.util.List;
import java.util.Map;

import static io.netty.handler.codec.http.HttpHeaderNames.*;
import static io.netty.handler.codec.http.HttpHeadersTestUtils.of;
import static org.hamcrest.CoreMatchers.instanceOf;
import static org.hamcrest.CoreMatchers.is;
import static org.hamcrest.CoreMatchers.nullValue;
import static org.hamcrest.MatcherAssert.assertThat;
import static org.junit.jupiter.api.Assertions.assertEquals;
import static org.junit.jupiter.api.Assertions.assertFalse;
import static org.junit.jupiter.api.Assertions.assertInstanceOf;
import static org.junit.jupiter.api.Assertions.assertNotNull;
import static org.junit.jupiter.api.Assertions.assertNull;
import static org.junit.jupiter.api.Assertions.assertTrue;

public class HttpRequestDecoderTest {
    private static final byte[] CONTENT_CRLF_DELIMITERS = createContent("\r\n");
    private static final byte[] CONTENT_LF_DELIMITERS = createContent("\n");
    private static final byte[] CONTENT_MIXED_DELIMITERS = createContent("\r\n", "\n");
    private static final int CONTENT_LENGTH = 8;

    private static byte[] createContent(String... lineDelimiters) {
        String lineDelimiter;
        String lineDelimiter2;
        if (lineDelimiters.length == 2) {
            lineDelimiter = lineDelimiters[0];
            lineDelimiter2 = lineDelimiters[1];
        } else {
            lineDelimiter = lineDelimiters[0];
            lineDelimiter2 = lineDelimiters[0];
        }
        return ("GET /some/path?foo=bar&wibble=eek HTTP/1.1" + "\r\n" +
                "Upgrade: WebSocket" + lineDelimiter2 +
                "Connection: Upgrade" + lineDelimiter +
                "Host: localhost" + lineDelimiter2 +
                "Accept: */*" + lineDelimiter +
                "Origin: http://localhost:8080" + lineDelimiter +
                "Sec-WebSocket-Key1: 10  28 8V7 8 48     0" + lineDelimiter2 +
                "Sec-WebSocket-Key2: 8 Xt754O3Q3QW 0   _60" + lineDelimiter +
                "Content-Length: " + CONTENT_LENGTH + lineDelimiter2 +
                "\r\n"  +
                "12345678").getBytes(CharsetUtil.US_ASCII);
    }

    @Test
    public void testDecodeWholeRequestAtOnceCRLFDelimiters() {
        testDecodeWholeRequestAtOnce(CONTENT_CRLF_DELIMITERS);
    }

    @Test
    public void testDecodeWholeRequestAtOnceLFDelimiters() {
        testDecodeWholeRequestAtOnce(CONTENT_LF_DELIMITERS);
    }

    @Test
    public void testDecodeWholeRequestAtOnceMixedDelimiters() {
        testDecodeWholeRequestAtOnce(CONTENT_MIXED_DELIMITERS);
    }

    @Test
    public void testDecodeWholeRequestAtOnceMixedDelimitersWithIntegerOverflowOnMaxBodySize() {
        testDecodeWholeRequestAtOnce(CONTENT_MIXED_DELIMITERS, Integer.MAX_VALUE);
        testDecodeWholeRequestAtOnce(CONTENT_MIXED_DELIMITERS, Integer.MAX_VALUE - 1);
    }

    private static void testDecodeWholeRequestAtOnce(byte[] content) {
        testDecodeWholeRequestAtOnce(content, HttpRequestDecoder.DEFAULT_MAX_HEADER_SIZE);
    }

    private static void testDecodeWholeRequestAtOnce(byte[] content, int maxHeaderSize) {
        EmbeddedChannel channel =
                new EmbeddedChannel(new HttpRequestDecoder(HttpObjectDecoder.DEFAULT_MAX_INITIAL_LINE_LENGTH,
                                                           maxHeaderSize,
                                                           HttpObjectDecoder.DEFAULT_MAX_CHUNK_SIZE));
        assertTrue(channel.writeInbound(Unpooled.copiedBuffer(content)));
        HttpRequest req = channel.readInbound();
        assertNotNull(req);
        checkHeaders(req.headers());
        LastHttpContent c = channel.readInbound();
        assertEquals(CONTENT_LENGTH, c.content().readableBytes());
        assertEquals(
                Unpooled.wrappedBuffer(content, content.length - CONTENT_LENGTH, CONTENT_LENGTH),
                c.content().readSlice(CONTENT_LENGTH));
        c.release();

        assertFalse(channel.finish());
        assertNull(channel.readInbound());
    }

    private static void checkHeaders(HttpHeaders headers) {
        assertEquals(8, headers.names().size());
        checkHeader(headers, "Upgrade", "WebSocket");
        checkHeader(headers, "Connection", "Upgrade");
        checkHeader(headers, "Host", "localhost");
        checkHeader(headers, "Accept", "*/*");
        checkHeader(headers, "Origin", "http://localhost:8080");
        checkHeader(headers, "Sec-WebSocket-Key1", "10  28 8V7 8 48     0");
        checkHeader(headers, "Sec-WebSocket-Key2", "8 Xt754O3Q3QW 0   _60");
        checkHeader(headers, "Content-Length", String.valueOf(CONTENT_LENGTH));
    }

    private static void checkHeader(HttpHeaders headers, String name, String value) {
        List<String> header1 = headers.getAll(of(name));
        assertEquals(1, header1.size());
        assertEquals(value, header1.get(0));
    }

    @Test
    public void testDecodeWholeRequestInMultipleStepsCRLFDelimiters() {
        testDecodeWholeRequestInMultipleSteps(CONTENT_CRLF_DELIMITERS);
    }

    @Test
    public void testDecodeWholeRequestInMultipleStepsLFDelimiters() {
        testDecodeWholeRequestInMultipleSteps(CONTENT_LF_DELIMITERS);
    }

    @Test
    public void testDecodeWholeRequestInMultipleStepsMixedDelimiters() {
        testDecodeWholeRequestInMultipleSteps(CONTENT_MIXED_DELIMITERS);
    }

    private static void testDecodeWholeRequestInMultipleSteps(byte[] content) {
        for (int i = 1; i < content.length; i++) {
            testDecodeWholeRequestInMultipleSteps(content, i);
        }
    }

    private static void testDecodeWholeRequestInMultipleSteps(byte[] content, int fragmentSize) {
        EmbeddedChannel channel = new EmbeddedChannel(new HttpRequestDecoder());
        int headerLength = content.length - CONTENT_LENGTH;

        // split up the header
        for (int a = 0; a < headerLength;) {
            int amount = fragmentSize;
            if (a + amount > headerLength) {
                amount = headerLength -  a;
            }

            // if header is done it should produce an HttpRequest
            channel.writeInbound(Unpooled.copiedBuffer(content, a, amount));
            a += amount;
        }

        for (int i = CONTENT_LENGTH; i > 0; i --) {
            // Should produce HttpContent
            channel.writeInbound(Unpooled.copiedBuffer(content, content.length - i, 1));
        }

        HttpRequest req = channel.readInbound();
        assertNotNull(req);
        checkHeaders(req.headers());

        for (int i = CONTENT_LENGTH; i > 1; i --) {
            HttpContent c = channel.readInbound();
            assertEquals(1, c.content().readableBytes());
            assertEquals(content[content.length - i], c.content().readByte());
            c.release();
        }

        LastHttpContent c = channel.readInbound();
        assertEquals(1, c.content().readableBytes());
        assertEquals(content[content.length - 1], c.content().readByte());
        c.release();

        assertFalse(channel.finish());
        assertNull(channel.readInbound());
    }

    @Test
    public void testMultiLineHeader() {
        EmbeddedChannel channel = new EmbeddedChannel(new HttpRequestDecoder());
        String crlf = "\r\n";
        String request =  "GET /some/path HTTP/1.1" + crlf +
                "Host: localhost" + crlf +
                "MyTestHeader: part1" + crlf +
                "              newLinePart2" + crlf +
                "MyTestHeader2: part21" + crlf +
                "\t            newLinePart22"
                + crlf + crlf;
        assertTrue(channel.writeInbound(Unpooled.copiedBuffer(request, CharsetUtil.US_ASCII)));
        HttpRequest req = channel.readInbound();
        assertEquals("part1 newLinePart2", req.headers().get(of("MyTestHeader")));
        assertEquals("part21 newLinePart22", req.headers().get(of("MyTestHeader2")));

        LastHttpContent c = channel.readInbound();
        c.release();

        assertFalse(channel.finish());
        assertNull(channel.readInbound());
    }

    @Test
    public void testEmptyHeaderValue() {
        EmbeddedChannel channel = new EmbeddedChannel(new HttpRequestDecoder());
        String crlf = "\r\n";
        String request =  "GET /some/path HTTP/1.1" + crlf +
                "Host: localhost" + crlf +
                "EmptyHeader:" + crlf + crlf;
        channel.writeInbound(Unpooled.copiedBuffer(request, CharsetUtil.US_ASCII));
        HttpRequest req = channel.readInbound();
        assertEquals("", req.headers().get(of("EmptyHeader")));
    }

    @Test
    public void test100Continue() {
        HttpRequestDecoder decoder = new HttpRequestDecoder();
        EmbeddedChannel channel = new EmbeddedChannel(decoder);
        String oversized =
                "PUT /file HTTP/1.1\r\n" +
                "Expect: 100-continue\r\n" +
                "Content-Length: 1048576000\r\n\r\n";

        channel.writeInbound(Unpooled.copiedBuffer(oversized, CharsetUtil.US_ASCII));
        assertThat(channel.readInbound(), is(instanceOf(HttpRequest.class)));

        // At this point, we assume that we sent '413 Entity Too Large' to the peer without closing the connection
        // so that the client can try again.
        decoder.reset();

        String query = "GET /max-file-size HTTP/1.1\r\n\r\n";
        channel.writeInbound(Unpooled.copiedBuffer(query, CharsetUtil.US_ASCII));
        assertThat(channel.readInbound(), is(instanceOf(HttpRequest.class)));
        assertThat(channel.readInbound(), is(instanceOf(LastHttpContent.class)));

        assertThat(channel.finish(), is(false));
    }

    @Test
    public void test100ContinueWithBadClient() {
        HttpRequestDecoder decoder = new HttpRequestDecoder();
        EmbeddedChannel channel = new EmbeddedChannel(decoder);
        String oversized =
                "PUT /file HTTP/1.1\r\n" +
                "Expect: 100-continue\r\n" +
                "Content-Length: 1048576000\r\n\r\n" +
                "WAY_TOO_LARGE_DATA_BEGINS";

        channel.writeInbound(Unpooled.copiedBuffer(oversized, CharsetUtil.US_ASCII));
        assertThat(channel.readInbound(), is(instanceOf(HttpRequest.class)));

        HttpContent prematureData = channel.readInbound();
        prematureData.release();

        assertThat(channel.readInbound(), is(nullValue()));

        // At this point, we assume that we sent '413 Entity Too Large' to the peer without closing the connection
        // so that the client can try again.
        decoder.reset();

        String query = "GET /max-file-size HTTP/1.1\r\n\r\n";
        channel.writeInbound(Unpooled.copiedBuffer(query, CharsetUtil.US_ASCII));
        assertThat(channel.readInbound(), is(instanceOf(HttpRequest.class)));
        assertThat(channel.readInbound(), is(instanceOf(LastHttpContent.class)));

        assertThat(channel.finish(), is(false));
    }

    @Test
    public void testMessagesSplitBetweenMultipleBuffers() {
        EmbeddedChannel channel = new EmbeddedChannel(new HttpRequestDecoder());
        String crlf = "\r\n";
        String str1 = "GET /some/path HTTP/1.1" + crlf +
                "Host: localhost1" + crlf + crlf +
                "GET /some/other/path HTTP/1.0" + crlf +
                "Hos";
        String str2 = "t: localhost2" + crlf +
                "content-length: 0" + crlf + crlf;
        channel.writeInbound(Unpooled.copiedBuffer(str1, CharsetUtil.US_ASCII));
        HttpRequest req = channel.readInbound();
        assertEquals(HttpVersion.HTTP_1_1, req.protocolVersion());
        assertEquals("/some/path", req.uri());
        assertEquals(1, req.headers().size());
        assertTrue(AsciiString.contentEqualsIgnoreCase("localhost1", req.headers().get(HOST)));
        LastHttpContent cnt = channel.readInbound();
        cnt.release();

        channel.writeInbound(Unpooled.copiedBuffer(str2, CharsetUtil.US_ASCII));
        req = channel.readInbound();
        assertEquals(HttpVersion.HTTP_1_0, req.protocolVersion());
        assertEquals("/some/other/path", req.uri());
        assertEquals(2, req.headers().size());
        assertTrue(AsciiString.contentEqualsIgnoreCase("localhost2", req.headers().get(HOST)));
        assertTrue(AsciiString.contentEqualsIgnoreCase("0", req.headers().get(HttpHeaderNames.CONTENT_LENGTH)));
        cnt = channel.readInbound();
        cnt.release();
        assertFalse(channel.finishAndReleaseAll());
    }

    @Test
    public void testTooLargeInitialLine() {
        EmbeddedChannel channel = new EmbeddedChannel(new HttpRequestDecoder(10, 1024, 1024));
        String requestStr = "GET /some/path HTTP/1.1\r\n" +
                "Host: localhost1\r\n\r\n";

        assertTrue(channel.writeInbound(Unpooled.copiedBuffer(requestStr, CharsetUtil.US_ASCII)));
        HttpRequest request = channel.readInbound();
        assertTrue(request.decoderResult().isFailure());
        assertThat(request.decoderResult().cause(), instanceOf(TooLongHttpLineException.class));
        assertFalse(channel.finish());
    }

    @Test
    public void testTooLargeInitialLineWithWSOnly() {
        testTooLargeInitialLineWithControlCharsOnly("                    ");
    }

    @Test
    public void testTooLargeInitialLineWithCRLFOnly() {
        testTooLargeInitialLineWithControlCharsOnly("\r\n\r\n\r\n\r\n\r\n\r\n\r\n\r\n");
    }

    private static void testTooLargeInitialLineWithControlCharsOnly(String controlChars) {
        EmbeddedChannel channel = new EmbeddedChannel(new HttpRequestDecoder(15, 1024, 1024));
        String requestStr = controlChars + "GET / HTTP/1.1\r\n" +
                "Host: localhost1\r\n\r\n";

        assertTrue(channel.writeInbound(Unpooled.copiedBuffer(requestStr, CharsetUtil.US_ASCII)));
        HttpRequest request = channel.readInbound();
        assertTrue(request.decoderResult().isFailure());
        assertTrue(request.decoderResult().cause() instanceof TooLongHttpLineException);
        assertFalse(channel.finish());
    }

    @Test
    public void testInitialLineWithLeadingControlChars() {
        EmbeddedChannel channel = new EmbeddedChannel(new HttpRequestDecoder());
        String crlf = "\r\n";
        String request =  crlf + "GET /some/path HTTP/1.1" + crlf +
                "Host: localhost" + crlf + crlf;
        assertTrue(channel.writeInbound(Unpooled.copiedBuffer(request, CharsetUtil.US_ASCII)));
        HttpRequest req = channel.readInbound();
        assertEquals(HttpMethod.GET, req.method());
        assertEquals("/some/path", req.uri());
        assertEquals(HttpVersion.HTTP_1_1, req.protocolVersion());
        assertTrue(channel.finishAndReleaseAll());
    }

    @Test
    public void testTooLargeHeaders() {
        EmbeddedChannel channel = new EmbeddedChannel(new HttpRequestDecoder(1024, 10, 1024));
        String requestStr = "GET /some/path HTTP/1.1\r\n" +
                "Host: localhost1\r\n\r\n";

        assertTrue(channel.writeInbound(Unpooled.copiedBuffer(requestStr, CharsetUtil.US_ASCII)));
        HttpRequest request = channel.readInbound();
        assertTrue(request.decoderResult().isFailure());
        assertTrue(request.decoderResult().cause() instanceof TooLongHttpHeaderException);
        assertFalse(channel.finish());
    }

    @Test
    public void testHeaderNameStartsWithControlChar1c() {
        testHeaderNameStartsWithControlChar(0x1c);
    }

    @Test
    public void testHeaderNameStartsWithControlChar1d() {
        testHeaderNameStartsWithControlChar(0x1d);
    }

    @Test
    public void testHeaderNameStartsWithControlChar1e() {
        testHeaderNameStartsWithControlChar(0x1e);
    }

    @Test
    public void testHeaderNameStartsWithControlChar1f() {
        testHeaderNameStartsWithControlChar(0x1f);
    }

    @Test
    public void testHeaderNameStartsWithControlChar0c() {
        testHeaderNameStartsWithControlChar(0x0c);
    }

    private void testHeaderNameStartsWithControlChar(int controlChar) {
        ByteBuf requestBuffer = Unpooled.buffer();
        requestBuffer.writeCharSequence("GET /some/path HTTP/1.1\r\n" +
                "Host: netty.io\r\n", CharsetUtil.US_ASCII);
        requestBuffer.writeByte(controlChar);
        requestBuffer.writeCharSequence("Transfer-Encoding: chunked\r\n\r\n", CharsetUtil.US_ASCII);
        testInvalidHeaders0(requestBuffer);
    }

    @Test
    public void testHeaderNameEndsWithControlChar1c() {
        testHeaderNameEndsWithControlChar(0x1c);
    }

    @Test
    public void testHeaderNameEndsWithControlChar1d() {
        testHeaderNameEndsWithControlChar(0x1d);
    }

    @Test
    public void testHeaderNameEndsWithControlChar1e() {
        testHeaderNameEndsWithControlChar(0x1e);
    }

    @Test
    public void testHeaderNameEndsWithControlChar1f() {
        testHeaderNameEndsWithControlChar(0x1f);
    }

    @Test
    public void testHeaderNameEndsWithControlChar0c() {
        testHeaderNameEndsWithControlChar(0x0c);
    }

    private void testHeaderNameEndsWithControlChar(int controlChar) {
        ByteBuf requestBuffer = Unpooled.buffer();
        requestBuffer.writeCharSequence("GET /some/path HTTP/1.1\r\n" +
                "Host: netty.io\r\n", CharsetUtil.US_ASCII);
        requestBuffer.writeCharSequence("Transfer-Encoding", CharsetUtil.US_ASCII);
        requestBuffer.writeByte(controlChar);
        requestBuffer.writeCharSequence(": chunked\r\n\r\n", CharsetUtil.US_ASCII);
        testInvalidHeaders0(requestBuffer);
    }

    @Test
    public void testWhitespace() {
        String requestStr = "GET /some/path HTTP/1.1\r\n" +
                "Transfer-Encoding : chunked\r\n" +
                "Host: netty.io\r\n\r\n";
        testInvalidHeaders0(requestStr);
    }

    @Test
    public void testWhitespaceInTransferEncoding01() {
        String requestStr = "GET /some/path HTTP/1.1\r\n" +
                "Transfer-Encoding : chunked\r\n" +
                "Content-Length: 1\r\n" +
                "Host: netty.io\r\n\r\n" +
                "a";
        testInvalidHeaders0(requestStr);
    }

    @Test
    public void testWhitespaceInTransferEncoding02() {
        String requestStr = "POST / HTTP/1.1" +
                "Transfer-Encoding : chunked\r\n" +
                "Host: target.com" +
                "Content-Length: 65\r\n\r\n" +
                "0\r\n\r\n" +
                "GET /maliciousRequest HTTP/1.1\r\n" +
                "Host: evilServer.com\r\n" +
                "Foo: x";
        testInvalidHeaders0(requestStr);
    }

    @Test
    public void testHeaderWithNoValueAndMissingColon() {
        String requestStr = "GET /some/path HTTP/1.1\r\n" +
                "Content-Length: 0\r\n" +
                "Host:\r\n" +
                "netty.io\r\n\r\n";
        testInvalidHeaders0(requestStr);
    }

    @Test
    public void testMultipleContentLengthHeaders() {
        String requestStr = "GET /some/path HTTP/1.1\r\n" +
                "Content-Length: 1\r\n" +
                "Content-Length: 0\r\n\r\n" +
                "b";
        testInvalidHeaders0(requestStr);
    }

    @Test
    public void testMultipleContentLengthHeaders2() {
        String requestStr = "GET /some/path HTTP/1.1\r\n" +
                "Content-Length: 1\r\n" +
                "Connection: close\r\n" +
                "Content-Length: 0\r\n\r\n" +
                "b";
        testInvalidHeaders0(requestStr);
    }

    @Test
    public void testContentLengthHeaderWithCommaValue() {
        String requestStr = "GET /some/path HTTP/1.1\r\n" +
                "Content-Length: 1,1\r\n\r\n" +
                "b";
        testInvalidHeaders0(requestStr);
    }

    @Test
    public void testMultipleContentLengthHeadersWithFolding() {
        String requestStr = "POST / HTTP/1.1\r\n" +
                "Host: example.com\r\n" +
                "Connection: close\r\n" +
                "Content-Length: 5\r\n" +
                "Content-Length:\r\n" +
                "\t6\r\n\r\n" +
                "123456";
        testInvalidHeaders0(requestStr);
    }

    @Test
    public void testContentLengthAndTransferEncodingHeadersWithVerticalTab() {
        testContentLengthAndTransferEncodingHeadersWithInvalidSeparator((char) 0x0b, false);
        testContentLengthAndTransferEncodingHeadersWithInvalidSeparator((char) 0x0b, true);
    }

    @Test
    public void testContentLengthAndTransferEncodingHeadersWithCR() {
        testContentLengthAndTransferEncodingHeadersWithInvalidSeparator((char) 0x0d, false);
        testContentLengthAndTransferEncodingHeadersWithInvalidSeparator((char) 0x0d, true);
    }

    private static void testContentLengthAndTransferEncodingHeadersWithInvalidSeparator(
            char separator, boolean extraLine) {
        String requestStr = "POST / HTTP/1.1\r\n" +
                "Host: example.com\r\n" +
                "Connection: close\r\n" +
                "Content-Length: 9\r\n" +
                "Transfer-Encoding:" + separator + "chunked\r\n\r\n" +
                (extraLine ? "0\r\n\r\n" : "") +
                "something\r\n\r\n";
        testInvalidHeaders0(requestStr);
    }

    @Test
    public void testContentLengthHeaderAndChunked() {
        String requestStr = "POST / HTTP/1.1\r\n" +
                "Host: example.com\r\n" +
                "Connection: close\r\n" +
                "Content-Length: 5\r\n" +
                "Transfer-Encoding: chunked\r\n\r\n" +
                "0\r\n\r\n";
        EmbeddedChannel channel = new EmbeddedChannel(new HttpRequestDecoder());
        assertTrue(channel.writeInbound(Unpooled.copiedBuffer(requestStr, CharsetUtil.US_ASCII)));
        HttpRequest request = channel.readInbound();
        assertFalse(request.decoderResult().isFailure());
        assertTrue(request.headers().names().contains("Transfer-Encoding"));
        assertTrue(request.headers().contains("Transfer-Encoding", "chunked", false));
        assertFalse(request.headers().contains("Content-Length"));
        LastHttpContent c = channel.readInbound();
        c.release();
        assertFalse(channel.finish());
    }

    @Test
    public void testOrderOfHeadersWithContentLength() {
        String requestStr = "GET /some/path HTTP/1.1\r\n" +
                "Host: example.com\r\n" +
                "Content-Length: 5\r\n" +
                "Connection: close\r\n\r\n" +
                "hello";
        EmbeddedChannel channel = new EmbeddedChannel(new HttpRequestDecoder());
        assertTrue(channel.writeInbound(Unpooled.copiedBuffer(requestStr, CharsetUtil.US_ASCII)));
        HttpRequest request = channel.readInbound();
        List<String> headers = new ArrayList<String>();
        for (Map.Entry<String, String> header : request.headers()) {
            headers.add(header.getKey());
        }
        assertEquals(Arrays.asList("Host", "Content-Length", "Connection"), headers, "ordered headers");
    }

    @Test
    public void testHttpMessageDecoderResult() {
        String requestStr = "PUT /some/path HTTP/1.1\r\n" +
                "Content-Length: 11\r\n" +
                "Connection: close\r\n\r\n" +
                "Lorem ipsum";
        EmbeddedChannel channel = new EmbeddedChannel(new HttpRequestDecoder());
        assertTrue(channel.writeInbound(Unpooled.copiedBuffer(requestStr, CharsetUtil.US_ASCII)));
        HttpRequest request = channel.readInbound();
        assertTrue(request.decoderResult().isSuccess());
        assertThat(request.decoderResult(), instanceOf(HttpMessageDecoderResult.class));
        HttpMessageDecoderResult decoderResult = (HttpMessageDecoderResult) request.decoderResult();
        assertThat(decoderResult.initialLineLength(), is(23));
        assertThat(decoderResult.headerSize(), is(35));
        assertThat(decoderResult.totalSize(), is(58));
        HttpContent c = channel.readInbound();
        c.release();
        assertFalse(channel.finish());
    }

    /**
     * <a href="https://datatracker.ietf.org/doc/html/rfc9112#name-field-syntax">RFC 9112</a> define the header field
     * syntax thusly, where the field value is bracketed by optional whitespace:
     * <pre>
     *     field-line   = field-name ":" OWS field-value OWS
     * </pre>
     * Meanwhile, <a href="https://datatracker.ietf.org/doc/html/rfc9110#name-whitespace">RFC 9110</a> says that
     * "optional whitespace" (OWS) is defined as "zero or more linear whitespace octets".
     * And a "linear whitespace octet" is defined in the ABNF as either a space or a tab character.
     */
    @Test
    void headerValuesMayBeBracketedByZeroOrMoreWhitespace() throws Exception {
        String requestStr = "GET / HTTP/1.1\r\n" +
                "Host:example.com\r\n" + // zero whitespace
                "X-0-Header:  x0\r\n" + // two whitespace
                "X-1-Header:\tx1\r\n" + // tab whitespace
                "X-2-Header: \t x2\r\n" + // mixed whitespace
                "X-3-Header:x3\t \r\n" + // whitespace after the value
                "\r\n";
        HttpRequestDecoder decoder = new HttpRequestDecoder();
        EmbeddedChannel channel = new EmbeddedChannel(decoder);

        assertTrue(channel.writeInbound(Unpooled.copiedBuffer(requestStr, CharsetUtil.US_ASCII)));
        HttpRequest request = channel.readInbound();
        assertTrue(request.decoderResult().isSuccess());
        HttpHeaders headers = request.headers();
        assertEquals("example.com", headers.get("Host"));
        assertEquals("x0", headers.get("X-0-Header"));
        assertEquals("x1", headers.get("X-1-Header"));
        assertEquals("x2", headers.get("X-2-Header"));
        assertEquals("x3", headers.get("X-3-Header"));
        LastHttpContent last = channel.readInbound();
        assertEquals(LastHttpContent.EMPTY_LAST_CONTENT, last);
        last.release();
        assertFalse(channel.finish());
    }

    @Test
    public void testChunkSizeOverflow() {
        String requestStr = "PUT /some/path HTTP/1.1\r\n" +
                "Transfer-Encoding: chunked\r\n\r\n" +
                "8ccccccc\r\n";
        EmbeddedChannel channel = new EmbeddedChannel(new HttpRequestDecoder());
        assertTrue(channel.writeInbound(Unpooled.copiedBuffer(requestStr, CharsetUtil.US_ASCII)));
        HttpRequest request = channel.readInbound();
        assertTrue(request.decoderResult().isSuccess());
        HttpContent c = channel.readInbound();
        c.release();
        assertTrue(c.decoderResult().isFailure());
        assertInstanceOf(NumberFormatException.class, c.decoderResult().cause());
        assertFalse(channel.finish());
    }

    @Test
    public void testChunkSizeOverflow2() {
        String requestStr = "PUT /some/path HTTP/1.1\r\n" +
                "Transfer-Encoding: chunked\r\n\r\n" +
                "bbbbbbbe;\n\r\n";
        EmbeddedChannel channel = new EmbeddedChannel(new HttpRequestDecoder());
        assertTrue(channel.writeInbound(Unpooled.copiedBuffer(requestStr, CharsetUtil.US_ASCII)));
        HttpRequest request = channel.readInbound();
        assertTrue(request.decoderResult().isSuccess());
        HttpContent c = channel.readInbound();
        c.release();
        assertTrue(c.decoderResult().isFailure());
        assertInstanceOf(NumberFormatException.class, c.decoderResult().cause());
        assertFalse(channel.finish());
    }

<<<<<<< HEAD
    @Test
    public void testNulInInitialLine() {
        testInvalidHeaders0("GET / HTTP/1.1\r\u0000\nHost: whatever\r\n\r\n");
=======
    @ParameterizedTest
    // See https://www.unicode.org/charts/nameslist/n_0000.html
    @ValueSource(strings = { "\r", "\u000b", "\u000c" })
    public void testHeaderValueWithInvalidSuffix(String suffix) {
        testInvalidHeaders0("GET / HTTP/1.1\r\nHost: whatever\r\nTest-Key: test-value" + suffix + "\r\n\r\n");
    }
  
    @Test
    public void testLeadingWhitespaceInFirstHeaderName() {
        testInvalidHeaders0("POST / HTTP/1.1\r\n\tContent-Length: 1\r\n\r\nX");
>>>>>>> e6a78dd2
    }

    private static void testInvalidHeaders0(String requestStr) {
        testInvalidHeaders0(Unpooled.copiedBuffer(requestStr, CharsetUtil.US_ASCII));
    }

    private static void testInvalidHeaders0(ByteBuf requestBuffer) {
        EmbeddedChannel channel = new EmbeddedChannel(new HttpRequestDecoder());
        assertTrue(channel.writeInbound(requestBuffer));
        HttpRequest request = channel.readInbound();
        assertThat(request.decoderResult().cause(), instanceOf(IllegalArgumentException.class));
        assertTrue(request.decoderResult().isFailure());
        assertFalse(channel.finish());
    }
}<|MERGE_RESOLUTION|>--- conflicted
+++ resolved
@@ -676,11 +676,6 @@
         assertFalse(channel.finish());
     }
 
-<<<<<<< HEAD
-    @Test
-    public void testNulInInitialLine() {
-        testInvalidHeaders0("GET / HTTP/1.1\r\u0000\nHost: whatever\r\n\r\n");
-=======
     @ParameterizedTest
     // See https://www.unicode.org/charts/nameslist/n_0000.html
     @ValueSource(strings = { "\r", "\u000b", "\u000c" })
@@ -691,7 +686,11 @@
     @Test
     public void testLeadingWhitespaceInFirstHeaderName() {
         testInvalidHeaders0("POST / HTTP/1.1\r\n\tContent-Length: 1\r\n\r\nX");
->>>>>>> e6a78dd2
+    }
+  
+   @Test
+    public void testNulInInitialLine() {
+        testInvalidHeaders0("GET / HTTP/1.1\r\u0000\nHost: whatever\r\n\r\n");
     }
 
     private static void testInvalidHeaders0(String requestStr) {
