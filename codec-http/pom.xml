--- conflicted
+++ resolved
@@ -104,8 +104,6 @@
     <dependency>
       <groupId>com.github.luben</groupId>
       <artifactId>zstd-jni</artifactId>
-<<<<<<< HEAD
-=======
       <optional>true</optional>
     </dependency>
 
@@ -123,7 +121,6 @@
       <artifactId>netty-transport</artifactId>
       <version>${project.version}</version>
       <type>test-jar</type>
->>>>>>> 26fe3d9a
       <scope>test</scope>
     </dependency>
   </dependencies>
