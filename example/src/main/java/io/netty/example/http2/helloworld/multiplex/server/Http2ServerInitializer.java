--- conflicted
+++ resolved
@@ -17,7 +17,7 @@
 package io.netty.example.http2.helloworld.multiplex.server;
 
 import io.netty.channel.ChannelHandlerContext;
-import io.netty.channel.ChannelInboundHandler;
+import io.netty.channel.ChannelInboundHandlerAdapter;
 import io.netty.channel.ChannelInitializer;
 import io.netty.channel.ChannelPipeline;
 import io.netty.channel.SimpleChannelInboundHandler;
@@ -27,6 +27,7 @@
 import io.netty.handler.codec.http.HttpObjectAggregator;
 import io.netty.handler.codec.http.HttpServerCodec;
 import io.netty.handler.codec.http.HttpServerUpgradeHandler;
+import io.netty.handler.codec.http.HttpServerUpgradeHandler.UpgradeCodec;
 import io.netty.handler.codec.http.HttpServerUpgradeHandler.UpgradeCodecFactory;
 import io.netty.handler.codec.http2.Http2FrameCodecBuilder;
 import io.netty.handler.codec.http2.Http2CodecUtil;
@@ -42,15 +43,6 @@
  */
 public class Http2ServerInitializer extends ChannelInitializer<SocketChannel> {
 
-<<<<<<< HEAD
-    private static final UpgradeCodecFactory upgradeCodecFactory = protocol -> {
-        if (AsciiString.contentEquals(Http2CodecUtil.HTTP_UPGRADE_PROTOCOL_NAME, protocol)) {
-            return new Http2ServerUpgradeCodec(
-                    Http2FrameCodecBuilder.forServer().build(),
-                    new Http2MultiplexHandler(new HelloWorldHttp2Handler()));
-        } else {
-            return null;
-=======
     private static final UpgradeCodecFactory upgradeCodecFactory = new UpgradeCodecFactory() {
         @Override
         public UpgradeCodec newUpgradeCodec(CharSequence protocol) {
@@ -61,7 +53,6 @@
             } else {
                 return null;
             }
->>>>>>> 71860e5b
         }
     };
 
@@ -107,7 +98,7 @@
         p.addLast(new HttpServerUpgradeHandler(sourceCodec, upgradeCodecFactory));
         p.addLast(new SimpleChannelInboundHandler<HttpMessage>() {
             @Override
-            protected void messageReceived(ChannelHandlerContext ctx, HttpMessage msg) throws Exception {
+            protected void channelRead0(ChannelHandlerContext ctx, HttpMessage msg) throws Exception {
                 // If this handler is hit then no upgrade has been attempted and the client is just talking HTTP.
                 System.err.println("Directly talking: " + msg.protocolVersion() + " (no upgrade was attempted)");
                 ChannelPipeline pipeline = ctx.pipeline();
@@ -123,7 +114,7 @@
     /**
      * Class that logs any User Events triggered on this channel.
      */
-    private static class UserEventLogger implements ChannelInboundHandler {
+    private static class UserEventLogger extends ChannelInboundHandlerAdapter {
         @Override
         public void userEventTriggered(ChannelHandlerContext ctx, Object evt) {
             System.out.println("User Event Triggered: " + evt);
