version: "3"

services:

  runtime-setup:
    image: netty:default
    build:
      context: .
      dockerfile: Dockerfile.centos6

  common: &common
    image: netty:default
    depends_on: [runtime-setup]
    environment:
      - GPG_KEYNAME
      - GPG_PASSPHRASE
      - GPG_PRIVATE_KEY
      - MAVEN_OPTS
    volumes:
      - ~/.ssh:/root/.ssh
      - ~/.gnupg:/root/.gnupg
      - ~/.m2:/root/.m2
      - ..:/code
    working_dir: /code

  build-leak:
    <<: *common
<<<<<<< HEAD
    command: /bin/bash -cl "./mvnw -Pci,leak clean install -Dio.netty.testsuite.badHost=netty.io -Dtcnative.classifier=linux-x86_64-fedora"

  build:
    <<: *common
    command: /bin/bash -cl "./mvnw -Pci clean install -Dio.netty.testsuite.badHost=netty.io -Dtcnative.classifier=linux-x86_64-fedora"

  deploy:
    <<: *common
    command: /bin/bash -cl "./mvnw -Pci clean deploy -DskipTests=true -Dtcnative.classifier=linux-x86_64-fedora"
=======
    command: /bin/bash -cl "./mvnw -Pleak clean install -Dio.netty.testsuite.badHost=netty.io"

  build:
    <<: *common
    command: /bin/bash -cl "./mvnw clean install -Dio.netty.testsuite.badHost=netty.io"

  deploy:
    <<: *common
    command: /bin/bash -cl "./mvnw clean deploy -DskipTests=true"
>>>>>>> 7c955a19

  stage-snapshot:
    <<: *common
    volumes:
      - ~/.ssh:/root/.ssh
      - ~/.gnupg:/root/.gnupg
      - ~/.m2:/root/.m2
      - ~/local-staging:/root/local-staging
      - ..:/code
    command: /bin/bash -cl "./mvnw clean package org.sonatype.plugins:nexus-staging-maven-plugin:deploy -DaltStagingDirectory=/root/local-staging -DskipRemoteStaging=true -DskipTests=true"

  stage-release:
    <<: *common
    volumes:
      - ~/.ssh:/root/.ssh
      - ~/.m2:/root/.m2
      - ~/local-staging:/root/local-staging
      - ..:/code
<<<<<<< HEAD
    command: /bin/bash -cl "cat <(echo -e \"${GPG_PRIVATE_KEY}\") | gpg --batch --import && ./mvnw -Pci clean javadoc:jar package gpg:sign org.sonatype.plugins:nexus-staging-maven-plugin:deploy -DnexusUrl=https://oss.sonatype.org -DserverId=sonatype-nexus-staging -DaltStagingDirectory=/root/local-staging -DskipRemoteStaging=true -DskipTests=true -Dgpg.passphrase=${GPG_PASSPHRASE} -Dgpg.keyname=${GPG_KEYNAME} -Dtcnative.classifier=linux-x86_64-fedora"
=======
    command: /bin/bash -cl "cat <(echo -e \"${GPG_PRIVATE_KEY}\") | gpg --batch --import && ./mvnw clean javadoc:jar package gpg:sign org.sonatype.plugins:nexus-staging-maven-plugin:deploy -DnexusUrl=https://oss.sonatype.org -DserverId=sonatype-nexus-staging -DaltStagingDirectory=/root/local-staging -DskipRemoteStaging=true -DskipTests=true -Dgpg.passphrase=${GPG_PASSPHRASE} -Dgpg.keyname=${GPG_KEYNAME}"
>>>>>>> 7c955a19

  build-boringssl-static:
    <<: *common
    command: /bin/bash -cl "./mvnw -Pboringssl clean install -Dio.netty.testsuite.badHost=netty.io -Dxml.skip=true"

  build-leak-boringssl-static:
    <<: *common
    command: /bin/bash -cl "./mvnw -Pboringssl,leak clean install -Dio.netty.testsuite.badHost=netty.io -Dxml.skip=true"

  shell:
    <<: *common
    entrypoint: /bin/bash<|MERGE_RESOLUTION|>--- conflicted
+++ resolved
@@ -25,27 +25,15 @@
 
   build-leak:
     <<: *common
-<<<<<<< HEAD
-    command: /bin/bash -cl "./mvnw -Pci,leak clean install -Dio.netty.testsuite.badHost=netty.io -Dtcnative.classifier=linux-x86_64-fedora"
+    command: /bin/bash -cl "./mvnw -Pleak clean install -Dio.netty.testsuite.badHost=netty.io -Dtcnative.classifier=linux-x86_64-fedora"
 
   build:
     <<: *common
-    command: /bin/bash -cl "./mvnw -Pci clean install -Dio.netty.testsuite.badHost=netty.io -Dtcnative.classifier=linux-x86_64-fedora"
-
-  deploy:
-    <<: *common
-    command: /bin/bash -cl "./mvnw -Pci clean deploy -DskipTests=true -Dtcnative.classifier=linux-x86_64-fedora"
-=======
-    command: /bin/bash -cl "./mvnw -Pleak clean install -Dio.netty.testsuite.badHost=netty.io"
-
-  build:
-    <<: *common
-    command: /bin/bash -cl "./mvnw clean install -Dio.netty.testsuite.badHost=netty.io"
+    command: /bin/bash -cl "./mvnw clean install -Dio.netty.testsuite.badHost=netty.io -Dtcnative.classifier=linux-x86_64-fedora"
 
   deploy:
     <<: *common
     command: /bin/bash -cl "./mvnw clean deploy -DskipTests=true"
->>>>>>> 7c955a19
 
   stage-snapshot:
     <<: *common
@@ -64,11 +52,7 @@
       - ~/.m2:/root/.m2
       - ~/local-staging:/root/local-staging
       - ..:/code
-<<<<<<< HEAD
-    command: /bin/bash -cl "cat <(echo -e \"${GPG_PRIVATE_KEY}\") | gpg --batch --import && ./mvnw -Pci clean javadoc:jar package gpg:sign org.sonatype.plugins:nexus-staging-maven-plugin:deploy -DnexusUrl=https://oss.sonatype.org -DserverId=sonatype-nexus-staging -DaltStagingDirectory=/root/local-staging -DskipRemoteStaging=true -DskipTests=true -Dgpg.passphrase=${GPG_PASSPHRASE} -Dgpg.keyname=${GPG_KEYNAME} -Dtcnative.classifier=linux-x86_64-fedora"
-=======
-    command: /bin/bash -cl "cat <(echo -e \"${GPG_PRIVATE_KEY}\") | gpg --batch --import && ./mvnw clean javadoc:jar package gpg:sign org.sonatype.plugins:nexus-staging-maven-plugin:deploy -DnexusUrl=https://oss.sonatype.org -DserverId=sonatype-nexus-staging -DaltStagingDirectory=/root/local-staging -DskipRemoteStaging=true -DskipTests=true -Dgpg.passphrase=${GPG_PASSPHRASE} -Dgpg.keyname=${GPG_KEYNAME}"
->>>>>>> 7c955a19
+    command: /bin/bash -cl "cat <(echo -e \"${GPG_PRIVATE_KEY}\") | gpg --batch --import && ./mvnw clean javadoc:jar package gpg:sign org.sonatype.plugins:nexus-staging-maven-plugin:deploy -DnexusUrl=https://oss.sonatype.org -DserverId=sonatype-nexus-staging -DaltStagingDirectory=/root/local-staging -DskipRemoteStaging=true -DskipTests=true -Dgpg.passphrase=${GPG_PASSPHRASE} -Dgpg.keyname=${GPG_KEYNAME} -Dtcnative.classifier=linux-x86_64-fedora"
 
   build-boringssl-static:
     <<: *common
