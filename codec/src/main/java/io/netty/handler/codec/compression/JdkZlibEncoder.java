/*
 * Copyright 2012 The Netty Project
 *
 * The Netty Project licenses this file to you under the Apache License,
 * version 2.0 (the "License"); you may not use this file except in compliance
 * with the License. You may obtain a copy of the License at:
 *
 *   http://www.apache.org/licenses/LICENSE-2.0
 *
 * Unless required by applicable law or agreed to in writing, software
 * distributed under the License is distributed on an "AS IS" BASIS, WITHOUT
 * WARRANTIES OR CONDITIONS OF ANY KIND, either express or implied. See the
 * License for the specific language governing permissions and limitations
 * under the License.
 */
package io.netty.handler.codec.compression;

<<<<<<< HEAD
import static io.netty.util.internal.ObjectUtil.checkClosedInterval;
=======
import static java.util.Objects.requireNonNull;
>>>>>>> f6f75646

import io.netty.buffer.ByteBuf;
import io.netty.channel.ChannelFuture;
import io.netty.channel.ChannelFutureListener;
import io.netty.channel.ChannelHandlerContext;
import io.netty.channel.ChannelPromise;
import io.netty.channel.ChannelPromiseNotifier;
import io.netty.util.concurrent.EventExecutor;

import java.util.concurrent.TimeUnit;
import java.util.zip.CRC32;
import java.util.zip.Deflater;

/**
 * Compresses a {@link ByteBuf} using the deflate algorithm.
 */
public class JdkZlibEncoder extends ZlibEncoder {

    private final ZlibWrapper wrapper;
    private final Deflater deflater;
    private volatile boolean finished;
    private volatile ChannelHandlerContext ctx;

    /*
     * GZIP support
     */
    private final CRC32 crc = new CRC32();
    private static final byte[] gzipHeader = {0x1f, (byte) 0x8b, Deflater.DEFLATED, 0, 0, 0, 0, 0, 0, 0};
    private boolean writeHeader = true;

    /**
     * Creates a new zlib encoder with the default compression level ({@code 6})
     * and the default wrapper ({@link ZlibWrapper#ZLIB}).
     *
     * @throws CompressionException if failed to initialize zlib
     */
    public JdkZlibEncoder() {
        this(6);
    }

    /**
     * Creates a new zlib encoder with the specified {@code compressionLevel}
     * and the default wrapper ({@link ZlibWrapper#ZLIB}).
     *
     * @param compressionLevel
     *        {@code 1} yields the fastest compression and {@code 9} yields the
     *        best compression.  {@code 0} means no compression.  The default
     *        compression level is {@code 6}.
     *
     * @throws CompressionException if failed to initialize zlib
     */
    public JdkZlibEncoder(int compressionLevel) {
        this(ZlibWrapper.ZLIB, compressionLevel);
    }

    /**
     * Creates a new zlib encoder with the default compression level ({@code 6})
     * and the specified wrapper.
     *
     * @throws CompressionException if failed to initialize zlib
     */
    public JdkZlibEncoder(ZlibWrapper wrapper) {
        this(wrapper, 6);
    }

    /**
     * Creates a new zlib encoder with the specified {@code compressionLevel}
     * and the specified wrapper.
     *
     * @param compressionLevel
     *        {@code 1} yields the fastest compression and {@code 9} yields the
     *        best compression.  {@code 0} means no compression.  The default
     *        compression level is {@code 6}.
     *
     * @throws CompressionException if failed to initialize zlib
     */
    public JdkZlibEncoder(ZlibWrapper wrapper, int compressionLevel) {
<<<<<<< HEAD
        checkClosedInterval(compressionLevel, 0, 9, "compressionLevel");
        if (wrapper == null) {
            throw new NullPointerException("wrapper");
        }
=======
        if (compressionLevel < 0 || compressionLevel > 9) {
            throw new IllegalArgumentException(
                    "compressionLevel: " + compressionLevel + " (expected: 0-9)");
        }
        requireNonNull(wrapper, "wrapper");
>>>>>>> f6f75646
        if (wrapper == ZlibWrapper.ZLIB_OR_NONE) {
            throw new IllegalArgumentException(
                    "wrapper '" + ZlibWrapper.ZLIB_OR_NONE + "' is not " +
                    "allowed for compression.");
        }

        this.wrapper = wrapper;
        deflater = new Deflater(compressionLevel, wrapper != ZlibWrapper.ZLIB);
    }

    /**
     * Creates a new zlib encoder with the default compression level ({@code 6})
     * and the specified preset dictionary.  The wrapper is always
     * {@link ZlibWrapper#ZLIB} because it is the only format that supports
     * the preset dictionary.
     *
     * @param dictionary  the preset dictionary
     *
     * @throws CompressionException if failed to initialize zlib
     */
    public JdkZlibEncoder(byte[] dictionary) {
        this(6, dictionary);
    }

    /**
     * Creates a new zlib encoder with the specified {@code compressionLevel}
     * and the specified preset dictionary.  The wrapper is always
     * {@link ZlibWrapper#ZLIB} because it is the only format that supports
     * the preset dictionary.
     *
     * @param compressionLevel
     *        {@code 1} yields the fastest compression and {@code 9} yields the
     *        best compression.  {@code 0} means no compression.  The default
     *        compression level is {@code 6}.
     * @param dictionary  the preset dictionary
     *
     * @throws CompressionException if failed to initialize zlib
     */
    public JdkZlibEncoder(int compressionLevel, byte[] dictionary) {
<<<<<<< HEAD
        checkClosedInterval(compressionLevel, 0, 9, "compressionLevel");
        if (dictionary == null) {
            throw new NullPointerException("dictionary");
        }
=======
        if (compressionLevel < 0 || compressionLevel > 9) {
            throw new IllegalArgumentException(
                    "compressionLevel: " + compressionLevel + " (expected: 0-9)");
        }
        requireNonNull(dictionary, "dictionary");
>>>>>>> f6f75646

        wrapper = ZlibWrapper.ZLIB;
        deflater = new Deflater(compressionLevel);
        deflater.setDictionary(dictionary);
    }

    @Override
    public ChannelFuture close() {
        return close(ctx().newPromise());
    }

    @Override
    public ChannelFuture close(final ChannelPromise promise) {
        ChannelHandlerContext ctx = ctx();
        EventExecutor executor = ctx.executor();
        if (executor.inEventLoop()) {
            return finishEncode(ctx, promise);
        } else {
            final ChannelPromise p = ctx.newPromise();
            executor.execute(() -> {
                ChannelFuture f = finishEncode(ctx(), p);
                f.addListener(new ChannelPromiseNotifier(promise));
            });
            return p;
        }
    }

    private ChannelHandlerContext ctx() {
        ChannelHandlerContext ctx = this.ctx;
        if (ctx == null) {
            throw new IllegalStateException("not added to a pipeline");
        }
        return ctx;
    }

    @Override
    public boolean isClosed() {
        return finished;
    }

    @Override
    protected void encode(ChannelHandlerContext ctx, ByteBuf uncompressed, ByteBuf out) throws Exception {
        if (finished) {
            out.writeBytes(uncompressed);
            return;
        }

        int len = uncompressed.readableBytes();
        if (len == 0) {
            return;
        }

        int offset;
        byte[] inAry;
        if (uncompressed.hasArray()) {
            // if it is backed by an array we not need to to do a copy at all
            inAry = uncompressed.array();
            offset = uncompressed.arrayOffset() + uncompressed.readerIndex();
            // skip all bytes as we will consume all of them
            uncompressed.skipBytes(len);
        } else {
            inAry = new byte[len];
            uncompressed.readBytes(inAry);
            offset = 0;
        }

        if (writeHeader) {
            writeHeader = false;
            if (wrapper == ZlibWrapper.GZIP) {
                out.writeBytes(gzipHeader);
            }
        }

        if (wrapper == ZlibWrapper.GZIP) {
            crc.update(inAry, offset, len);
        }

        deflater.setInput(inAry, offset, len);
        for (;;) {
            deflate(out);
            if (deflater.needsInput()) {
                // Consumed everything
                break;
            } else {
                if (!out.isWritable()) {
                    // We did not consume everything but the buffer is not writable anymore. Increase the capacity to
                    // make more room.
                    out.ensureWritable(out.writerIndex());
                }
            }
        }
    }

    @Override
    protected final ByteBuf allocateBuffer(ChannelHandlerContext ctx, ByteBuf msg,
                                           boolean preferDirect) throws Exception {
        int sizeEstimate = (int) Math.ceil(msg.readableBytes() * 1.001) + 12;
        if (writeHeader) {
            switch (wrapper) {
                case GZIP:
                    sizeEstimate += gzipHeader.length;
                    break;
                case ZLIB:
                    sizeEstimate += 2; // first two magic bytes
                    break;
                default:
                    // no op
            }
        }
        return ctx.alloc().heapBuffer(sizeEstimate);
    }

    @Override
    public void close(final ChannelHandlerContext ctx, final ChannelPromise promise) throws Exception {
        ChannelFuture f = finishEncode(ctx, ctx.newPromise());
        f.addListener((ChannelFutureListener) f1 -> ctx.close(promise));

        if (!f.isDone()) {
            // Ensure the channel is closed even if the write operation completes in time.
            ctx.executor().schedule(() -> {
                ctx.close(promise);
            }, 10, TimeUnit.SECONDS); // FIXME: Magic number
        }
    }

    private ChannelFuture finishEncode(final ChannelHandlerContext ctx, ChannelPromise promise) {
        if (finished) {
            promise.setSuccess();
            return promise;
        }

        finished = true;
        ByteBuf footer = ctx.alloc().heapBuffer();
        if (writeHeader && wrapper == ZlibWrapper.GZIP) {
            // Write the GZIP header first if not written yet. (i.e. user wrote nothing.)
            writeHeader = false;
            footer.writeBytes(gzipHeader);
        }

        deflater.finish();

        while (!deflater.finished()) {
            deflate(footer);
            if (!footer.isWritable()) {
                // no more space so write it to the channel and continue
                ctx.write(footer);
                footer = ctx.alloc().heapBuffer();
            }
        }
        if (wrapper == ZlibWrapper.GZIP) {
            int crcValue = (int) crc.getValue();
            int uncBytes = deflater.getTotalIn();
            footer.writeByte(crcValue);
            footer.writeByte(crcValue >>> 8);
            footer.writeByte(crcValue >>> 16);
            footer.writeByte(crcValue >>> 24);
            footer.writeByte(uncBytes);
            footer.writeByte(uncBytes >>> 8);
            footer.writeByte(uncBytes >>> 16);
            footer.writeByte(uncBytes >>> 24);
        }
        deflater.end();
        return ctx.writeAndFlush(footer, promise);
    }

    private void deflate(ByteBuf out) {
        int numBytes;
        do {
            int writerIndex = out.writerIndex();
            numBytes = deflater.deflate(
                    out.array(), out.arrayOffset() + writerIndex, out.writableBytes(), Deflater.SYNC_FLUSH);
            out.writerIndex(writerIndex + numBytes);
        } while (numBytes > 0);
    }

    @Override
    public void handlerAdded(ChannelHandlerContext ctx) throws Exception {
        this.ctx = ctx;
    }
}<|MERGE_RESOLUTION|>--- conflicted
+++ resolved
@@ -15,11 +15,8 @@
  */
 package io.netty.handler.codec.compression;
 
-<<<<<<< HEAD
 import static io.netty.util.internal.ObjectUtil.checkClosedInterval;
-=======
 import static java.util.Objects.requireNonNull;
->>>>>>> f6f75646
 
 import io.netty.buffer.ByteBuf;
 import io.netty.channel.ChannelFuture;
@@ -97,18 +94,8 @@
      * @throws CompressionException if failed to initialize zlib
      */
     public JdkZlibEncoder(ZlibWrapper wrapper, int compressionLevel) {
-<<<<<<< HEAD
         checkClosedInterval(compressionLevel, 0, 9, "compressionLevel");
-        if (wrapper == null) {
-            throw new NullPointerException("wrapper");
-        }
-=======
-        if (compressionLevel < 0 || compressionLevel > 9) {
-            throw new IllegalArgumentException(
-                    "compressionLevel: " + compressionLevel + " (expected: 0-9)");
-        }
         requireNonNull(wrapper, "wrapper");
->>>>>>> f6f75646
         if (wrapper == ZlibWrapper.ZLIB_OR_NONE) {
             throw new IllegalArgumentException(
                     "wrapper '" + ZlibWrapper.ZLIB_OR_NONE + "' is not " +
@@ -148,18 +135,8 @@
      * @throws CompressionException if failed to initialize zlib
      */
     public JdkZlibEncoder(int compressionLevel, byte[] dictionary) {
-<<<<<<< HEAD
         checkClosedInterval(compressionLevel, 0, 9, "compressionLevel");
-        if (dictionary == null) {
-            throw new NullPointerException("dictionary");
-        }
-=======
-        if (compressionLevel < 0 || compressionLevel > 9) {
-            throw new IllegalArgumentException(
-                    "compressionLevel: " + compressionLevel + " (expected: 0-9)");
-        }
         requireNonNull(dictionary, "dictionary");
->>>>>>> f6f75646
 
         wrapper = ZlibWrapper.ZLIB;
         deflater = new Deflater(compressionLevel);
