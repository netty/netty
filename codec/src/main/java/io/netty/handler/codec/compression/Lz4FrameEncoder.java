/*
 * Copyright 2014 The Netty Project
 *
 * The Netty Project licenses this file to you under the Apache License,
 * version 2.0 (the "License"); you may not use this file except in compliance
 * with the License. You may obtain a copy of the License at:
 *
 *   http://www.apache.org/licenses/LICENSE-2.0
 *
 * Unless required by applicable law or agreed to in writing, software
 * distributed under the License is distributed on an "AS IS" BASIS, WITHOUT
 * WARRANTIES OR CONDITIONS OF ANY KIND, either express or implied. See the
 * License for the specific language governing permissions and limitations
 * under the License.
 */

package io.netty.handler.codec.compression;

import io.netty.buffer.ByteBuf;
import io.netty.buffer.Unpooled;
import io.netty.channel.ChannelFuture;
import io.netty.channel.ChannelFutureListener;
import io.netty.channel.ChannelHandlerContext;
import io.netty.channel.ChannelPipeline;
import io.netty.channel.ChannelPromise;
import io.netty.channel.ChannelPromiseNotifier;
import io.netty.handler.codec.EncoderException;
import io.netty.handler.codec.MessageToByteEncoder;
import io.netty.util.concurrent.EventExecutor;
import io.netty.util.internal.ObjectUtil;
import net.jpountz.lz4.LZ4Compressor;
import net.jpountz.lz4.LZ4Exception;
import net.jpountz.lz4.LZ4Factory;

import java.nio.ByteBuffer;
import java.util.concurrent.TimeUnit;
import java.util.zip.Checksum;

import static io.netty.handler.codec.compression.Lz4Constants.BLOCK_TYPE_COMPRESSED;
import static io.netty.handler.codec.compression.Lz4Constants.BLOCK_TYPE_NON_COMPRESSED;
import static io.netty.handler.codec.compression.Lz4Constants.CHECKSUM_OFFSET;
import static io.netty.handler.codec.compression.Lz4Constants.COMPRESSED_LENGTH_OFFSET;
import static io.netty.handler.codec.compression.Lz4Constants.COMPRESSION_LEVEL_BASE;
import static io.netty.handler.codec.compression.Lz4Constants.DECOMPRESSED_LENGTH_OFFSET;
import static io.netty.handler.codec.compression.Lz4Constants.DEFAULT_BLOCK_SIZE;
import static io.netty.handler.codec.compression.Lz4Constants.DEFAULT_SEED;
import static io.netty.handler.codec.compression.Lz4Constants.HEADER_LENGTH;
import static io.netty.handler.codec.compression.Lz4Constants.MAGIC_NUMBER;
import static io.netty.handler.codec.compression.Lz4Constants.MAX_BLOCK_SIZE;
import static io.netty.handler.codec.compression.Lz4Constants.MIN_BLOCK_SIZE;
import static io.netty.handler.codec.compression.Lz4Constants.TOKEN_OFFSET;
<<<<<<< HEAD

import static java.util.Objects.requireNonNull;
=======
>>>>>>> 71860e5b

/**
 * Compresses a {@link ByteBuf} using the LZ4 format.
 *
 * See original <a href="https://github.com/Cyan4973/lz4">LZ4 Github project</a>
 * and <a href="http://fastcompression.blogspot.ru/2011/05/lz4-explained.html">LZ4 block format</a>
 * for full description.
 *
 * Since the original LZ4 block format does not contains size of compressed block and size of original data
 * this encoder uses format like <a href="https://github.com/idelpivnitskiy/lz4-java">LZ4 Java</a> library
 * written by Adrien Grand and approved by Yann Collet (author of original LZ4 library).
 *
 *  * * * * * * * * * * * * * * * * * * * * * * * * * * * * * *     * * * * * * * * * *
 *  * Magic * Token *  Compressed *  Decompressed *  Checksum *  +  *  LZ4 compressed *
 *  *       *       *    length   *     length    *           *     *      block      *
 *  * * * * * * * * * * * * * * * * * * * * * * * * * * * * * *     * * * * * * * * * *
 */
public class Lz4FrameEncoder extends MessageToByteEncoder<ByteBuf> {
    static final int DEFAULT_MAX_ENCODE_SIZE = Integer.MAX_VALUE;

    private final int blockSize;

    /**
     * Underlying compressor in use.
     */
    private final LZ4Compressor compressor;

    /**
     * Underlying checksum calculator in use.
     */
    private final ByteBufChecksum checksum;

    /**
     * Compression level of current LZ4 encoder (depends on {@link #blockSize}).
     */
    private final int compressionLevel;

    /**
     * Inner byte buffer for outgoing data. It's capacity will be {@link #blockSize}.
     */
    private ByteBuf buffer;

    /**
     * Maximum size for any buffer to write encoded (compressed) data into.
     */
    private final int maxEncodeSize;

    /**
     * Indicates if the compressed stream has been finished.
     */
    private volatile boolean finished;

    /**
     * Used to interact with its {@link ChannelPipeline} and other handlers.
     */
    private volatile ChannelHandlerContext ctx;

    /**
     * Creates the fastest LZ4 encoder with default block size (64 KB)
     * and xxhash hashing for Java, based on Yann Collet's work available at
     * <a href="https://github.com/Cyan4973/xxHash">Github</a>.
     */
    public Lz4FrameEncoder() {
        this(false);
    }

    /**
     * Creates a new LZ4 encoder with hight or fast compression, default block size (64 KB)
     * and xxhash hashing for Java, based on Yann Collet's work available at
     * <a href="https://github.com/Cyan4973/xxHash">Github</a>.
     *
     * @param highCompressor  if {@code true} codec will use compressor which requires more memory
     *                        and is slower but compresses more efficiently
     */
    public Lz4FrameEncoder(boolean highCompressor) {
        this(LZ4Factory.fastestInstance(), highCompressor, DEFAULT_BLOCK_SIZE, new Lz4XXHash32(DEFAULT_SEED));
    }

    /**
     * Creates a new customizable LZ4 encoder.
     *
     * @param factory         user customizable {@link LZ4Factory} instance
     *                        which may be JNI bindings to the original C implementation, a pure Java implementation
     *                        or a Java implementation that uses the {@link sun.misc.Unsafe}
     * @param highCompressor  if {@code true} codec will use compressor which requires more memory
     *                        and is slower but compresses more efficiently
     * @param blockSize       the maximum number of bytes to try to compress at once,
     *                        must be >= 64 and <= 32 M
     * @param checksum        the {@link Checksum} instance to use to check data for integrity
     */
    public Lz4FrameEncoder(LZ4Factory factory, boolean highCompressor, int blockSize, Checksum checksum) {
        this(factory, highCompressor, blockSize, checksum, DEFAULT_MAX_ENCODE_SIZE);
    }

        /**
         * Creates a new customizable LZ4 encoder.
         *
         * @param factory         user customizable {@link LZ4Factory} instance
         *                        which may be JNI bindings to the original C implementation, a pure Java implementation
         *                        or a Java implementation that uses the {@link sun.misc.Unsafe}
         * @param highCompressor  if {@code true} codec will use compressor which requires more memory
         *                        and is slower but compresses more efficiently
         * @param blockSize       the maximum number of bytes to try to compress at once,
         *                        must be >= 64 and <= 32 M
         * @param checksum        the {@link Checksum} instance to use to check data for integrity
         * @param maxEncodeSize   the maximum size for an encode (compressed) buffer
         */
    public Lz4FrameEncoder(LZ4Factory factory, boolean highCompressor, int blockSize,
                           Checksum checksum, int maxEncodeSize) {
        requireNonNull(factory, "factory");
        requireNonNull(checksum, "checksum");

        compressor = highCompressor ? factory.highCompressor() : factory.fastCompressor();
        this.checksum = ByteBufChecksum.wrapChecksum(checksum);

        compressionLevel = compressionLevel(blockSize);
        this.blockSize = blockSize;
        this.maxEncodeSize = ObjectUtil.checkPositive(maxEncodeSize, "maxEncodeSize");
        finished = false;
    }

    /**
     * Calculates compression level on the basis of block size.
     */
    private static int compressionLevel(int blockSize) {
        if (blockSize < MIN_BLOCK_SIZE || blockSize > MAX_BLOCK_SIZE) {
            throw new IllegalArgumentException(String.format(
                    "blockSize: %d (expected: %d-%d)", blockSize, MIN_BLOCK_SIZE, MAX_BLOCK_SIZE));
        }
        int compressionLevel = 32 - Integer.numberOfLeadingZeros(blockSize - 1); // ceil of log2
        compressionLevel = Math.max(0, compressionLevel - COMPRESSION_LEVEL_BASE);
        return compressionLevel;
    }

    @Override
    protected ByteBuf allocateBuffer(ChannelHandlerContext ctx, ByteBuf msg, boolean preferDirect) {
        return allocateBuffer(ctx, msg, preferDirect, true);
    }

    private ByteBuf allocateBuffer(ChannelHandlerContext ctx, ByteBuf msg, boolean preferDirect,
                                   boolean allowEmptyReturn) {
        int targetBufSize = 0;
        int remaining = msg.readableBytes() + buffer.readableBytes();

        // quick overflow check
        if (remaining < 0) {
            throw new EncoderException("too much data to allocate a buffer for compression");
        }

        while (remaining > 0) {
            int curSize = Math.min(blockSize, remaining);
            remaining -= curSize;
            // calculate the total compressed size of the current block (including header) and add to the total
            targetBufSize += compressor.maxCompressedLength(curSize) + HEADER_LENGTH;
        }

        // in addition to just the raw byte count, the headers (HEADER_LENGTH) per block (configured via
        // #blockSize) will also add to the targetBufSize, and the combination of those would never wrap around
        // again to be >= 0, this is a good check for the overflow case.
        if (targetBufSize > maxEncodeSize || 0 > targetBufSize) {
            throw new EncoderException(String.format("requested encode buffer size (%d bytes) exceeds the maximum " +
                                                     "allowable size (%d bytes)", targetBufSize, maxEncodeSize));
        }

        if (allowEmptyReturn && targetBufSize < blockSize) {
            return Unpooled.EMPTY_BUFFER;
        }

        if (preferDirect) {
            return ctx.alloc().ioBuffer(targetBufSize, targetBufSize);
        } else {
            return ctx.alloc().heapBuffer(targetBufSize, targetBufSize);
        }
    }

    /**
     * {@inheritDoc}
     *
     * Encodes the input buffer into {@link #blockSize} chunks in the output buffer. Data is only compressed and
     * written once we hit the {@link #blockSize}; else, it is copied into the backing {@link #buffer} to await
     * more data.
     */
    @Override
    protected void encode(ChannelHandlerContext ctx, ByteBuf in, ByteBuf out) throws Exception {
        if (finished) {
            if (!out.isWritable(in.readableBytes())) {
                // out should be EMPTY_BUFFER because we should have allocated enough space above in allocateBuffer.
                throw new IllegalStateException("encode finished and not enough space to write remaining data");
            }
            out.writeBytes(in);
            return;
        }

        final ByteBuf buffer = this.buffer;
        int length;
        while ((length = in.readableBytes()) > 0) {
            final int nextChunkSize = Math.min(length, buffer.writableBytes());
            in.readBytes(buffer, nextChunkSize);

            if (!buffer.isWritable()) {
                flushBufferedData(out);
            }
        }
    }

    private void flushBufferedData(ByteBuf out) {
        int flushableBytes = buffer.readableBytes();
        if (flushableBytes == 0) {
            return;
        }
        checksum.reset();
        checksum.update(buffer, buffer.readerIndex(), flushableBytes);
        final int check = (int) checksum.getValue();

        final int bufSize = compressor.maxCompressedLength(flushableBytes) + HEADER_LENGTH;
        out.ensureWritable(bufSize);
        final int idx = out.writerIndex();
        int compressedLength;
        try {
            ByteBuffer outNioBuffer = out.internalNioBuffer(idx + HEADER_LENGTH, out.writableBytes() - HEADER_LENGTH);
            int pos = outNioBuffer.position();
            // We always want to start at position 0 as we take care of reusing the buffer in the encode(...) loop.
            compressor.compress(buffer.internalNioBuffer(buffer.readerIndex(), flushableBytes), outNioBuffer);
            compressedLength = outNioBuffer.position() - pos;
        } catch (LZ4Exception e) {
            throw new CompressionException(e);
        }
        final int blockType;
        if (compressedLength >= flushableBytes) {
            blockType = BLOCK_TYPE_NON_COMPRESSED;
            compressedLength = flushableBytes;
            out.setBytes(idx + HEADER_LENGTH, buffer, 0, flushableBytes);
        } else {
            blockType = BLOCK_TYPE_COMPRESSED;
        }

        out.setLong(idx, MAGIC_NUMBER);
        out.setByte(idx + TOKEN_OFFSET, (byte) (blockType | compressionLevel));
        out.setIntLE(idx + COMPRESSED_LENGTH_OFFSET, compressedLength);
        out.setIntLE(idx + DECOMPRESSED_LENGTH_OFFSET, flushableBytes);
        out.setIntLE(idx + CHECKSUM_OFFSET, check);
        out.writerIndex(idx + HEADER_LENGTH + compressedLength);
        buffer.clear();
    }

    @Override
    public void flush(final ChannelHandlerContext ctx) throws Exception {
        if (buffer != null && buffer.isReadable()) {
            final ByteBuf buf = allocateBuffer(ctx, Unpooled.EMPTY_BUFFER, isPreferDirect(), false);
            flushBufferedData(buf);
            ctx.write(buf);
        }
        ctx.flush();
    }

    private ChannelFuture finishEncode(final ChannelHandlerContext ctx, ChannelPromise promise) {
        if (finished) {
            promise.setSuccess();
            return promise;
        }
        finished = true;

        final ByteBuf footer = ctx.alloc().heapBuffer(
                compressor.maxCompressedLength(buffer.readableBytes()) + HEADER_LENGTH);
        flushBufferedData(footer);

        final int idx = footer.writerIndex();
        footer.setLong(idx, MAGIC_NUMBER);
        footer.setByte(idx + TOKEN_OFFSET, (byte) (BLOCK_TYPE_NON_COMPRESSED | compressionLevel));
        footer.setInt(idx + COMPRESSED_LENGTH_OFFSET, 0);
        footer.setInt(idx + DECOMPRESSED_LENGTH_OFFSET, 0);
        footer.setInt(idx + CHECKSUM_OFFSET, 0);

        footer.writerIndex(idx + HEADER_LENGTH);

        return ctx.writeAndFlush(footer, promise);
    }

    /**
     * Returns {@code true} if and only if the compressed stream has been finished.
     */
    public boolean isClosed() {
        return finished;
    }

    /**
     * Close this {@link Lz4FrameEncoder} and so finish the encoding.
     *
     * The returned {@link ChannelFuture} will be notified once the operation completes.
     */
    public ChannelFuture close() {
        return close(ctx().newPromise());
    }

    /**
     * Close this {@link Lz4FrameEncoder} and so finish the encoding.
     * The given {@link ChannelFuture} will be notified once the operation
     * completes and will also be returned.
     */
    public ChannelFuture close(final ChannelPromise promise) {
        ChannelHandlerContext ctx = ctx();
        EventExecutor executor = ctx.executor();
        if (executor.inEventLoop()) {
            return finishEncode(ctx, promise);
        } else {
            executor.execute(() -> {
                ChannelFuture f = finishEncode(ctx(), promise);
                f.addListener(new ChannelPromiseNotifier(promise));
            });
            return promise;
        }
    }

    @Override
    public void close(final ChannelHandlerContext ctx, final ChannelPromise promise) throws Exception {
        ChannelFuture f = finishEncode(ctx, ctx.newPromise());
        f.addListener((ChannelFutureListener) f1 -> ctx.close(promise));

        if (!f.isDone()) {
            // Ensure the channel is closed even if the write operation completes in time.
            ctx.executor().schedule(() -> {
                ctx.close(promise);
            }, 10, TimeUnit.SECONDS); // FIXME: Magic number
        }
    }

    private ChannelHandlerContext ctx() {
        ChannelHandlerContext ctx = this.ctx;
        if (ctx == null) {
            throw new IllegalStateException("not added to a pipeline");
        }
        return ctx;
    }

    @Override
    public void handlerAdded(ChannelHandlerContext ctx) {
        this.ctx = ctx;
        // Ensure we use a heap based ByteBuf.
        buffer = Unpooled.wrappedBuffer(new byte[blockSize]);
        buffer.clear();
    }

    @Override
    public void handlerRemoved(ChannelHandlerContext ctx) throws Exception {
        super.handlerRemoved(ctx);
        if (buffer != null) {
            buffer.release();
            buffer = null;
        }
    }

    final ByteBuf getBackingBuffer() {
        return buffer;
    }
}<|MERGE_RESOLUTION|>--- conflicted
+++ resolved
@@ -49,11 +49,6 @@
 import static io.netty.handler.codec.compression.Lz4Constants.MAX_BLOCK_SIZE;
 import static io.netty.handler.codec.compression.Lz4Constants.MIN_BLOCK_SIZE;
 import static io.netty.handler.codec.compression.Lz4Constants.TOKEN_OFFSET;
-<<<<<<< HEAD
-
-import static java.util.Objects.requireNonNull;
-=======
->>>>>>> 71860e5b
 
 /**
  * Compresses a {@link ByteBuf} using the LZ4 format.
@@ -163,8 +158,12 @@
          */
     public Lz4FrameEncoder(LZ4Factory factory, boolean highCompressor, int blockSize,
                            Checksum checksum, int maxEncodeSize) {
-        requireNonNull(factory, "factory");
-        requireNonNull(checksum, "checksum");
+        if (factory == null) {
+            throw new NullPointerException("factory");
+        }
+        if (checksum == null) {
+            throw new NullPointerException("checksum");
+        }
 
         compressor = highCompressor ? factory.highCompressor() : factory.fastCompressor();
         this.checksum = ByteBufChecksum.wrapChecksum(checksum);
@@ -359,9 +358,12 @@
         if (executor.inEventLoop()) {
             return finishEncode(ctx, promise);
         } else {
-            executor.execute(() -> {
-                ChannelFuture f = finishEncode(ctx(), promise);
-                f.addListener(new ChannelPromiseNotifier(promise));
+            executor.execute(new Runnable() {
+                @Override
+                public void run() {
+                    ChannelFuture f = finishEncode(ctx(), promise);
+                    f.addListener(new ChannelPromiseNotifier(promise));
+                }
             });
             return promise;
         }
@@ -370,12 +372,20 @@
     @Override
     public void close(final ChannelHandlerContext ctx, final ChannelPromise promise) throws Exception {
         ChannelFuture f = finishEncode(ctx, ctx.newPromise());
-        f.addListener((ChannelFutureListener) f1 -> ctx.close(promise));
+        f.addListener(new ChannelFutureListener() {
+            @Override
+            public void operationComplete(ChannelFuture f) throws Exception {
+                ctx.close(promise);
+            }
+        });
 
         if (!f.isDone()) {
             // Ensure the channel is closed even if the write operation completes in time.
-            ctx.executor().schedule(() -> {
-                ctx.close(promise);
+            ctx.executor().schedule(new Runnable() {
+                @Override
+                public void run() {
+                    ctx.close(promise);
+                }
             }, 10, TimeUnit.SECONDS); // FIXME: Magic number
         }
     }
