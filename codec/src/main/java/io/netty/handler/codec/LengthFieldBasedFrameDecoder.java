/*
 * Copyright 2012 The Netty Project
 *
 * The Netty Project licenses this file to you under the Apache License,
 * version 2.0 (the "License"); you may not use this file except in compliance
 * with the License. You may obtain a copy of the License at:
 *
 *   http://www.apache.org/licenses/LICENSE-2.0
 *
 * Unless required by applicable law or agreed to in writing, software
 * distributed under the License is distributed on an "AS IS" BASIS, WITHOUT
 * WARRANTIES OR CONDITIONS OF ANY KIND, either express or implied. See the
 * License for the specific language governing permissions and limitations
 * under the License.
 */
package io.netty.handler.codec;

import static io.netty.util.internal.ObjectUtil.checkPositive;
import static io.netty.util.internal.ObjectUtil.checkPositiveOrZero;
<<<<<<< HEAD
import static java.util.Objects.requireNonNull;
=======
>>>>>>> 71860e5b

import java.nio.ByteOrder;
import java.util.List;

import io.netty.buffer.ByteBuf;
import io.netty.channel.ChannelHandlerContext;
import io.netty.handler.codec.serialization.ObjectDecoder;

/**
 * A decoder that splits the received {@link ByteBuf}s dynamically by the
 * value of the length field in the message.  It is particularly useful when you
 * decode a binary message which has an integer header field that represents the
 * length of the message body or the whole message.
 * <p>
 * {@link LengthFieldBasedFrameDecoder} has many configuration parameters so
 * that it can decode any message with a length field, which is often seen in
 * proprietary client-server protocols. Here are some example that will give
 * you the basic idea on which option does what.
 *
 * <h3>2 bytes length field at offset 0, do not strip header</h3>
 *
 * The value of the length field in this example is <tt>12 (0x0C)</tt> which
 * represents the length of "HELLO, WORLD".  By default, the decoder assumes
 * that the length field represents the number of the bytes that follows the
 * length field.  Therefore, it can be decoded with the simplistic parameter
 * combination.
 * <pre>
 * <b>lengthFieldOffset</b>   = <b>0</b>
 * <b>lengthFieldLength</b>   = <b>2</b>
 * lengthAdjustment    = 0
 * initialBytesToStrip = 0 (= do not strip header)
 *
 * BEFORE DECODE (14 bytes)         AFTER DECODE (14 bytes)
 * +--------+----------------+      +--------+----------------+
 * | Length | Actual Content |----->| Length | Actual Content |
 * | 0x000C | "HELLO, WORLD" |      | 0x000C | "HELLO, WORLD" |
 * +--------+----------------+      +--------+----------------+
 * </pre>
 *
 * <h3>2 bytes length field at offset 0, strip header</h3>
 *
 * Because we can get the length of the content by calling
 * {@link ByteBuf#readableBytes()}, you might want to strip the length
 * field by specifying <tt>initialBytesToStrip</tt>.  In this example, we
 * specified <tt>2</tt>, that is same with the length of the length field, to
 * strip the first two bytes.
 * <pre>
 * lengthFieldOffset   = 0
 * lengthFieldLength   = 2
 * lengthAdjustment    = 0
 * <b>initialBytesToStrip</b> = <b>2</b> (= the length of the Length field)
 *
 * BEFORE DECODE (14 bytes)         AFTER DECODE (12 bytes)
 * +--------+----------------+      +----------------+
 * | Length | Actual Content |----->| Actual Content |
 * | 0x000C | "HELLO, WORLD" |      | "HELLO, WORLD" |
 * +--------+----------------+      +----------------+
 * </pre>
 *
 * <h3>2 bytes length field at offset 0, do not strip header, the length field
 *     represents the length of the whole message</h3>
 *
 * In most cases, the length field represents the length of the message body
 * only, as shown in the previous examples.  However, in some protocols, the
 * length field represents the length of the whole message, including the
 * message header.  In such a case, we specify a non-zero
 * <tt>lengthAdjustment</tt>.  Because the length value in this example message
 * is always greater than the body length by <tt>2</tt>, we specify <tt>-2</tt>
 * as <tt>lengthAdjustment</tt> for compensation.
 * <pre>
 * lengthFieldOffset   =  0
 * lengthFieldLength   =  2
 * <b>lengthAdjustment</b>    = <b>-2</b> (= the length of the Length field)
 * initialBytesToStrip =  0
 *
 * BEFORE DECODE (14 bytes)         AFTER DECODE (14 bytes)
 * +--------+----------------+      +--------+----------------+
 * | Length | Actual Content |----->| Length | Actual Content |
 * | 0x000E | "HELLO, WORLD" |      | 0x000E | "HELLO, WORLD" |
 * +--------+----------------+      +--------+----------------+
 * </pre>
 *
 * <h3>3 bytes length field at the end of 5 bytes header, do not strip header</h3>
 *
 * The following message is a simple variation of the first example.  An extra
 * header value is prepended to the message.  <tt>lengthAdjustment</tt> is zero
 * again because the decoder always takes the length of the prepended data into
 * account during frame length calculation.
 * <pre>
 * <b>lengthFieldOffset</b>   = <b>2</b> (= the length of Header 1)
 * <b>lengthFieldLength</b>   = <b>3</b>
 * lengthAdjustment    = 0
 * initialBytesToStrip = 0
 *
 * BEFORE DECODE (17 bytes)                      AFTER DECODE (17 bytes)
 * +----------+----------+----------------+      +----------+----------+----------------+
 * | Header 1 |  Length  | Actual Content |----->| Header 1 |  Length  | Actual Content |
 * |  0xCAFE  | 0x00000C | "HELLO, WORLD" |      |  0xCAFE  | 0x00000C | "HELLO, WORLD" |
 * +----------+----------+----------------+      +----------+----------+----------------+
 * </pre>
 *
 * <h3>3 bytes length field at the beginning of 5 bytes header, do not strip header</h3>
 *
 * This is an advanced example that shows the case where there is an extra
 * header between the length field and the message body.  You have to specify a
 * positive <tt>lengthAdjustment</tt> so that the decoder counts the extra
 * header into the frame length calculation.
 * <pre>
 * lengthFieldOffset   = 0
 * lengthFieldLength   = 3
 * <b>lengthAdjustment</b>    = <b>2</b> (= the length of Header 1)
 * initialBytesToStrip = 0
 *
 * BEFORE DECODE (17 bytes)                      AFTER DECODE (17 bytes)
 * +----------+----------+----------------+      +----------+----------+----------------+
 * |  Length  | Header 1 | Actual Content |----->|  Length  | Header 1 | Actual Content |
 * | 0x00000C |  0xCAFE  | "HELLO, WORLD" |      | 0x00000C |  0xCAFE  | "HELLO, WORLD" |
 * +----------+----------+----------------+      +----------+----------+----------------+
 * </pre>
 *
 * <h3>2 bytes length field at offset 1 in the middle of 4 bytes header,
 *     strip the first header field and the length field</h3>
 *
 * This is a combination of all the examples above.  There are the prepended
 * header before the length field and the extra header after the length field.
 * The prepended header affects the <tt>lengthFieldOffset</tt> and the extra
 * header affects the <tt>lengthAdjustment</tt>.  We also specified a non-zero
 * <tt>initialBytesToStrip</tt> to strip the length field and the prepended
 * header from the frame.  If you don't want to strip the prepended header, you
 * could specify <tt>0</tt> for <tt>initialBytesToSkip</tt>.
 * <pre>
 * lengthFieldOffset   = 1 (= the length of HDR1)
 * lengthFieldLength   = 2
 * <b>lengthAdjustment</b>    = <b>1</b> (= the length of HDR2)
 * <b>initialBytesToStrip</b> = <b>3</b> (= the length of HDR1 + LEN)
 *
 * BEFORE DECODE (16 bytes)                       AFTER DECODE (13 bytes)
 * +------+--------+------+----------------+      +------+----------------+
 * | HDR1 | Length | HDR2 | Actual Content |----->| HDR2 | Actual Content |
 * | 0xCA | 0x000C | 0xFE | "HELLO, WORLD" |      | 0xFE | "HELLO, WORLD" |
 * +------+--------+------+----------------+      +------+----------------+
 * </pre>
 *
 * <h3>2 bytes length field at offset 1 in the middle of 4 bytes header,
 *     strip the first header field and the length field, the length field
 *     represents the length of the whole message</h3>
 *
 * Let's give another twist to the previous example.  The only difference from
 * the previous example is that the length field represents the length of the
 * whole message instead of the message body, just like the third example.
 * We have to count the length of HDR1 and Length into <tt>lengthAdjustment</tt>.
 * Please note that we don't need to take the length of HDR2 into account
 * because the length field already includes the whole header length.
 * <pre>
 * lengthFieldOffset   =  1
 * lengthFieldLength   =  2
 * <b>lengthAdjustment</b>    = <b>-3</b> (= the length of HDR1 + LEN, negative)
 * <b>initialBytesToStrip</b> = <b> 3</b>
 *
 * BEFORE DECODE (16 bytes)                       AFTER DECODE (13 bytes)
 * +------+--------+------+----------------+      +------+----------------+
 * | HDR1 | Length | HDR2 | Actual Content |----->| HDR2 | Actual Content |
 * | 0xCA | 0x0010 | 0xFE | "HELLO, WORLD" |      | 0xFE | "HELLO, WORLD" |
 * +------+--------+------+----------------+      +------+----------------+
 * </pre>
 * @see LengthFieldPrepender
 */
public class LengthFieldBasedFrameDecoder extends ByteToMessageDecoder {

    private final ByteOrder byteOrder;
    private final int maxFrameLength;
    private final int lengthFieldOffset;
    private final int lengthFieldLength;
    private final int lengthFieldEndOffset;
    private final int lengthAdjustment;
    private final int initialBytesToStrip;
    private final boolean failFast;
    private boolean discardingTooLongFrame;
    private long tooLongFrameLength;
    private long bytesToDiscard;

    /**
     * Creates a new instance.
     *
     * @param maxFrameLength
     *        the maximum length of the frame.  If the length of the frame is
     *        greater than this value, {@link TooLongFrameException} will be
     *        thrown.
     * @param lengthFieldOffset
     *        the offset of the length field
     * @param lengthFieldLength
     *        the length of the length field
     */
    public LengthFieldBasedFrameDecoder(
            int maxFrameLength,
            int lengthFieldOffset, int lengthFieldLength) {
        this(maxFrameLength, lengthFieldOffset, lengthFieldLength, 0, 0);
    }

    /**
     * Creates a new instance.
     *
     * @param maxFrameLength
     *        the maximum length of the frame.  If the length of the frame is
     *        greater than this value, {@link TooLongFrameException} will be
     *        thrown.
     * @param lengthFieldOffset
     *        the offset of the length field
     * @param lengthFieldLength
     *        the length of the length field
     * @param lengthAdjustment
     *        the compensation value to add to the value of the length field
     * @param initialBytesToStrip
     *        the number of first bytes to strip out from the decoded frame
     */
    public LengthFieldBasedFrameDecoder(
            int maxFrameLength,
            int lengthFieldOffset, int lengthFieldLength,
            int lengthAdjustment, int initialBytesToStrip) {
        this(
                maxFrameLength,
                lengthFieldOffset, lengthFieldLength, lengthAdjustment,
                initialBytesToStrip, true);
    }

    /**
     * Creates a new instance.
     *
     * @param maxFrameLength
     *        the maximum length of the frame.  If the length of the frame is
     *        greater than this value, {@link TooLongFrameException} will be
     *        thrown.
     * @param lengthFieldOffset
     *        the offset of the length field
     * @param lengthFieldLength
     *        the length of the length field
     * @param lengthAdjustment
     *        the compensation value to add to the value of the length field
     * @param initialBytesToStrip
     *        the number of first bytes to strip out from the decoded frame
     * @param failFast
     *        If <tt>true</tt>, a {@link TooLongFrameException} is thrown as
     *        soon as the decoder notices the length of the frame will exceed
     *        <tt>maxFrameLength</tt> regardless of whether the entire frame
     *        has been read.  If <tt>false</tt>, a {@link TooLongFrameException}
     *        is thrown after the entire frame that exceeds <tt>maxFrameLength</tt>
     *        has been read.
     */
    public LengthFieldBasedFrameDecoder(
            int maxFrameLength, int lengthFieldOffset, int lengthFieldLength,
            int lengthAdjustment, int initialBytesToStrip, boolean failFast) {
        this(
                ByteOrder.BIG_ENDIAN, maxFrameLength, lengthFieldOffset, lengthFieldLength,
                lengthAdjustment, initialBytesToStrip, failFast);
    }

    /**
     * Creates a new instance.
     *
     * @param byteOrder
     *        the {@link ByteOrder} of the length field
     * @param maxFrameLength
     *        the maximum length of the frame.  If the length of the frame is
     *        greater than this value, {@link TooLongFrameException} will be
     *        thrown.
     * @param lengthFieldOffset
     *        the offset of the length field
     * @param lengthFieldLength
     *        the length of the length field
     * @param lengthAdjustment
     *        the compensation value to add to the value of the length field
     * @param initialBytesToStrip
     *        the number of first bytes to strip out from the decoded frame
     * @param failFast
     *        If <tt>true</tt>, a {@link TooLongFrameException} is thrown as
     *        soon as the decoder notices the length of the frame will exceed
     *        <tt>maxFrameLength</tt> regardless of whether the entire frame
     *        has been read.  If <tt>false</tt>, a {@link TooLongFrameException}
     *        is thrown after the entire frame that exceeds <tt>maxFrameLength</tt>
     *        has been read.
     */
    public LengthFieldBasedFrameDecoder(
            ByteOrder byteOrder, int maxFrameLength, int lengthFieldOffset, int lengthFieldLength,
            int lengthAdjustment, int initialBytesToStrip, boolean failFast) {
        requireNonNull(byteOrder, "byteOrder");

        checkPositive(maxFrameLength, "maxFrameLength");

        checkPositiveOrZero(lengthFieldOffset, "lengthFieldOffset");

        checkPositiveOrZero(initialBytesToStrip, "initialBytesToStrip");

        if (lengthFieldOffset > maxFrameLength - lengthFieldLength) {
            throw new IllegalArgumentException(
                    "maxFrameLength (" + maxFrameLength + ") " +
                    "must be equal to or greater than " +
                    "lengthFieldOffset (" + lengthFieldOffset + ") + " +
                    "lengthFieldLength (" + lengthFieldLength + ").");
        }

        this.byteOrder = byteOrder;
        this.maxFrameLength = maxFrameLength;
        this.lengthFieldOffset = lengthFieldOffset;
        this.lengthFieldLength = lengthFieldLength;
        this.lengthAdjustment = lengthAdjustment;
        lengthFieldEndOffset = lengthFieldOffset + lengthFieldLength;
        this.initialBytesToStrip = initialBytesToStrip;
        this.failFast = failFast;
    }

    @Override
    protected final void decode(ChannelHandlerContext ctx, ByteBuf in, List<Object> out) throws Exception {
        Object decoded = decode(ctx, in);
        if (decoded != null) {
            out.add(decoded);
        }
    }

    private void discardingTooLongFrame(ByteBuf in) {
        long bytesToDiscard = this.bytesToDiscard;
        int localBytesToDiscard = (int) Math.min(bytesToDiscard, in.readableBytes());
        in.skipBytes(localBytesToDiscard);
        bytesToDiscard -= localBytesToDiscard;
        this.bytesToDiscard = bytesToDiscard;

        failIfNecessary(false);
    }

    private static void failOnNegativeLengthField(ByteBuf in, long frameLength, int lengthFieldEndOffset) {
        in.skipBytes(lengthFieldEndOffset);
        throw new CorruptedFrameException(
           "negative pre-adjustment length field: " + frameLength);
    }

    private static void failOnFrameLengthLessThanLengthFieldEndOffset(ByteBuf in,
                                                                      long frameLength,
                                                                      int lengthFieldEndOffset) {
        in.skipBytes(lengthFieldEndOffset);
        throw new CorruptedFrameException(
           "Adjusted frame length (" + frameLength + ") is less " +
              "than lengthFieldEndOffset: " + lengthFieldEndOffset);
    }

    private void exceededFrameLength(ByteBuf in, long frameLength) {
        long discard = frameLength - in.readableBytes();
        tooLongFrameLength = frameLength;

        if (discard < 0) {
            // buffer contains more bytes then the frameLength so we can discard all now
            in.skipBytes((int) frameLength);
        } else {
            // Enter the discard mode and discard everything received so far.
            discardingTooLongFrame = true;
            bytesToDiscard = discard;
            in.skipBytes(in.readableBytes());
        }
        failIfNecessary(true);
    }

    private static void failOnFrameLengthLessThanInitialBytesToStrip(ByteBuf in,
                                                                     long frameLength,
                                                                     int initialBytesToStrip) {
        in.skipBytes((int) frameLength);
        throw new CorruptedFrameException(
           "Adjusted frame length (" + frameLength + ") is less " +
              "than initialBytesToStrip: " + initialBytesToStrip);
    }

    /**
     * Create a frame out of the {@link ByteBuf} and return it.
     *
     * @param   ctx             the {@link ChannelHandlerContext} which this {@link ByteToMessageDecoder} belongs to
     * @param   in              the {@link ByteBuf} from which to read data
     * @return  frame           the {@link ByteBuf} which represent the frame or {@code null} if no frame could
     *                          be created.
     */
    protected Object decode(ChannelHandlerContext ctx, ByteBuf in) throws Exception {
        if (discardingTooLongFrame) {
            discardingTooLongFrame(in);
        }

        if (in.readableBytes() < lengthFieldEndOffset) {
            return null;
        }

        int actualLengthFieldOffset = in.readerIndex() + lengthFieldOffset;
        long frameLength = getUnadjustedFrameLength(in, actualLengthFieldOffset, lengthFieldLength, byteOrder);

        if (frameLength < 0) {
            failOnNegativeLengthField(in, frameLength, lengthFieldEndOffset);
        }

        frameLength += lengthAdjustment + lengthFieldEndOffset;

        if (frameLength < lengthFieldEndOffset) {
            failOnFrameLengthLessThanLengthFieldEndOffset(in, frameLength, lengthFieldEndOffset);
        }

        if (frameLength > maxFrameLength) {
            exceededFrameLength(in, frameLength);
            return null;
        }

        // never overflows because it's less than maxFrameLength
        int frameLengthInt = (int) frameLength;
        if (in.readableBytes() < frameLengthInt) {
            return null;
        }

        if (initialBytesToStrip > frameLengthInt) {
            failOnFrameLengthLessThanInitialBytesToStrip(in, frameLength, initialBytesToStrip);
        }
        in.skipBytes(initialBytesToStrip);

        // extract frame
        int readerIndex = in.readerIndex();
        int actualFrameLength = frameLengthInt - initialBytesToStrip;
        ByteBuf frame = extractFrame(ctx, in, readerIndex, actualFrameLength);
        in.readerIndex(readerIndex + actualFrameLength);
        return frame;
    }

    /**
     * Decodes the specified region of the buffer into an unadjusted frame length.  The default implementation is
     * capable of decoding the specified region into an unsigned 8/16/24/32/64 bit integer.  Override this method to
     * decode the length field encoded differently.  Note that this method must not modify the state of the specified
     * buffer (e.g. {@code readerIndex}, {@code writerIndex}, and the content of the buffer.)
     *
     * @throws DecoderException if failed to decode the specified region
     */
    protected long getUnadjustedFrameLength(ByteBuf buf, int offset, int length, ByteOrder order) {
        buf = buf.order(order);
        long frameLength;
        switch (length) {
        case 1:
            frameLength = buf.getUnsignedByte(offset);
            break;
        case 2:
            frameLength = buf.getUnsignedShort(offset);
            break;
        case 3:
            frameLength = buf.getUnsignedMedium(offset);
            break;
        case 4:
            frameLength = buf.getUnsignedInt(offset);
            break;
        case 8:
            frameLength = buf.getLong(offset);
            break;
        default:
            throw new DecoderException(
                    "unsupported lengthFieldLength: " + lengthFieldLength + " (expected: 1, 2, 3, 4, or 8)");
        }
        return frameLength;
    }

    private void failIfNecessary(boolean firstDetectionOfTooLongFrame) {
        if (bytesToDiscard == 0) {
            // Reset to the initial state and tell the handlers that
            // the frame was too large.
            long tooLongFrameLength = this.tooLongFrameLength;
            this.tooLongFrameLength = 0;
            discardingTooLongFrame = false;
            if (!failFast || firstDetectionOfTooLongFrame) {
                fail(tooLongFrameLength);
            }
        } else {
            // Keep discarding and notify handlers if necessary.
            if (failFast && firstDetectionOfTooLongFrame) {
                fail(tooLongFrameLength);
            }
        }
    }

    /**
     * Extract the sub-region of the specified buffer.
     * <p>
     * If you are sure that the frame and its content are not accessed after
     * the current {@link #decode(ChannelHandlerContext, ByteBuf)}
     * call returns, you can even avoid memory copy by returning the sliced
     * sub-region (i.e. <tt>return buffer.slice(index, length)</tt>).
     * It's often useful when you convert the extracted frame into an object.
     * Refer to the source code of {@link ObjectDecoder} to see how this method
     * is overridden to avoid memory copy.
     */
    protected ByteBuf extractFrame(ChannelHandlerContext ctx, ByteBuf buffer, int index, int length) {
        return buffer.retainedSlice(index, length);
    }

    private void fail(long frameLength) {
        if (frameLength > 0) {
            throw new TooLongFrameException(
                            "Adjusted frame length exceeds " + maxFrameLength +
                            ": " + frameLength + " - discarded");
        } else {
            throw new TooLongFrameException(
                            "Adjusted frame length exceeds " + maxFrameLength +
                            " - discarding");
        }
    }
}<|MERGE_RESOLUTION|>--- conflicted
+++ resolved
@@ -17,10 +17,6 @@
 
 import static io.netty.util.internal.ObjectUtil.checkPositive;
 import static io.netty.util.internal.ObjectUtil.checkPositiveOrZero;
-<<<<<<< HEAD
-import static java.util.Objects.requireNonNull;
-=======
->>>>>>> 71860e5b
 
 import java.nio.ByteOrder;
 import java.util.List;
@@ -305,7 +301,9 @@
     public LengthFieldBasedFrameDecoder(
             ByteOrder byteOrder, int maxFrameLength, int lengthFieldOffset, int lengthFieldLength,
             int lengthAdjustment, int initialBytesToStrip, boolean failFast) {
-        requireNonNull(byteOrder, "byteOrder");
+        if (byteOrder == null) {
+            throw new NullPointerException("byteOrder");
+        }
 
         checkPositive(maxFrameLength, "maxFrameLength");
 
