--- conflicted
+++ resolved
@@ -118,11 +118,7 @@
         headers.add(of("name1"), of("value3"));
         assertEquals(4, headers.size());
 
-<<<<<<< HEAD
-        List<CharSequence> values = new ArrayList<>();
-=======
         List<CharSequence> values = new ArrayList<CharSequence>();
->>>>>>> 71860e5b
         Iterator<CharSequence> itr = headers.valueIterator(of("name1"));
         while (itr.hasNext()) {
             values.add(itr.next());
@@ -198,7 +194,7 @@
     public void multipleValuesPerNameIteratorEmpty() {
         TestDefaultHeaders headers = newInstance();
 
-        List<CharSequence> values = new ArrayList<>();
+        List<CharSequence> values = new ArrayList<CharSequence>();
         Iterator<CharSequence> itr = headers.valueIterator(of("name"));
         while (itr.hasNext()) {
             values.add(itr.next());
