/*
 * Copyright 2012 The Netty Project
 *
 * The Netty Project licenses this file to you under the Apache License,
 * version 2.0 (the "License"); you may not use this file except in compliance
 * with the License. You may obtain a copy of the License at:
 *
 *   http://www.apache.org/licenses/LICENSE-2.0
 *
 * Unless required by applicable law or agreed to in writing, software
 * distributed under the License is distributed on an "AS IS" BASIS, WITHOUT
 * WARRANTIES OR CONDITIONS OF ANY KIND, either express or implied. See the
 * License for the specific language governing permissions and limitations
 * under the License.
 */
package io.netty.handler.stream;

import io.netty.buffer.ByteBufAllocator;
import io.netty.buffer.Unpooled;
import io.netty.channel.Channel;
import io.netty.channel.ChannelFuture;
import io.netty.channel.ChannelHandler;
import io.netty.channel.ChannelHandlerContext;
import io.netty.channel.ChannelPipeline;
import io.netty.channel.ChannelProgressivePromise;
import io.netty.channel.ChannelPromise;
import io.netty.util.ReferenceCountUtil;
import io.netty.util.internal.logging.InternalLogger;
import io.netty.util.internal.logging.InternalLoggerFactory;

import java.nio.channels.ClosedChannelException;
import java.util.ArrayDeque;
import java.util.Queue;

/**
 * A {@link ChannelHandler} that adds support for writing a large data stream
 * asynchronously neither spending a lot of memory nor getting
 * {@link OutOfMemoryError}.  Large data streaming such as file
 * transfer requires complicated state management in a {@link ChannelHandler}
 * implementation.  {@link ChunkedWriteHandler} manages such complicated states
 * so that you can send a large data stream without difficulties.
 * <p>
 * To use {@link ChunkedWriteHandler} in your application, you have to insert
 * a new {@link ChunkedWriteHandler} instance:
 * <pre>
 * {@link ChannelPipeline} p = ...;
 * p.addLast("streamer", <b>new {@link ChunkedWriteHandler}()</b>);
 * p.addLast("handler", new MyHandler());
 * </pre>
 * Once inserted, you can write a {@link ChunkedInput} so that the
 * {@link ChunkedWriteHandler} can pick it up and fetch the content of the
 * stream chunk by chunk and write the fetched chunk downstream:
 * <pre>
 * {@link Channel} ch = ...;
 * ch.write(new {@link ChunkedFile}(new File("video.mkv"));
 * </pre>
 *
 * <h3>Sending a stream which generates a chunk intermittently</h3>
 *
 * Some {@link ChunkedInput} generates a chunk on a certain event or timing.
 * Such {@link ChunkedInput} implementation often returns {@code null} on
 * {@link ChunkedInput#readChunk(ChannelHandlerContext)}, resulting in the indefinitely suspended
 * transfer.  To resume the transfer when a new chunk is available, you have to
 * call {@link #resumeTransfer()}.
 */
public class ChunkedWriteHandler implements ChannelHandler {

    private static final InternalLogger logger =
        InternalLoggerFactory.getInstance(ChunkedWriteHandler.class);

    private final Queue<PendingWrite> queue = new ArrayDeque<>();
    private volatile ChannelHandlerContext ctx;
    private PendingWrite currentWrite;

    public ChunkedWriteHandler() {
    }

    /**
     * @deprecated use {@link #ChunkedWriteHandler()}
     */
    @Deprecated
    public ChunkedWriteHandler(int maxPendingWrites) {
        if (maxPendingWrites <= 0) {
            throw new IllegalArgumentException(
                    "maxPendingWrites: " + maxPendingWrites + " (expected: > 0)");
        }
    }

    @Override
    public void handlerAdded(ChannelHandlerContext ctx) throws Exception {
        this.ctx = ctx;
    }

    /**
     * Continues to fetch the chunks from the input.
     */
    public void resumeTransfer() {
        final ChannelHandlerContext ctx = this.ctx;
        if (ctx == null) {
            return;
        }
        if (ctx.executor().inEventLoop()) {
            resumeTransfer0(ctx);
        } else {
            // let the transfer resume on the next event loop round
            ctx.executor().execute(() -> resumeTransfer0(ctx));
        }
    }

    private void resumeTransfer0(ChannelHandlerContext ctx) {
        try {
            doFlush(ctx);
        } catch (Exception e) {
            logger.warn("Unexpected exception while sending chunks.", e);
        }
    }

    @Override
    public void write(ChannelHandlerContext ctx, Object msg, ChannelPromise promise) throws Exception {
        queue.add(new PendingWrite(msg, promise));
    }

    @Override
    public void flush(ChannelHandlerContext ctx) throws Exception {
        doFlush(ctx);
    }

    @Override
    public void channelInactive(ChannelHandlerContext ctx) throws Exception {
        doFlush(ctx);
        ctx.fireChannelInactive();
    }

    @Override
    public void channelWritabilityChanged(ChannelHandlerContext ctx) throws Exception {
        if (ctx.channel().isWritable()) {
            // channel is writable again try to continue flushing
            doFlush(ctx);
        }
        ctx.fireChannelWritabilityChanged();
    }

    private void discard(Throwable cause) {
        for (;;) {
            PendingWrite currentWrite = this.currentWrite;

            if (this.currentWrite == null) {
                currentWrite = queue.poll();
            } else {
                this.currentWrite = null;
            }

            if (currentWrite == null) {
                break;
            }
            Object message = currentWrite.msg;
            if (message instanceof ChunkedInput) {
                ChunkedInput<?> in = (ChunkedInput<?>) message;
                boolean endOfInput;
                long inputLength;
                try {
                    endOfInput = in.isEndOfInput();
                    inputLength = in.length();
                    closeInput(in);
                } catch (Exception e) {
                    closeInput(in);
                    currentWrite.fail(e);
                    if (logger.isWarnEnabled()) {
                        logger.warn(ChunkedInput.class.getSimpleName() + " failed", e);
                    }
                    continue;
                }

                if (!endOfInput) {
                    if (cause == null) {
                        cause = new ClosedChannelException();
                    }
                    currentWrite.fail(cause);
                } else {
                    currentWrite.success(inputLength);
                }
            } else {
                if (cause == null) {
                    cause = new ClosedChannelException();
                }
                currentWrite.fail(cause);
            }
        }
    }

    private void doFlush(final ChannelHandlerContext ctx) {
        final Channel channel = ctx.channel();
        if (!channel.isActive()) {
            discard(null);
            return;
        }

        boolean requiresFlush = true;
        ByteBufAllocator allocator = ctx.alloc();
        while (channel.isWritable()) {
            if (currentWrite == null) {
                currentWrite = queue.poll();
            }

            if (currentWrite == null) {
                break;
            }

            if (currentWrite.promise.isDone()) {
                // This might happen e.g. in the case when a write operation
                // failed, but there're still unconsumed chunks left.
                // Most chunked input sources would stop generating chunks
                // and report end of input, but this doesn't work with any
                // source wrapped in HttpChunkedInput.
                // Note, that we're not trying to release the message/chunks
                // as this had to be done already by someone who resolved the
                // promise (using ChunkedInput.close method).
                // See https://github.com/netty/netty/issues/8700.
                this.currentWrite = null;
                continue;
            }

            final PendingWrite currentWrite = this.currentWrite;
            final Object pendingMessage = currentWrite.msg;

            if (pendingMessage instanceof ChunkedInput) {
                final ChunkedInput<?> chunks = (ChunkedInput<?>) pendingMessage;
                boolean endOfInput;
                boolean suspend;
                Object message = null;
                try {
                    message = chunks.readChunk(allocator);
                    endOfInput = chunks.isEndOfInput();

                    if (message == null) {
                        // No need to suspend when reached at the end.
                        suspend = !endOfInput;
                    } else {
                        suspend = false;
                    }
                } catch (final Throwable t) {
                    this.currentWrite = null;

                    if (message != null) {
                        ReferenceCountUtil.release(message);
                    }

                    closeInput(chunks);
                    currentWrite.fail(t);
                    break;
                }

                if (suspend) {
                    // ChunkedInput.nextChunk() returned null and it has
                    // not reached at the end of input. Let's wait until
                    // more chunks arrive. Nothing to write or notify.
                    break;
                }

                if (message == null) {
                    // If message is null write an empty ByteBuf.
                    // See https://github.com/netty/netty/issues/1671
                    message = Unpooled.EMPTY_BUFFER;
                }

                ChannelFuture f = ctx.write(message);
                if (endOfInput) {
                    this.currentWrite = null;

                    // Register a listener which will close the input once the write is complete.
                    // This is needed because the Chunk may have some resource bound that can not
                    // be closed before its not written.
                    //
                    // See https://github.com/netty/netty/issues/303
<<<<<<< HEAD

                    f.addListener(future -> {
                        if (!future.isSuccess()) {
                            closeInput(chunks);
                            currentWrite.fail(future.cause());
                        } else {
                            // read state of the input in local variables before closing it
                            long inputProgress = chunks.progress();
                            long inputLength = chunks.length();
                            closeInput(chunks);
                            currentWrite.progress(inputProgress, inputLength);
                            currentWrite.success(inputLength);
                        }
                    });
                } else if (channel.isWritable()) {
                    f.addListener(future -> {
                        if (!future.isSuccess()) {
                            closeInput(chunks);
                            currentWrite.fail(future.cause());
                        } else {
                            currentWrite.progress(chunks.progress(), chunks.length());
                        }
                    });
                } else {
                    f.addListener(future -> {
                        if (!future.isSuccess()) {
                            closeInput(chunks);
                            currentWrite.fail(future.cause());
                        } else {
                            currentWrite.progress(chunks.progress(), chunks.length());
                            if (channel.isWritable()) {
                                resumeTransfer();
=======
                    f.addListener(new ChannelFutureListener() {
                        @Override
                        public void operationComplete(ChannelFuture future) throws Exception {
                            if (!future.isSuccess()) {
                                closeInput(chunks);
                                currentWrite.fail(future.cause());
                            } else {
                                // read state of the input in local variables before closing it
                                long inputProgress = chunks.progress();
                                long inputLength = chunks.length();
                                closeInput(chunks);
                                currentWrite.progress(inputProgress, inputLength);
                                currentWrite.success(inputLength);
                            }
                        }
                    });
                } else if (channel.isWritable()) {
                    f.addListener(new ChannelFutureListener() {
                        @Override
                        public void operationComplete(ChannelFuture future) throws Exception {
                            if (!future.isSuccess()) {
                                closeInput(chunks);
                                currentWrite.fail(future.cause());
                            } else {
                                currentWrite.progress(chunks.progress(), chunks.length());
                            }
                        }
                    });
                } else {
                    f.addListener(new ChannelFutureListener() {
                        @Override
                        public void operationComplete(ChannelFuture future) throws Exception {
                            if (!future.isSuccess()) {
                                closeInput(chunks);
                                currentWrite.fail(future.cause());
                            } else {
                                currentWrite.progress(chunks.progress(), chunks.length());
                                if (channel.isWritable()) {
                                    resumeTransfer();
                                }
>>>>>>> 71860e5b
                            }
                        }
                    });
                }
                // Flush each chunk to conserve memory
                ctx.flush();
                requiresFlush = false;
            } else {
                this.currentWrite = null;
                ctx.write(pendingMessage, currentWrite.promise);
                requiresFlush = true;
            }

            if (!channel.isActive()) {
                discard(new ClosedChannelException());
                break;
            }
        }

        if (requiresFlush) {
            ctx.flush();
        }
    }

    private static void closeInput(ChunkedInput<?> chunks) {
        try {
            chunks.close();
        } catch (Throwable t) {
            if (logger.isWarnEnabled()) {
                logger.warn("Failed to close a chunked input.", t);
            }
        }
    }

    private static final class PendingWrite {
        final Object msg;
        final ChannelPromise promise;

        PendingWrite(Object msg, ChannelPromise promise) {
            this.msg = msg;
            this.promise = promise;
        }

        void fail(Throwable cause) {
            ReferenceCountUtil.release(msg);
            promise.tryFailure(cause);
        }

        void success(long total) {
            if (promise.isDone()) {
                // No need to notify the progress or fulfill the promise because it's done already.
                return;
            }
            progress(total, total);
            promise.trySuccess();
        }

        void progress(long progress, long total) {
            if (promise instanceof ChannelProgressivePromise) {
                ((ChannelProgressivePromise) promise).tryProgress(progress, total);
            }
        }
    }
}<|MERGE_RESOLUTION|>--- conflicted
+++ resolved
@@ -18,7 +18,9 @@
 import io.netty.buffer.ByteBufAllocator;
 import io.netty.buffer.Unpooled;
 import io.netty.channel.Channel;
+import io.netty.channel.ChannelDuplexHandler;
 import io.netty.channel.ChannelFuture;
+import io.netty.channel.ChannelFutureListener;
 import io.netty.channel.ChannelHandler;
 import io.netty.channel.ChannelHandlerContext;
 import io.netty.channel.ChannelPipeline;
@@ -63,12 +65,12 @@
  * transfer.  To resume the transfer when a new chunk is available, you have to
  * call {@link #resumeTransfer()}.
  */
-public class ChunkedWriteHandler implements ChannelHandler {
+public class ChunkedWriteHandler extends ChannelDuplexHandler {
 
     private static final InternalLogger logger =
         InternalLoggerFactory.getInstance(ChunkedWriteHandler.class);
 
-    private final Queue<PendingWrite> queue = new ArrayDeque<>();
+    private final Queue<PendingWrite> queue = new ArrayDeque<PendingWrite>();
     private volatile ChannelHandlerContext ctx;
     private PendingWrite currentWrite;
 
@@ -103,7 +105,13 @@
             resumeTransfer0(ctx);
         } else {
             // let the transfer resume on the next event loop round
-            ctx.executor().execute(() -> resumeTransfer0(ctx));
+            ctx.executor().execute(new Runnable() {
+
+                @Override
+                public void run() {
+                    resumeTransfer0(ctx);
+                }
+            });
         }
     }
 
@@ -272,40 +280,6 @@
                     // be closed before its not written.
                     //
                     // See https://github.com/netty/netty/issues/303
-<<<<<<< HEAD
-
-                    f.addListener(future -> {
-                        if (!future.isSuccess()) {
-                            closeInput(chunks);
-                            currentWrite.fail(future.cause());
-                        } else {
-                            // read state of the input in local variables before closing it
-                            long inputProgress = chunks.progress();
-                            long inputLength = chunks.length();
-                            closeInput(chunks);
-                            currentWrite.progress(inputProgress, inputLength);
-                            currentWrite.success(inputLength);
-                        }
-                    });
-                } else if (channel.isWritable()) {
-                    f.addListener(future -> {
-                        if (!future.isSuccess()) {
-                            closeInput(chunks);
-                            currentWrite.fail(future.cause());
-                        } else {
-                            currentWrite.progress(chunks.progress(), chunks.length());
-                        }
-                    });
-                } else {
-                    f.addListener(future -> {
-                        if (!future.isSuccess()) {
-                            closeInput(chunks);
-                            currentWrite.fail(future.cause());
-                        } else {
-                            currentWrite.progress(chunks.progress(), chunks.length());
-                            if (channel.isWritable()) {
-                                resumeTransfer();
-=======
                     f.addListener(new ChannelFutureListener() {
                         @Override
                         public void operationComplete(ChannelFuture future) throws Exception {
@@ -346,7 +320,6 @@
                                 if (channel.isWritable()) {
                                     resumeTransfer();
                                 }
->>>>>>> 71860e5b
                             }
                         }
                     });
