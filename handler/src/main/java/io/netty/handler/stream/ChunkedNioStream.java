--- conflicted
+++ resolved
@@ -15,11 +15,8 @@
  */
 package io.netty.handler.stream;
 
-<<<<<<< HEAD
 import static io.netty.util.internal.ObjectUtil.checkPositive;
-=======
 import static java.util.Objects.requireNonNull;
->>>>>>> f6f75646
 
 import io.netty.buffer.ByteBuf;
 import io.netty.buffer.ByteBufAllocator;
@@ -59,18 +56,8 @@
      *                  {@link #readChunk(ChannelHandlerContext)} call
      */
     public ChunkedNioStream(ReadableByteChannel in, int chunkSize) {
-<<<<<<< HEAD
-        if (in == null) {
-            throw new NullPointerException("in");
-        }
+        requireNonNull(in, "in");
         checkPositive(chunkSize, "chunkSize");
-=======
-        requireNonNull(in, "in");
-        if (chunkSize <= 0) {
-            throw new IllegalArgumentException("chunkSize: " + chunkSize +
-                    " (expected: a positive integer)");
-        }
->>>>>>> f6f75646
         this.in = in;
         offset = 0;
         this.chunkSize = chunkSize;
