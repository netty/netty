--- conflicted
+++ resolved
@@ -15,11 +15,6 @@
  */
 package io.netty.handler.ssl;
 
-<<<<<<< HEAD
-import static java.util.Objects.requireNonNull;
-
-=======
->>>>>>> 71860e5b
 import io.netty.buffer.ByteBufAllocator;
 import io.netty.channel.ChannelHandlerContext;
 import io.netty.handler.codec.DecoderException;
@@ -29,6 +24,7 @@
 import io.netty.util.ReferenceCountUtil;
 import io.netty.util.concurrent.Future;
 import io.netty.util.concurrent.Promise;
+import io.netty.util.internal.ObjectUtil;
 import io.netty.util.internal.PlatformDependent;
 
 /**
@@ -73,7 +69,7 @@
      */
     @SuppressWarnings("unchecked")
     public SniHandler(AsyncMapping<? super String, ? extends SslContext> mapping) {
-        this.mapping = (AsyncMapping<String, SslContext>) requireNonNull(mapping, "mapping");
+        this.mapping = (AsyncMapping<String, SslContext>) ObjectUtil.checkNotNull(mapping, "mapping");
     }
 
     /**
@@ -98,7 +94,7 @@
      */
     @Override
     protected Future<SslContext> lookup(ChannelHandlerContext ctx, String hostname) throws Exception {
-        return mapping.map(hostname, ctx.executor().newPromise());
+        return mapping.map(hostname, ctx.executor().<SslContext>newPromise());
     }
 
     @Override
@@ -159,7 +155,7 @@
         private final Mapping<? super String, ? extends SslContext> mapping;
 
         private AsyncMappingAdapter(Mapping<? super String, ? extends SslContext> mapping) {
-            this.mapping = requireNonNull(mapping, "mapping");
+            this.mapping = ObjectUtil.checkNotNull(mapping, "mapping");
         }
 
         @Override
