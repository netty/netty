/*
 * Copyright 2015 The Netty Project
 *
 * The Netty Project licenses this file to you under the Apache License,
 * version 2.0 (the "License"); you may not use this file except in compliance
 * with the License. You may obtain a copy of the License at:
 *
 *   http://www.apache.org/licenses/LICENSE-2.0
 *
 * Unless required by applicable law or agreed to in writing, software
 * distributed under the License is distributed on an "AS IS" BASIS, WITHOUT
 * WARRANTIES OR CONDITIONS OF ANY KIND, either express or implied. See the
 * License for the specific language governing permissions and limitations
 * under the License.
 */

package io.netty.handler.ssl;

import io.netty.util.internal.UnstableApi;

import javax.net.ssl.KeyManagerFactory;
import javax.net.ssl.SSLEngine;
import javax.net.ssl.SSLException;
import javax.net.ssl.TrustManagerFactory;
import java.io.File;
import java.io.InputStream;
import java.security.KeyStore;
import java.security.PrivateKey;
import java.security.Provider;
import java.security.cert.X509Certificate;
import java.util.ArrayList;
import java.util.List;

import static io.netty.util.internal.EmptyArrays.EMPTY_STRINGS;
import static io.netty.util.internal.EmptyArrays.EMPTY_X509_CERTIFICATES;
<<<<<<< HEAD
import static java.util.Objects.requireNonNull;
=======
import static io.netty.util.internal.ObjectUtil.checkNotNull;
>>>>>>> 71860e5b

/**
 * Builder for configuring a new SslContext for creation.
 */
public final class SslContextBuilder {

    /**
     * Creates a builder for new client-side {@link SslContext}.
     */
    public static SslContextBuilder forClient() {
        return new SslContextBuilder(false);
    }

    /**
     * Creates a builder for new server-side {@link SslContext}.
     *
     * @param keyCertChainFile an X.509 certificate chain file in PEM format
     * @param keyFile a PKCS#8 private key file in PEM format
     * @see #keyManager(File, File)
     */
    public static SslContextBuilder forServer(File keyCertChainFile, File keyFile) {
        return new SslContextBuilder(true).keyManager(keyCertChainFile, keyFile);
    }

    /**
     * Creates a builder for new server-side {@link SslContext}.
     *
     * @param keyCertChainInputStream an input stream for an X.509 certificate chain in PEM format
     * @param keyInputStream an input stream for a PKCS#8 private key in PEM format
     * @see #keyManager(InputStream, InputStream)
     */
    public static SslContextBuilder forServer(InputStream keyCertChainInputStream, InputStream keyInputStream) {
        return new SslContextBuilder(true).keyManager(keyCertChainInputStream, keyInputStream);
    }

    /**
     * Creates a builder for new server-side {@link SslContext}.
     *
     * @param key a PKCS#8 private key
     * @param keyCertChain the X.509 certificate chain
     * @see #keyManager(PrivateKey, X509Certificate[])
     */
    public static SslContextBuilder forServer(PrivateKey key, X509Certificate... keyCertChain) {
        return new SslContextBuilder(true).keyManager(key, keyCertChain);
    }

    /**
     * Creates a builder for new server-side {@link SslContext}.
     *
     * @param key a PKCS#8 private key
     * @param keyCertChain the X.509 certificate chain
     * @see #keyManager(PrivateKey, X509Certificate[])
     */
    public static SslContextBuilder forServer(PrivateKey key, Iterable<? extends X509Certificate> keyCertChain) {
        return forServer(key, toArray(keyCertChain, EMPTY_X509_CERTIFICATES));
    }

    /**
     * Creates a builder for new server-side {@link SslContext}.
     *
     * @param keyCertChainFile an X.509 certificate chain file in PEM format
     * @param keyFile a PKCS#8 private key file in PEM format
     * @param keyPassword the password of the {@code keyFile}, or {@code null} if it's not
     *     password-protected
     * @see #keyManager(File, File, String)
     */
    public static SslContextBuilder forServer(
            File keyCertChainFile, File keyFile, String keyPassword) {
        return new SslContextBuilder(true).keyManager(keyCertChainFile, keyFile, keyPassword);
    }

    /**
     * Creates a builder for new server-side {@link SslContext}.
     *
     * @param keyCertChainInputStream an input stream for an X.509 certificate chain in PEM format
     * @param keyInputStream an input stream for a PKCS#8 private key in PEM format
     * @param keyPassword the password of the {@code keyFile}, or {@code null} if it's not
     *     password-protected
     * @see #keyManager(InputStream, InputStream, String)
     */
    public static SslContextBuilder forServer(
            InputStream keyCertChainInputStream, InputStream keyInputStream, String keyPassword) {
        return new SslContextBuilder(true).keyManager(keyCertChainInputStream, keyInputStream, keyPassword);
    }

    /**
     * Creates a builder for new server-side {@link SslContext}.
     *
     * @param key a PKCS#8 private key
     * @param keyCertChain the X.509 certificate chain
     * @param keyPassword the password of the {@code keyFile}, or {@code null} if it's not
     *     password-protected
     * @see #keyManager(File, File, String)
     */
    public static SslContextBuilder forServer(
            PrivateKey key, String keyPassword, X509Certificate... keyCertChain) {
        return new SslContextBuilder(true).keyManager(key, keyPassword, keyCertChain);
    }

    /**
     * Creates a builder for new server-side {@link SslContext}.
     *
     * @param key a PKCS#8 private key
     * @param keyCertChain the X.509 certificate chain
     * @param keyPassword the password of the {@code keyFile}, or {@code null} if it's not
     *     password-protected
     * @see #keyManager(File, File, String)
     */
    public static SslContextBuilder forServer(
            PrivateKey key, String keyPassword, Iterable<? extends X509Certificate> keyCertChain) {
        return forServer(key, keyPassword, toArray(keyCertChain, EMPTY_X509_CERTIFICATES));
    }

    /**
     * Creates a builder for new server-side {@link SslContext}.
     *
     * If you use {@link SslProvider#OPENSSL} or {@link SslProvider#OPENSSL_REFCNT} consider using
     * {@link OpenSslX509KeyManagerFactory} or {@link OpenSslCachingX509KeyManagerFactory}.
     *
     * @param keyManagerFactory non-{@code null} factory for server's private key
     * @see #keyManager(KeyManagerFactory)
     */
    public static SslContextBuilder forServer(KeyManagerFactory keyManagerFactory) {
        return new SslContextBuilder(true).keyManager(keyManagerFactory);
    }

    private final boolean forServer;
    private SslProvider provider;
    private Provider sslContextProvider;
    private X509Certificate[] trustCertCollection;
    private TrustManagerFactory trustManagerFactory;
    private X509Certificate[] keyCertChain;
    private PrivateKey key;
    private String keyPassword;
    private KeyManagerFactory keyManagerFactory;
    private Iterable<String> ciphers;
    private CipherSuiteFilter cipherFilter = IdentityCipherSuiteFilter.INSTANCE;
    private ApplicationProtocolConfig apn;
    private long sessionCacheSize;
    private long sessionTimeout;
    private ClientAuth clientAuth = ClientAuth.NONE;
    private String[] protocols;
    private boolean startTls;
    private boolean enableOcsp;
    private String keyStoreType = KeyStore.getDefaultType();

    private SslContextBuilder(boolean forServer) {
        this.forServer = forServer;
    }

    /**
     * The {@link SslContext} implementation to use. {@code null} uses the default one.
     */
    public SslContextBuilder sslProvider(SslProvider provider) {
        this.provider = provider;
        return this;
    }

    /**
     * Sets the {@link KeyStore} type that should be used. {@code null} uses the default one.
     */
    public SslContextBuilder keyStoreType(String keyStoreType) {
        this.keyStoreType = keyStoreType;
        return this;
    }

    /**
     * The SSLContext {@link Provider} to use. {@code null} uses the default one. This is only
     * used with {@link SslProvider#JDK}.
     */
    public SslContextBuilder sslContextProvider(Provider sslContextProvider) {
        this.sslContextProvider = sslContextProvider;
        return this;
    }

    /**
     * Trusted certificates for verifying the remote endpoint's certificate. The file should
     * contain an X.509 certificate collection in PEM format. {@code null} uses the system default.
     */
    public SslContextBuilder trustManager(File trustCertCollectionFile) {
        try {
            return trustManager(SslContext.toX509Certificates(trustCertCollectionFile));
        } catch (Exception e) {
            throw new IllegalArgumentException("File does not contain valid certificates: "
                    + trustCertCollectionFile, e);
        }
    }

    /**
     * Trusted certificates for verifying the remote endpoint's certificate. The input stream should
     * contain an X.509 certificate collection in PEM format. {@code null} uses the system default.
     */
    public SslContextBuilder trustManager(InputStream trustCertCollectionInputStream) {
        try {
            return trustManager(SslContext.toX509Certificates(trustCertCollectionInputStream));
        } catch (Exception e) {
            throw new IllegalArgumentException("Input stream does not contain valid certificates.", e);
        }
    }

    /**
     * Trusted certificates for verifying the remote endpoint's certificate, {@code null} uses the system default.
     */
    public SslContextBuilder trustManager(X509Certificate... trustCertCollection) {
        this.trustCertCollection = trustCertCollection != null ? trustCertCollection.clone() : null;
        trustManagerFactory = null;
        return this;
    }

    /**
     * Trusted certificates for verifying the remote endpoint's certificate, {@code null} uses the system default.
     */
    public SslContextBuilder trustManager(Iterable<? extends X509Certificate> trustCertCollection) {
        return trustManager(toArray(trustCertCollection, EMPTY_X509_CERTIFICATES));
    }

    /**
     * Trusted manager for verifying the remote endpoint's certificate. {@code null} uses the system default.
     */
    public SslContextBuilder trustManager(TrustManagerFactory trustManagerFactory) {
        trustCertCollection = null;
        this.trustManagerFactory = trustManagerFactory;
        return this;
    }

    /**
     * Identifying certificate for this host. {@code keyCertChainFile} and {@code keyFile} may
     * be {@code null} for client contexts, which disables mutual authentication.
     *
     * @param keyCertChainFile an X.509 certificate chain file in PEM format
     * @param keyFile a PKCS#8 private key file in PEM format
     */
    public SslContextBuilder keyManager(File keyCertChainFile, File keyFile) {
        return keyManager(keyCertChainFile, keyFile, null);
    }

    /**
     * Identifying certificate for this host. {@code keyCertChainInputStream} and {@code keyInputStream} may
     * be {@code null} for client contexts, which disables mutual authentication.
     *
     * @param keyCertChainInputStream an input stream for an X.509 certificate chain in PEM format
     * @param keyInputStream an input stream for a PKCS#8 private key in PEM format
     */
    public SslContextBuilder keyManager(InputStream keyCertChainInputStream, InputStream keyInputStream) {
        return keyManager(keyCertChainInputStream, keyInputStream, null);
    }

    /**
     * Identifying certificate for this host. {@code keyCertChain} and {@code key} may
     * be {@code null} for client contexts, which disables mutual authentication.
     *
     * @param key a PKCS#8 private key
     * @param keyCertChain an X.509 certificate chain
     */
    public SslContextBuilder keyManager(PrivateKey key, X509Certificate... keyCertChain) {
        return keyManager(key, null, keyCertChain);
    }

    /**
     * Identifying certificate for this host. {@code keyCertChain} and {@code key} may
     * be {@code null} for client contexts, which disables mutual authentication.
     *
     * @param key a PKCS#8 private key
     * @param keyCertChain an X.509 certificate chain
     */
    public SslContextBuilder keyManager(PrivateKey key, Iterable<? extends X509Certificate> keyCertChain) {
        return keyManager(key, toArray(keyCertChain, EMPTY_X509_CERTIFICATES));
    }

    /**
     * Identifying certificate for this host. {@code keyCertChainFile} and {@code keyFile} may
     * be {@code null} for client contexts, which disables mutual authentication.
     *
     * @param keyCertChainFile an X.509 certificate chain file in PEM format
     * @param keyFile a PKCS#8 private key file in PEM format
     * @param keyPassword the password of the {@code keyFile}, or {@code null} if it's not
     *     password-protected
     */
    public SslContextBuilder keyManager(File keyCertChainFile, File keyFile, String keyPassword) {
        X509Certificate[] keyCertChain;
        PrivateKey key;
        try {
            keyCertChain = SslContext.toX509Certificates(keyCertChainFile);
        } catch (Exception e) {
            throw new IllegalArgumentException("File does not contain valid certificates: " + keyCertChainFile, e);
        }
        try {
            key = SslContext.toPrivateKey(keyFile, keyPassword);
        } catch (Exception e) {
            throw new IllegalArgumentException("File does not contain valid private key: " + keyFile, e);
        }
        return keyManager(key, keyPassword, keyCertChain);
    }

    /**
     * Identifying certificate for this host. {@code keyCertChainInputStream} and {@code keyInputStream} may
     * be {@code null} for client contexts, which disables mutual authentication.
     *
     * @param keyCertChainInputStream an input stream for an X.509 certificate chain in PEM format
     * @param keyInputStream an input stream for a PKCS#8 private key in PEM format
     * @param keyPassword the password of the {@code keyInputStream}, or {@code null} if it's not
     *     password-protected
     */
    public SslContextBuilder keyManager(InputStream keyCertChainInputStream, InputStream keyInputStream,
            String keyPassword) {
        X509Certificate[] keyCertChain;
        PrivateKey key;
        try {
            keyCertChain = SslContext.toX509Certificates(keyCertChainInputStream);
        } catch (Exception e) {
            throw new IllegalArgumentException("Input stream not contain valid certificates.", e);
        }
        try {
            key = SslContext.toPrivateKey(keyInputStream, keyPassword);
        } catch (Exception e) {
            throw new IllegalArgumentException("Input stream does not contain valid private key.", e);
        }
        return keyManager(key, keyPassword, keyCertChain);
    }

    /**
     * Identifying certificate for this host. {@code keyCertChain} and {@code key} may
     * be {@code null} for client contexts, which disables mutual authentication.
     *
     * @param key a PKCS#8 private key file
     * @param keyPassword the password of the {@code key}, or {@code null} if it's not
     *     password-protected
     * @param keyCertChain an X.509 certificate chain
     */
    public SslContextBuilder keyManager(PrivateKey key, String keyPassword, X509Certificate... keyCertChain) {
        if (forServer) {
            requireNonNull(keyCertChain, "keyCertChain required for servers");
            if (keyCertChain.length == 0) {
                throw new IllegalArgumentException("keyCertChain must be non-empty");
            }
            requireNonNull(key, "key required for servers");
        }
        if (keyCertChain == null || keyCertChain.length == 0) {
            this.keyCertChain = null;
        } else {
            for (X509Certificate cert: keyCertChain) {
                if (cert == null) {
                    throw new IllegalArgumentException("keyCertChain contains null entry");
                }
            }
            this.keyCertChain = keyCertChain.clone();
        }
        this.key = key;
        this.keyPassword = keyPassword;
        keyManagerFactory = null;
        return this;
    }

    /**
     * Identifying certificate for this host. {@code keyCertChain} and {@code key} may
     * be {@code null} for client contexts, which disables mutual authentication.
     *
     * @param key a PKCS#8 private key file
     * @param keyPassword the password of the {@code key}, or {@code null} if it's not
     *     password-protected
     * @param keyCertChain an X.509 certificate chain
     */
    public SslContextBuilder keyManager(PrivateKey key, String keyPassword,
                                        Iterable<? extends X509Certificate> keyCertChain) {
        return keyManager(key, keyPassword, toArray(keyCertChain, EMPTY_X509_CERTIFICATES));
    }

    /**
     * Identifying manager for this host. {@code keyManagerFactory} may be {@code null} for
     * client contexts, which disables mutual authentication. Using a {@link KeyManagerFactory}
     * is only supported for {@link SslProvider#JDK} or {@link SslProvider#OPENSSL} / {@link SslProvider#OPENSSL_REFCNT}
     * if the used openssl version is 1.0.1+. You can check if your openssl version supports using a
     * {@link KeyManagerFactory} by calling {@link OpenSsl#supportsKeyManagerFactory()}. If this is not the case
     * you must use {@link #keyManager(File, File)} or {@link #keyManager(File, File, String)}.
     *
     * If you use {@link SslProvider#OPENSSL} or {@link SslProvider#OPENSSL_REFCNT} consider using
     * {@link OpenSslX509KeyManagerFactory} or {@link OpenSslCachingX509KeyManagerFactory}.
     */
    public SslContextBuilder keyManager(KeyManagerFactory keyManagerFactory) {
        if (forServer) {
            requireNonNull(keyManagerFactory, "keyManagerFactory required for servers");
        }
        keyCertChain = null;
        key = null;
        keyPassword = null;
        this.keyManagerFactory = keyManagerFactory;
        return this;
    }

    /**
     * The cipher suites to enable, in the order of preference. {@code null} to use default
     * cipher suites.
     */
    public SslContextBuilder ciphers(Iterable<String> ciphers) {
        return ciphers(ciphers, IdentityCipherSuiteFilter.INSTANCE);
    }

    /**
     * The cipher suites to enable, in the order of preference. {@code cipherFilter} will be
     * applied to the ciphers before use. If {@code ciphers} is {@code null}, then the default
     * cipher suites will be used.
     */
    public SslContextBuilder ciphers(Iterable<String> ciphers, CipherSuiteFilter cipherFilter) {
        requireNonNull(cipherFilter, "cipherFilter");
        this.ciphers = ciphers;
        this.cipherFilter = cipherFilter;
        return this;
    }

    /**
     * Application protocol negotiation configuration. {@code null} disables support.
     */
    public SslContextBuilder applicationProtocolConfig(ApplicationProtocolConfig apn) {
        this.apn = apn;
        return this;
    }

    /**
     * Set the size of the cache used for storing SSL session objects. {@code 0} to use the
     * default value.
     */
    public SslContextBuilder sessionCacheSize(long sessionCacheSize) {
        this.sessionCacheSize = sessionCacheSize;
        return this;
    }

    /**
     * Set the timeout for the cached SSL session objects, in seconds. {@code 0} to use the
     * default value.
     */
    public SslContextBuilder sessionTimeout(long sessionTimeout) {
        this.sessionTimeout = sessionTimeout;
        return this;
    }

    /**
     * Sets the client authentication mode.
     */
    public SslContextBuilder clientAuth(ClientAuth clientAuth) {
        this.clientAuth = requireNonNull(clientAuth, "clientAuth");
        return this;
    }

    /**
     * The TLS protocol versions to enable.
     * @param protocols The protocols to enable, or {@code null} to enable the default protocols.
     * @see SSLEngine#setEnabledCipherSuites(String[])
     */
    public SslContextBuilder protocols(String... protocols) {
        this.protocols = protocols == null ? null : protocols.clone();
        return this;
    }

    /**
     * The TLS protocol versions to enable.
     * @param protocols The protocols to enable, or {@code null} to enable the default protocols.
     * @see SSLEngine#setEnabledCipherSuites(String[])
     */
    public SslContextBuilder protocols(Iterable<String> protocols) {
        return protocols(toArray(protocols, EMPTY_STRINGS));
    }

    /**
     * {@code true} if the first write request shouldn't be encrypted.
     */
    public SslContextBuilder startTls(boolean startTls) {
        this.startTls = startTls;
        return this;
    }

    /**
     * Enables OCSP stapling. Please note that not all {@link SslProvider} implementations support OCSP
     * stapling and an exception will be thrown upon {@link #build()}.
     *
     * @see OpenSsl#isOcspSupported()
     */
    @UnstableApi
    public SslContextBuilder enableOcsp(boolean enableOcsp) {
        this.enableOcsp = enableOcsp;
        return this;
    }

    /**
     * Create new {@code SslContext} instance with configured settings.
     * <p>If {@link #sslProvider(SslProvider)} is set to {@link SslProvider#OPENSSL_REFCNT} then the caller is
     * responsible for releasing this object, or else native memory may leak.
     */
    public SslContext build() throws SSLException {
        if (forServer) {
            return SslContext.newServerContextInternal(provider, sslContextProvider, trustCertCollection,
                trustManagerFactory, keyCertChain, key, keyPassword, keyManagerFactory,
                ciphers, cipherFilter, apn, sessionCacheSize, sessionTimeout, clientAuth, protocols, startTls,
                enableOcsp, keyStoreType);
        } else {
            return SslContext.newClientContextInternal(provider, sslContextProvider, trustCertCollection,
                trustManagerFactory, keyCertChain, key, keyPassword, keyManagerFactory,
                ciphers, cipherFilter, apn, protocols, sessionCacheSize, sessionTimeout, enableOcsp, keyStoreType);
        }
    }

    private static <T> T[] toArray(Iterable<? extends T> iterable, T[] prototype) {
        if (iterable == null) {
            return null;
        }
        final List<T> list = new ArrayList<T>();
        for (T element : iterable) {
            list.add(element);
        }
        return list.toArray(prototype);
    }
}<|MERGE_RESOLUTION|>--- conflicted
+++ resolved
@@ -33,11 +33,7 @@
 
 import static io.netty.util.internal.EmptyArrays.EMPTY_STRINGS;
 import static io.netty.util.internal.EmptyArrays.EMPTY_X509_CERTIFICATES;
-<<<<<<< HEAD
-import static java.util.Objects.requireNonNull;
-=======
 import static io.netty.util.internal.ObjectUtil.checkNotNull;
->>>>>>> 71860e5b
 
 /**
  * Builder for configuring a new SslContext for creation.
@@ -369,11 +365,11 @@
      */
     public SslContextBuilder keyManager(PrivateKey key, String keyPassword, X509Certificate... keyCertChain) {
         if (forServer) {
-            requireNonNull(keyCertChain, "keyCertChain required for servers");
+            checkNotNull(keyCertChain, "keyCertChain required for servers");
             if (keyCertChain.length == 0) {
                 throw new IllegalArgumentException("keyCertChain must be non-empty");
             }
-            requireNonNull(key, "key required for servers");
+            checkNotNull(key, "key required for servers");
         }
         if (keyCertChain == null || keyCertChain.length == 0) {
             this.keyCertChain = null;
@@ -418,7 +414,7 @@
      */
     public SslContextBuilder keyManager(KeyManagerFactory keyManagerFactory) {
         if (forServer) {
-            requireNonNull(keyManagerFactory, "keyManagerFactory required for servers");
+            checkNotNull(keyManagerFactory, "keyManagerFactory required for servers");
         }
         keyCertChain = null;
         key = null;
@@ -441,7 +437,7 @@
      * cipher suites will be used.
      */
     public SslContextBuilder ciphers(Iterable<String> ciphers, CipherSuiteFilter cipherFilter) {
-        requireNonNull(cipherFilter, "cipherFilter");
+        checkNotNull(cipherFilter, "cipherFilter");
         this.ciphers = ciphers;
         this.cipherFilter = cipherFilter;
         return this;
@@ -477,7 +473,7 @@
      * Sets the client authentication mode.
      */
     public SslContextBuilder clientAuth(ClientAuth clientAuth) {
-        this.clientAuth = requireNonNull(clientAuth, "clientAuth");
+        this.clientAuth = checkNotNull(clientAuth, "clientAuth");
         return this;
     }
 
