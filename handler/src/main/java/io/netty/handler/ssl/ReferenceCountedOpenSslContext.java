/*
 * Copyright 2016 The Netty Project
 *
 * The Netty Project licenses this file to you under the Apache License,
 * version 2.0 (the "License"); you may not use this file except in compliance
 * with the License. You may obtain a copy of the License at:
 *
 *   http://www.apache.org/licenses/LICENSE-2.0
 *
 * Unless required by applicable law or agreed to in writing, software
 * distributed under the License is distributed on an "AS IS" BASIS, WITHOUT
 * WARRANTIES OR CONDITIONS OF ANY KIND, either express or implied. See the
 * License for the specific language governing permissions and limitations
 * under the License.
 */
package io.netty.handler.ssl;

import io.netty.buffer.ByteBuf;
import io.netty.buffer.ByteBufAllocator;
import io.netty.internal.tcnative.CertificateVerifier;
import io.netty.internal.tcnative.SSL;
import io.netty.internal.tcnative.SSLContext;
import io.netty.internal.tcnative.SSLPrivateKeyMethod;
import io.netty.util.AbstractReferenceCounted;
import io.netty.util.ReferenceCounted;
import io.netty.util.ResourceLeakDetector;
import io.netty.util.ResourceLeakDetectorFactory;
import io.netty.util.ResourceLeakTracker;
<<<<<<< HEAD
=======
import io.netty.util.internal.ObjectUtil;
import io.netty.util.internal.PlatformDependent;
>>>>>>> 71860e5b
import io.netty.util.internal.StringUtil;
import io.netty.util.internal.SuppressJava6Requirement;
import io.netty.util.internal.SystemPropertyUtil;
import io.netty.util.internal.UnstableApi;
import io.netty.util.internal.logging.InternalLogger;
import io.netty.util.internal.logging.InternalLoggerFactory;

import java.security.PrivateKey;
import java.security.SignatureException;
import java.security.cert.CertPathValidatorException;
import java.security.cert.Certificate;
import java.security.cert.CertificateExpiredException;
import java.security.cert.CertificateNotYetValidException;
import java.security.cert.CertificateRevokedException;
import java.security.cert.X509Certificate;
import java.util.Arrays;
import java.util.Collections;
import java.util.List;
import java.util.Map;
<<<<<<< HEAD
import java.util.Objects;
import java.util.concurrent.ConcurrentHashMap;
=======
>>>>>>> 71860e5b
import java.util.concurrent.Executor;
import java.util.concurrent.locks.Lock;
import java.util.concurrent.locks.ReadWriteLock;
import java.util.concurrent.locks.ReentrantReadWriteLock;

import javax.net.ssl.KeyManager;
import javax.net.ssl.KeyManagerFactory;
import javax.net.ssl.SSLEngine;
import javax.net.ssl.SSLException;
import javax.net.ssl.SSLHandshakeException;
import javax.net.ssl.TrustManager;
import javax.net.ssl.X509ExtendedTrustManager;
import javax.net.ssl.X509KeyManager;
import javax.net.ssl.X509TrustManager;

import static io.netty.handler.ssl.OpenSsl.DEFAULT_CIPHERS;
import static io.netty.handler.ssl.OpenSsl.availableJavaCipherSuites;
import static io.netty.util.internal.ObjectUtil.checkPositiveOrZero;
import static java.util.Objects.requireNonNull;

/**
 * An implementation of {@link SslContext} which works with libraries that support the
 * <a href="https://www.openssl.org/">OpenSsl</a> C library API.
 * <p>Instances of this class must be {@link #release() released} or else native memory will leak!
 *
 * <p>Instances of this class <strong>must not</strong> be released before any {@link ReferenceCountedOpenSslEngine}
 * which depends upon the instance of this class is released. Otherwise if any method of
 * {@link ReferenceCountedOpenSslEngine} is called which uses this class's JNI resources the JVM may crash.
 */
public abstract class ReferenceCountedOpenSslContext extends SslContext implements ReferenceCounted {
    private static final InternalLogger logger =
            InternalLoggerFactory.getInstance(ReferenceCountedOpenSslContext.class);

    private static final int DEFAULT_BIO_NON_APPLICATION_BUFFER_SIZE = Math.max(1,
            SystemPropertyUtil.getInt("io.netty.handler.ssl.openssl.bioNonApplicationBufferSize",
                    2048));
    static final boolean USE_TASKS =
            SystemPropertyUtil.getBoolean("io.netty.handler.ssl.openssl.useTasks", false);
    private static final Integer DH_KEY_LENGTH;
    private static final ResourceLeakDetector<ReferenceCountedOpenSslContext> leakDetector =
            ResourceLeakDetectorFactory.instance().newResourceLeakDetector(ReferenceCountedOpenSslContext.class);

    // TODO: Maybe make configurable ?
    protected static final int VERIFY_DEPTH = 10;

    /**
     * The OpenSSL SSL_CTX object.
     *
     * <strong>{@link #ctxLock} must be hold while using ctx!</strong>
     */
    protected long ctx;
    private final List<String> unmodifiableCiphers;
    private final long sessionCacheSize;
    private final long sessionTimeout;
    private final OpenSslApplicationProtocolNegotiator apn;
    private final int mode;

    // Reference Counting
    private final ResourceLeakTracker<ReferenceCountedOpenSslContext> leak;
    private final AbstractReferenceCounted refCnt = new AbstractReferenceCounted() {
        @Override
        public ReferenceCounted touch(Object hint) {
            if (leak != null) {
                leak.record(hint);
            }

            return ReferenceCountedOpenSslContext.this;
        }

        @Override
        protected void deallocate() {
            destroy();
            if (leak != null) {
                boolean closed = leak.close(ReferenceCountedOpenSslContext.this);
                assert closed;
            }
        }
    };

    final Certificate[] keyCertChain;
    final ClientAuth clientAuth;
    final String[] protocols;
    final boolean enableOcsp;
    final OpenSslEngineMap engineMap = new DefaultOpenSslEngineMap();
    final ReadWriteLock ctxLock = new ReentrantReadWriteLock();

    private volatile int bioNonApplicationBufferSize = DEFAULT_BIO_NON_APPLICATION_BUFFER_SIZE;

    @SuppressWarnings("deprecation")
    static final OpenSslApplicationProtocolNegotiator NONE_PROTOCOL_NEGOTIATOR =
            new OpenSslApplicationProtocolNegotiator() {
                @Override
                public ApplicationProtocolConfig.Protocol protocol() {
                    return ApplicationProtocolConfig.Protocol.NONE;
                }

                @Override
                public List<String> protocols() {
                    return Collections.emptyList();
                }

                @Override
                public ApplicationProtocolConfig.SelectorFailureBehavior selectorFailureBehavior() {
                    return ApplicationProtocolConfig.SelectorFailureBehavior.CHOOSE_MY_LAST_PROTOCOL;
                }

                @Override
                public ApplicationProtocolConfig.SelectedListenerFailureBehavior selectedListenerFailureBehavior() {
                    return ApplicationProtocolConfig.SelectedListenerFailureBehavior.ACCEPT;
                }
            };

    static {
        Integer dhLen = null;

        try {
            String dhKeySize = SystemPropertyUtil.get("jdk.tls.ephemeralDHKeySize");
            if (dhKeySize != null) {
                try {
                    dhLen = Integer.valueOf(dhKeySize);
                } catch (NumberFormatException e) {
                    logger.debug("ReferenceCountedOpenSslContext supports -Djdk.tls.ephemeralDHKeySize={int}, but got: "
                            + dhKeySize);
                }
            }
        } catch (Throwable ignore) {
            // ignore
        }
        DH_KEY_LENGTH = dhLen;
    }

    ReferenceCountedOpenSslContext(Iterable<String> ciphers, CipherSuiteFilter cipherFilter,
                                   ApplicationProtocolConfig apnCfg, long sessionCacheSize, long sessionTimeout,
                                   int mode, Certificate[] keyCertChain, ClientAuth clientAuth, String[] protocols,
                                   boolean startTls, boolean enableOcsp, boolean leakDetection) throws SSLException {
        this(ciphers, cipherFilter, toNegotiator(apnCfg), sessionCacheSize, sessionTimeout, mode, keyCertChain,
                clientAuth, protocols, startTls, enableOcsp, leakDetection);
    }

    ReferenceCountedOpenSslContext(Iterable<String> ciphers, CipherSuiteFilter cipherFilter,
                                   OpenSslApplicationProtocolNegotiator apn, long sessionCacheSize,
                                   long sessionTimeout, int mode, Certificate[] keyCertChain,
                                   ClientAuth clientAuth, String[] protocols, boolean startTls, boolean enableOcsp,
                                   boolean leakDetection) throws SSLException {
        super(startTls);

        OpenSsl.ensureAvailability();

        if (enableOcsp && !OpenSsl.isOcspSupported()) {
            throw new IllegalStateException("OCSP is not supported.");
        }

        if (mode != SSL.SSL_MODE_SERVER && mode != SSL.SSL_MODE_CLIENT) {
            throw new IllegalArgumentException("mode most be either SSL.SSL_MODE_SERVER or SSL.SSL_MODE_CLIENT");
        }
        leak = leakDetection ? leakDetector.track(this) : null;
        this.mode = mode;
        this.clientAuth = isServer() ? requireNonNull(clientAuth, "clientAuth") : ClientAuth.NONE;
        this.protocols = protocols;
        this.enableOcsp = enableOcsp;

        this.keyCertChain = keyCertChain == null ? null : keyCertChain.clone();

        unmodifiableCiphers = Arrays.asList(requireNonNull(cipherFilter, "cipherFilter").filterCipherSuites(
                ciphers, DEFAULT_CIPHERS, availableJavaCipherSuites()));

        this.apn = requireNonNull(apn, "apn");

        // Create a new SSL_CTX and configure it.
        boolean success = false;
        try {
            try {
                int protocolOpts = SSL.SSL_PROTOCOL_SSLV3 | SSL.SSL_PROTOCOL_TLSV1 |
                                   SSL.SSL_PROTOCOL_TLSV1_1 | SSL.SSL_PROTOCOL_TLSV1_2;
                if (OpenSsl.isTlsv13Supported()) {
                    protocolOpts |= SSL.SSL_PROTOCOL_TLSV1_3;
                }
                ctx = SSLContext.make(protocolOpts, mode);
            } catch (Exception e) {
                throw new SSLException("failed to create an SSL_CTX", e);
            }

            boolean tlsv13Supported = OpenSsl.isTlsv13Supported();
            StringBuilder cipherBuilder = new StringBuilder();
            StringBuilder cipherTLSv13Builder = new StringBuilder();

            /* List the ciphers that are permitted to negotiate. */
            try {
                if (unmodifiableCiphers.isEmpty()) {
                    // Set non TLSv1.3 ciphers.
                    SSLContext.setCipherSuite(ctx, StringUtil.EMPTY_STRING, false);
                    if (tlsv13Supported) {
                        // Set TLSv1.3 ciphers.
                        SSLContext.setCipherSuite(ctx, StringUtil.EMPTY_STRING, true);
                    }
                } else {
                    CipherSuiteConverter.convertToCipherStrings(
                            unmodifiableCiphers, cipherBuilder, cipherTLSv13Builder, OpenSsl.isBoringSSL());

                    // Set non TLSv1.3 ciphers.
                    SSLContext.setCipherSuite(ctx, cipherBuilder.toString(), false);
                    if (tlsv13Supported) {
                        // Set TLSv1.3 ciphers.
                        SSLContext.setCipherSuite(ctx, cipherTLSv13Builder.toString(), true);
                    }
                }
            } catch (SSLException e) {
                throw e;
            } catch (Exception e) {
                throw new SSLException("failed to set cipher suite: " + unmodifiableCiphers, e);
            }

            int options = SSLContext.getOptions(ctx) |
                          SSL.SSL_OP_NO_SSLv2 |
                          SSL.SSL_OP_NO_SSLv3 |
                          // Disable TLSv1.3 by default for now. Even if TLSv1.3 is not supported this will
                          // work fine as in this case SSL_OP_NO_TLSv1_3 will be 0.
                          SSL.SSL_OP_NO_TLSv1_3 |

                          SSL.SSL_OP_CIPHER_SERVER_PREFERENCE |

                          // We do not support compression at the moment so we should explicitly disable it.
                          SSL.SSL_OP_NO_COMPRESSION |

                          // Disable ticket support by default to be more inline with SSLEngineImpl of the JDK.
                          // This also let SSLSession.getId() work the same way for the JDK implementation and the
                          // OpenSSLEngine. If tickets are supported SSLSession.getId() will only return an ID on the
                          // server-side if it could make use of tickets.
                          SSL.SSL_OP_NO_TICKET;

            if (cipherBuilder.length() == 0) {
                // No ciphers that are compatible with SSLv2 / SSLv3 / TLSv1 / TLSv1.1 / TLSv1.2
                options |= SSL.SSL_OP_NO_SSLv2 | SSL.SSL_OP_NO_SSLv3 | SSL.SSL_OP_NO_TLSv1
                           | SSL.SSL_OP_NO_TLSv1_1 | SSL.SSL_OP_NO_TLSv1_2;
            }

            SSLContext.setOptions(ctx, options);

            // We need to enable SSL_MODE_ACCEPT_MOVING_WRITE_BUFFER as the memory address may change between
            // calling OpenSSLEngine.wrap(...).
            // See https://github.com/netty/netty-tcnative/issues/100
            SSLContext.setMode(ctx, SSLContext.getMode(ctx) | SSL.SSL_MODE_ACCEPT_MOVING_WRITE_BUFFER);

            if (DH_KEY_LENGTH != null) {
                SSLContext.setTmpDHLength(ctx, DH_KEY_LENGTH);
            }

            List<String> nextProtoList = apn.protocols();
                /* Set next protocols for next protocol negotiation extension, if specified */
            if (!nextProtoList.isEmpty()) {
                String[] appProtocols = nextProtoList.toArray(new String[0]);
                int selectorBehavior = opensslSelectorFailureBehavior(apn.selectorFailureBehavior());

                switch (apn.protocol()) {
                    case NPN:
                        SSLContext.setNpnProtos(ctx, appProtocols, selectorBehavior);
                        break;
                    case ALPN:
                        SSLContext.setAlpnProtos(ctx, appProtocols, selectorBehavior);
                        break;
                    case NPN_AND_ALPN:
                        SSLContext.setNpnProtos(ctx, appProtocols, selectorBehavior);
                        SSLContext.setAlpnProtos(ctx, appProtocols, selectorBehavior);
                        break;
                    default:
                        throw new Error();
                }
            }

            /* Set session cache size, if specified */
            if (sessionCacheSize <= 0) {
                // Get the default session cache size using SSLContext.setSessionCacheSize()
                sessionCacheSize = SSLContext.setSessionCacheSize(ctx, 20480);
            }
            this.sessionCacheSize = sessionCacheSize;
            SSLContext.setSessionCacheSize(ctx, sessionCacheSize);

            /* Set session timeout, if specified */
            if (sessionTimeout <= 0) {
                // Get the default session timeout using SSLContext.setSessionCacheTimeout()
                sessionTimeout = SSLContext.setSessionCacheTimeout(ctx, 300);
            }
            this.sessionTimeout = sessionTimeout;
            SSLContext.setSessionCacheTimeout(ctx, sessionTimeout);

            if (enableOcsp) {
                SSLContext.enableOcsp(ctx, isClient());
            }

            SSLContext.setUseTasks(ctx, USE_TASKS);
            success = true;
        } finally {
            if (!success) {
                release();
            }
        }
    }

    private static int opensslSelectorFailureBehavior(ApplicationProtocolConfig.SelectorFailureBehavior behavior) {
        switch (behavior) {
            case NO_ADVERTISE:
                return SSL.SSL_SELECTOR_FAILURE_NO_ADVERTISE;
            case CHOOSE_MY_LAST_PROTOCOL:
                return SSL.SSL_SELECTOR_FAILURE_CHOOSE_MY_LAST_PROTOCOL;
            default:
                throw new Error();
        }
    }

    @Override
    public final List<String> cipherSuites() {
        return unmodifiableCiphers;
    }

    @Override
    public final long sessionCacheSize() {
        return sessionCacheSize;
    }

    @Override
    public final long sessionTimeout() {
        return sessionTimeout;
    }

    @Override
    public ApplicationProtocolNegotiator applicationProtocolNegotiator() {
        return apn;
    }

    @Override
    public final boolean isClient() {
        return mode == SSL.SSL_MODE_CLIENT;
    }

    @Override
    public final SSLEngine newEngine(ByteBufAllocator alloc, String peerHost, int peerPort) {
        return newEngine0(alloc, peerHost, peerPort, true);
    }

    @Override
    protected final SslHandler newHandler(ByteBufAllocator alloc, boolean startTls) {
        return new SslHandler(newEngine0(alloc, null, -1, false), startTls);
    }

    @Override
    protected final SslHandler newHandler(ByteBufAllocator alloc, String peerHost, int peerPort, boolean startTls) {
        return new SslHandler(newEngine0(alloc, peerHost, peerPort, false), startTls);
    }

    @Override
    protected SslHandler newHandler(ByteBufAllocator alloc, boolean startTls, Executor executor) {
        return new SslHandler(newEngine0(alloc, null, -1, false), startTls, executor);
    }

    @Override
    protected SslHandler newHandler(ByteBufAllocator alloc, String peerHost, int peerPort,
                                    boolean startTls, Executor executor) {
        return new SslHandler(newEngine0(alloc, peerHost, peerPort, false), executor);
    }

    SSLEngine newEngine0(ByteBufAllocator alloc, String peerHost, int peerPort, boolean jdkCompatibilityMode) {
        return new ReferenceCountedOpenSslEngine(this, alloc, peerHost, peerPort, jdkCompatibilityMode, true);
    }

    /**
     * Returns a new server-side {@link SSLEngine} with the current configuration.
     */
    @Override
    public final SSLEngine newEngine(ByteBufAllocator alloc) {
        return newEngine(alloc, null, -1);
    }

    /**
     * Returns the pointer to the {@code SSL_CTX} object for this {@link ReferenceCountedOpenSslContext}.
     * Be aware that it is freed as soon as the {@link #finalize()}  method is called.
     * At this point {@code 0} will be returned.
     *
     * @deprecated this method is considered unsafe as the returned pointer may be released later. Dont use it!
     */
    @Deprecated
    public final long context() {
        return sslCtxPointer();
    }

    /**
     * Returns the stats of this context.
     *
     * @deprecated use {@link #sessionContext#stats()}
     */
    @Deprecated
    public final OpenSslSessionStats stats() {
        return sessionContext().stats();
    }

    /**
     * {@deprecated Renegotiation is not supported}
     * Specify if remote initiated renegotiation is supported or not. If not supported and the remote side tries
     * to initiate a renegotiation a {@link SSLHandshakeException} will be thrown during decoding.
     */
    @Deprecated
    public void setRejectRemoteInitiatedRenegotiation(boolean rejectRemoteInitiatedRenegotiation) {
        if (!rejectRemoteInitiatedRenegotiation) {
            throw new UnsupportedOperationException("Renegotiation is not supported");
        }
    }

    /**
     * {@deprecated Renegotiation is not supported}
     * @return {@code true} because renegotiation is not supported.
     */
    @Deprecated
    public boolean getRejectRemoteInitiatedRenegotiation() {
        return true;
    }

    /**
     * Set the size of the buffer used by the BIO for non-application based writes
     * (e.g. handshake, renegotiation, etc...).
     */
    public void setBioNonApplicationBufferSize(int bioNonApplicationBufferSize) {
        this.bioNonApplicationBufferSize =
                checkPositiveOrZero(bioNonApplicationBufferSize, "bioNonApplicationBufferSize");
    }

    /**
     * Returns the size of the buffer used by the BIO for non-application based writes
     */
    public int getBioNonApplicationBufferSize() {
        return bioNonApplicationBufferSize;
    }

    /**
     * Sets the SSL session ticket keys of this context.
     *
     * @deprecated use {@link OpenSslSessionContext#setTicketKeys(byte[])}
     */
    @Deprecated
    public final void setTicketKeys(byte[] keys) {
        sessionContext().setTicketKeys(keys);
    }

    @Override
    public abstract OpenSslSessionContext sessionContext();

    /**
     * Returns the pointer to the {@code SSL_CTX} object for this {@link ReferenceCountedOpenSslContext}.
     * Be aware that it is freed as soon as the {@link #release()} method is called.
     * At this point {@code 0} will be returned.
     *
     * @deprecated this method is considered unsafe as the returned pointer may be released later. Dont use it!
     */
    @Deprecated
    public final long sslCtxPointer() {
        Lock readerLock = ctxLock.readLock();
        readerLock.lock();
        try {
            return SSLContext.getSslCtx(ctx);
        } finally {
            readerLock.unlock();
        }
    }

    /**
     * Set the {@link OpenSslPrivateKeyMethod} to use. This allows to offload private-key operations
     * if needed.
     *
     * This method is currently only supported when {@code BoringSSL} is used.
     *
     * @param method method to use.
     */
    @UnstableApi
    public final void setPrivateKeyMethod(OpenSslPrivateKeyMethod method) {
<<<<<<< HEAD
        Objects.requireNonNull(method, "method");
=======
        ObjectUtil.checkNotNull(method, "method");
>>>>>>> 71860e5b
        Lock writerLock = ctxLock.writeLock();
        writerLock.lock();
        try {
            SSLContext.setPrivateKeyMethod(ctx, new PrivateKeyMethod(engineMap, method));
        } finally {
            writerLock.unlock();
        }
    }

    // Exposed for testing only
    final void setUseTasks(boolean useTasks) {
        Lock writerLock = ctxLock.writeLock();
        writerLock.lock();
        try {
            SSLContext.setUseTasks(ctx, useTasks);
        } finally {
            writerLock.unlock();
        }
    }

    // IMPORTANT: This method must only be called from either the constructor or the finalizer as a user MUST never
    //            get access to an OpenSslSessionContext after this method was called to prevent the user from
    //            producing a segfault.
    private void destroy() {
        Lock writerLock = ctxLock.writeLock();
        writerLock.lock();
        try {
            if (ctx != 0) {
                if (enableOcsp) {
                    SSLContext.disableOcsp(ctx);
                }

                SSLContext.free(ctx);
                ctx = 0;

                OpenSslSessionContext context = sessionContext();
                if (context != null) {
                    context.destroy();
                }
            }
        } finally {
            writerLock.unlock();
        }
    }

    protected static X509Certificate[] certificates(byte[][] chain) {
        X509Certificate[] peerCerts = new X509Certificate[chain.length];
        for (int i = 0; i < peerCerts.length; i++) {
            peerCerts[i] = new OpenSslX509Certificate(chain[i]);
        }
        return peerCerts;
    }

    protected static X509TrustManager chooseTrustManager(TrustManager[] managers) {
        for (TrustManager m : managers) {
            if (m instanceof X509TrustManager) {
                if (PlatformDependent.javaVersion() >= 7) {
                    return OpenSslX509TrustManagerWrapper.wrapIfNeeded((X509TrustManager) m);
                }
                return (X509TrustManager) m;
            }
        }
        throw new IllegalStateException("no X509TrustManager found");
    }

    protected static X509KeyManager chooseX509KeyManager(KeyManager[] kms) {
        for (KeyManager km : kms) {
            if (km instanceof X509KeyManager) {
                return (X509KeyManager) km;
            }
        }
        throw new IllegalStateException("no X509KeyManager found");
    }

    /**
     * Translate a {@link ApplicationProtocolConfig} object to a
     * {@link OpenSslApplicationProtocolNegotiator} object.
     *
     * @param config The configuration which defines the translation
     * @return The results of the translation
     */
    @SuppressWarnings("deprecation")
    static OpenSslApplicationProtocolNegotiator toNegotiator(ApplicationProtocolConfig config) {
        if (config == null) {
            return NONE_PROTOCOL_NEGOTIATOR;
        }

        switch (config.protocol()) {
            case NONE:
                return NONE_PROTOCOL_NEGOTIATOR;
            case ALPN:
            case NPN:
            case NPN_AND_ALPN:
                switch (config.selectedListenerFailureBehavior()) {
                    case CHOOSE_MY_LAST_PROTOCOL:
                    case ACCEPT:
                        switch (config.selectorFailureBehavior()) {
                            case CHOOSE_MY_LAST_PROTOCOL:
                            case NO_ADVERTISE:
                                return new OpenSslDefaultApplicationProtocolNegotiator(
                                        config);
                            default:
                                throw new UnsupportedOperationException(
                                        new StringBuilder("OpenSSL provider does not support ")
                                                .append(config.selectorFailureBehavior())
                                                .append(" behavior").toString());
                        }
                    default:
                        throw new UnsupportedOperationException(
                                new StringBuilder("OpenSSL provider does not support ")
                                        .append(config.selectedListenerFailureBehavior())
                                        .append(" behavior").toString());
                }
            default:
                throw new Error();
        }
    }

    @SuppressJava6Requirement(reason = "Guarded by java version check")
    static boolean useExtendedTrustManager(X509TrustManager trustManager) {
        return trustManager instanceof X509ExtendedTrustManager;
    }

    @Override
    public final int refCnt() {
        return refCnt.refCnt();
    }

    @Override
    public final ReferenceCounted retain() {
        refCnt.retain();
        return this;
    }

    @Override
    public final ReferenceCounted retain(int increment) {
        refCnt.retain(increment);
        return this;
    }

    @Override
    public final ReferenceCounted touch() {
        refCnt.touch();
        return this;
    }

    @Override
    public final ReferenceCounted touch(Object hint) {
        refCnt.touch(hint);
        return this;
    }

    @Override
    public final boolean release() {
        return refCnt.release();
    }

    @Override
    public final boolean release(int decrement) {
        return refCnt.release(decrement);
    }

    abstract static class AbstractCertificateVerifier extends CertificateVerifier {
        private final OpenSslEngineMap engineMap;

        AbstractCertificateVerifier(OpenSslEngineMap engineMap) {
            this.engineMap = engineMap;
        }

        @Override
        public final int verify(long ssl, byte[][] chain, String auth) {
            final ReferenceCountedOpenSslEngine engine = engineMap.get(ssl);
            if (engine == null) {
                // May be null if it was destroyed in the meantime.
                return CertificateVerifier.X509_V_ERR_UNSPECIFIED;
            }
            X509Certificate[] peerCerts = certificates(chain);
            try {
                verify(engine, peerCerts, auth);
                return CertificateVerifier.X509_V_OK;
            } catch (Throwable cause) {
                logger.debug("verification of certificate failed", cause);
                engine.initHandshakeException(cause);

                // Try to extract the correct error code that should be used.
                if (cause instanceof OpenSslCertificateException) {
                    // This will never return a negative error code as its validated when constructing the
                    // OpenSslCertificateException.
                    return ((OpenSslCertificateException) cause).errorCode();
                }
                if (cause instanceof CertificateExpiredException) {
                    return CertificateVerifier.X509_V_ERR_CERT_HAS_EXPIRED;
                }
                if (cause instanceof CertificateNotYetValidException) {
                    return CertificateVerifier.X509_V_ERR_CERT_NOT_YET_VALID;
                }
<<<<<<< HEAD
                if (cause instanceof CertificateRevokedException) {
                    return CertificateVerifier.X509_V_ERR_CERT_REVOKED;
                }

                // The X509TrustManagerImpl uses a Validator which wraps a CertPathValidatorException into
                // an CertificateException. So we need to handle the wrapped CertPathValidatorException to be
                // able to send the correct alert.
                Throwable wrapped = cause.getCause();
                while (wrapped != null) {
                    if (wrapped instanceof CertPathValidatorException) {
                        CertPathValidatorException ex = (CertPathValidatorException) wrapped;
                        CertPathValidatorException.Reason reason = ex.getReason();
                        if (reason == CertPathValidatorException.BasicReason.EXPIRED) {
                            return CertificateVerifier.X509_V_ERR_CERT_HAS_EXPIRED;
                        }
                        if (reason == CertPathValidatorException.BasicReason.NOT_YET_VALID) {
                            return CertificateVerifier.X509_V_ERR_CERT_NOT_YET_VALID;
                        }
                        if (reason == CertPathValidatorException.BasicReason.REVOKED) {
                            return CertificateVerifier.X509_V_ERR_CERT_REVOKED;
                        }
                    }
                    wrapped = wrapped.getCause();
=======
                if (PlatformDependent.javaVersion() >= 7) {
                    return translateToError(cause);
>>>>>>> 71860e5b
                }

                // Could not detect a specific error code to use, so fallback to a default code.
                return CertificateVerifier.X509_V_ERR_UNSPECIFIED;
            }
        }

        @SuppressJava6Requirement(reason = "Usage guarded by java version check")
        private static int translateToError(Throwable cause) {
            if (cause instanceof CertificateRevokedException) {
                return CertificateVerifier.X509_V_ERR_CERT_REVOKED;
            }

            // The X509TrustManagerImpl uses a Validator which wraps a CertPathValidatorException into
            // an CertificateException. So we need to handle the wrapped CertPathValidatorException to be
            // able to send the correct alert.
            Throwable wrapped = cause.getCause();
            while (wrapped != null) {
                if (wrapped instanceof CertPathValidatorException) {
                    CertPathValidatorException ex = (CertPathValidatorException) wrapped;
                    CertPathValidatorException.Reason reason = ex.getReason();
                    if (reason == CertPathValidatorException.BasicReason.EXPIRED) {
                        return CertificateVerifier.X509_V_ERR_CERT_HAS_EXPIRED;
                    }
                    if (reason == CertPathValidatorException.BasicReason.NOT_YET_VALID) {
                        return CertificateVerifier.X509_V_ERR_CERT_NOT_YET_VALID;
                    }
                    if (reason == CertPathValidatorException.BasicReason.REVOKED) {
                        return CertificateVerifier.X509_V_ERR_CERT_REVOKED;
                    }
                }
                wrapped = wrapped.getCause();
            }
            return CertificateVerifier.X509_V_ERR_UNSPECIFIED;
        }

        abstract void verify(ReferenceCountedOpenSslEngine engine, X509Certificate[] peerCerts,
                             String auth) throws Exception;
    }

    private static final class DefaultOpenSslEngineMap implements OpenSslEngineMap {
        private final Map<Long, ReferenceCountedOpenSslEngine> engines = new ConcurrentHashMap<>();

        @Override
        public ReferenceCountedOpenSslEngine remove(long ssl) {
            return engines.remove(ssl);
        }

        @Override
        public void add(ReferenceCountedOpenSslEngine engine) {
            engines.put(engine.sslPointer(), engine);
        }

        @Override
        public ReferenceCountedOpenSslEngine get(long ssl) {
            return engines.get(ssl);
        }
    }

    static void setKeyMaterial(long ctx, X509Certificate[] keyCertChain, PrivateKey key, String keyPassword)
            throws SSLException {
         /* Load the certificate file and private key. */
        long keyBio = 0;
        long keyCertChainBio = 0;
        long keyCertChainBio2 = 0;
        PemEncoded encoded = null;
        try {
            // Only encode one time
            encoded = PemX509Certificate.toPEM(ByteBufAllocator.DEFAULT, true, keyCertChain);
            keyCertChainBio = toBIO(ByteBufAllocator.DEFAULT, encoded.retain());
            keyCertChainBio2 = toBIO(ByteBufAllocator.DEFAULT, encoded.retain());

            if (key != null) {
                keyBio = toBIO(ByteBufAllocator.DEFAULT, key);
            }

            SSLContext.setCertificateBio(
                    ctx, keyCertChainBio, keyBio,
                    keyPassword == null ? StringUtil.EMPTY_STRING : keyPassword);
            // We may have more then one cert in the chain so add all of them now.
            SSLContext.setCertificateChainBio(ctx, keyCertChainBio2, true);
        } catch (SSLException e) {
            throw e;
        } catch (Exception e) {
            throw new SSLException("failed to set certificate and key", e);
        } finally {
            freeBio(keyBio);
            freeBio(keyCertChainBio);
            freeBio(keyCertChainBio2);
            if (encoded != null) {
                encoded.release();
            }
        }
    }

    static void freeBio(long bio) {
        if (bio != 0) {
            SSL.freeBIO(bio);
        }
    }

    /**
     * Return the pointer to a <a href="https://www.openssl.org/docs/crypto/BIO_get_mem_ptr.html">in-memory BIO</a>
     * or {@code 0} if the {@code key} is {@code null}. The BIO contains the content of the {@code key}.
     */
    static long toBIO(ByteBufAllocator allocator, PrivateKey key) throws Exception {
        if (key == null) {
            return 0;
        }

        PemEncoded pem = PemPrivateKey.toPEM(allocator, true, key);
        try {
            return toBIO(allocator, pem.retain());
        } finally {
            pem.release();
        }
    }

    /**
     * Return the pointer to a <a href="https://www.openssl.org/docs/crypto/BIO_get_mem_ptr.html">in-memory BIO</a>
     * or {@code 0} if the {@code certChain} is {@code null}. The BIO contains the content of the {@code certChain}.
     */
    static long toBIO(ByteBufAllocator allocator, X509Certificate... certChain) throws Exception {
        if (certChain == null) {
            return 0;
        }

        if (certChain.length == 0) {
            throw new IllegalArgumentException("certChain can't be empty");
        }

        PemEncoded pem = PemX509Certificate.toPEM(allocator, true, certChain);
        try {
            return toBIO(allocator, pem.retain());
        } finally {
            pem.release();
        }
    }

    static long toBIO(ByteBufAllocator allocator, PemEncoded pem) throws Exception {
        try {
            // We can turn direct buffers straight into BIOs. No need to
            // make a yet another copy.
            ByteBuf content = pem.content();

            if (content.isDirect()) {
                return newBIO(content.retainedSlice());
            }

            ByteBuf buffer = allocator.directBuffer(content.readableBytes());
            try {
                buffer.writeBytes(content, content.readerIndex(), content.readableBytes());
                return newBIO(buffer.retainedSlice());
            } finally {
                try {
                    // If the contents of the ByteBuf is sensitive (e.g. a PrivateKey) we
                    // need to zero out the bytes of the copy before we're releasing it.
                    if (pem.isSensitive()) {
                        SslUtils.zeroout(buffer);
                    }
                } finally {
                    buffer.release();
                }
            }
        } finally {
            pem.release();
        }
    }

    private static long newBIO(ByteBuf buffer) throws Exception {
        try {
            long bio = SSL.newMemBIO();
            int readable = buffer.readableBytes();
            if (SSL.bioWrite(bio, OpenSsl.memoryAddress(buffer) + buffer.readerIndex(), readable) != readable) {
                SSL.freeBIO(bio);
                throw new IllegalStateException("Could not write data to memory BIO");
            }
            return bio;
        } finally {
            buffer.release();
        }
    }

    /**
     * Returns the {@link OpenSslKeyMaterialProvider} that should be used for OpenSSL. Depending on the given
     * {@link KeyManagerFactory} this may cache the {@link OpenSslKeyMaterial} for better performance if it can
     * ensure that the same material is always returned for the same alias.
     */
    static OpenSslKeyMaterialProvider providerFor(KeyManagerFactory factory, String password) {
        if (factory instanceof OpenSslX509KeyManagerFactory) {
            return ((OpenSslX509KeyManagerFactory) factory).newProvider();
        }

        X509KeyManager keyManager = chooseX509KeyManager(factory.getKeyManagers());
        if (factory instanceof OpenSslCachingX509KeyManagerFactory) {
            // The user explicit used OpenSslCachingX509KeyManagerFactory which signals us that its fine to cache.
            return new OpenSslCachingKeyMaterialProvider(keyManager, password);
        }
        // We can not be sure if the material may change at runtime so we will not cache it.
        return new OpenSslKeyMaterialProvider(keyManager, password);
    }

    private static final class PrivateKeyMethod implements SSLPrivateKeyMethod {

        private final OpenSslEngineMap engineMap;
        private final OpenSslPrivateKeyMethod keyMethod;
        PrivateKeyMethod(OpenSslEngineMap engineMap, OpenSslPrivateKeyMethod keyMethod) {
            this.engineMap = engineMap;
            this.keyMethod = keyMethod;
        }

        private ReferenceCountedOpenSslEngine retrieveEngine(long ssl) throws SSLException {
            ReferenceCountedOpenSslEngine engine = engineMap.get(ssl);
            if (engine == null) {
                throw new SSLException("Could not find a " +
                        StringUtil.simpleClassName(ReferenceCountedOpenSslEngine.class) + " for sslPointer " + ssl);
            }
            return engine;
        }

        @Override
        public byte[] sign(long ssl, int signatureAlgorithm, byte[] digest) throws Exception {
            ReferenceCountedOpenSslEngine engine = retrieveEngine(ssl);
            try {
                return verifyResult(keyMethod.sign(engine, signatureAlgorithm, digest));
            } catch (Exception e) {
                engine.initHandshakeException(e);
                throw e;
            }
        }

        @Override
        public byte[] decrypt(long ssl, byte[] input) throws Exception {
            ReferenceCountedOpenSslEngine engine = retrieveEngine(ssl);
            try {
                return verifyResult(keyMethod.decrypt(engine, input));
            } catch (Exception e) {
                engine.initHandshakeException(e);
                throw e;
            }
        }

        private static byte[] verifyResult(byte[] result) throws SignatureException {
            if (result == null) {
                throw new SignatureException();
            }
            return result;
        }
    }
}<|MERGE_RESOLUTION|>--- conflicted
+++ resolved
@@ -26,11 +26,8 @@
 import io.netty.util.ResourceLeakDetector;
 import io.netty.util.ResourceLeakDetectorFactory;
 import io.netty.util.ResourceLeakTracker;
-<<<<<<< HEAD
-=======
 import io.netty.util.internal.ObjectUtil;
 import io.netty.util.internal.PlatformDependent;
->>>>>>> 71860e5b
 import io.netty.util.internal.StringUtil;
 import io.netty.util.internal.SuppressJava6Requirement;
 import io.netty.util.internal.SystemPropertyUtil;
@@ -50,11 +47,6 @@
 import java.util.Collections;
 import java.util.List;
 import java.util.Map;
-<<<<<<< HEAD
-import java.util.Objects;
-import java.util.concurrent.ConcurrentHashMap;
-=======
->>>>>>> 71860e5b
 import java.util.concurrent.Executor;
 import java.util.concurrent.locks.Lock;
 import java.util.concurrent.locks.ReadWriteLock;
@@ -72,8 +64,8 @@
 
 import static io.netty.handler.ssl.OpenSsl.DEFAULT_CIPHERS;
 import static io.netty.handler.ssl.OpenSsl.availableJavaCipherSuites;
+import static io.netty.util.internal.ObjectUtil.checkNotNull;
 import static io.netty.util.internal.ObjectUtil.checkPositiveOrZero;
-import static java.util.Objects.requireNonNull;
 
 /**
  * An implementation of {@link SslContext} which works with libraries that support the
@@ -212,16 +204,16 @@
         }
         leak = leakDetection ? leakDetector.track(this) : null;
         this.mode = mode;
-        this.clientAuth = isServer() ? requireNonNull(clientAuth, "clientAuth") : ClientAuth.NONE;
+        this.clientAuth = isServer() ? checkNotNull(clientAuth, "clientAuth") : ClientAuth.NONE;
         this.protocols = protocols;
         this.enableOcsp = enableOcsp;
 
         this.keyCertChain = keyCertChain == null ? null : keyCertChain.clone();
 
-        unmodifiableCiphers = Arrays.asList(requireNonNull(cipherFilter, "cipherFilter").filterCipherSuites(
+        unmodifiableCiphers = Arrays.asList(checkNotNull(cipherFilter, "cipherFilter").filterCipherSuites(
                 ciphers, DEFAULT_CIPHERS, availableJavaCipherSuites()));
 
-        this.apn = requireNonNull(apn, "apn");
+        this.apn = checkNotNull(apn, "apn");
 
         // Create a new SSL_CTX and configure it.
         boolean success = false;
@@ -527,11 +519,7 @@
      */
     @UnstableApi
     public final void setPrivateKeyMethod(OpenSslPrivateKeyMethod method) {
-<<<<<<< HEAD
-        Objects.requireNonNull(method, "method");
-=======
         ObjectUtil.checkNotNull(method, "method");
->>>>>>> 71860e5b
         Lock writerLock = ctxLock.writeLock();
         writerLock.lock();
         try {
@@ -652,7 +640,7 @@
 
     @SuppressJava6Requirement(reason = "Guarded by java version check")
     static boolean useExtendedTrustManager(X509TrustManager trustManager) {
-        return trustManager instanceof X509ExtendedTrustManager;
+        return PlatformDependent.javaVersion() >= 7 && trustManager instanceof X509ExtendedTrustManager;
     }
 
     @Override
@@ -728,34 +716,8 @@
                 if (cause instanceof CertificateNotYetValidException) {
                     return CertificateVerifier.X509_V_ERR_CERT_NOT_YET_VALID;
                 }
-<<<<<<< HEAD
-                if (cause instanceof CertificateRevokedException) {
-                    return CertificateVerifier.X509_V_ERR_CERT_REVOKED;
-                }
-
-                // The X509TrustManagerImpl uses a Validator which wraps a CertPathValidatorException into
-                // an CertificateException. So we need to handle the wrapped CertPathValidatorException to be
-                // able to send the correct alert.
-                Throwable wrapped = cause.getCause();
-                while (wrapped != null) {
-                    if (wrapped instanceof CertPathValidatorException) {
-                        CertPathValidatorException ex = (CertPathValidatorException) wrapped;
-                        CertPathValidatorException.Reason reason = ex.getReason();
-                        if (reason == CertPathValidatorException.BasicReason.EXPIRED) {
-                            return CertificateVerifier.X509_V_ERR_CERT_HAS_EXPIRED;
-                        }
-                        if (reason == CertPathValidatorException.BasicReason.NOT_YET_VALID) {
-                            return CertificateVerifier.X509_V_ERR_CERT_NOT_YET_VALID;
-                        }
-                        if (reason == CertPathValidatorException.BasicReason.REVOKED) {
-                            return CertificateVerifier.X509_V_ERR_CERT_REVOKED;
-                        }
-                    }
-                    wrapped = wrapped.getCause();
-=======
                 if (PlatformDependent.javaVersion() >= 7) {
                     return translateToError(cause);
->>>>>>> 71860e5b
                 }
 
                 // Could not detect a specific error code to use, so fallback to a default code.
@@ -797,7 +759,7 @@
     }
 
     private static final class DefaultOpenSslEngineMap implements OpenSslEngineMap {
-        private final Map<Long, ReferenceCountedOpenSslEngine> engines = new ConcurrentHashMap<>();
+        private final Map<Long, ReferenceCountedOpenSslEngine> engines = PlatformDependent.newConcurrentHashMap();
 
         @Override
         public ReferenceCountedOpenSslEngine remove(long ssl) {
