--- conflicted
+++ resolved
@@ -21,11 +21,8 @@
 import io.netty.internal.tcnative.SSLContext;
 import io.netty.internal.tcnative.SniHostNameMatcher;
 import io.netty.util.CharsetUtil;
-<<<<<<< HEAD
-=======
 import io.netty.util.internal.PlatformDependent;
 import io.netty.util.internal.SuppressJava6Requirement;
->>>>>>> 71860e5b
 import io.netty.util.internal.logging.InternalLogger;
 import io.netty.util.internal.logging.InternalLoggerFactory;
 
@@ -38,7 +35,7 @@
 import javax.net.ssl.X509ExtendedTrustManager;
 import javax.net.ssl.X509TrustManager;
 
-import static java.util.Objects.requireNonNull;
+import static io.netty.util.internal.ObjectUtil.checkNotNull;
 
 /**
  * A server-side {@link SslContext} which uses OpenSSL's SSL/TLS implementation.
@@ -103,12 +100,12 @@
         try {
             try {
                 SSLContext.setVerify(ctx, SSL.SSL_CVERIFY_NONE, VERIFY_DEPTH);
-                if (!OpenSsl.supportsKeyManagerFactory()) {
+                if (!OpenSsl.useKeyManagerFactory()) {
                     if (keyManagerFactory != null) {
                         throw new IllegalArgumentException(
                                 "KeyManagerFactory not supported");
                     }
-                    requireNonNull(keyCertChain, "keyCertChain");
+                    checkNotNull(keyCertChain, "keyCertChain");
 
                     setKeyMaterial(ctx, keyCertChain, key, keyPassword);
                 } else {
@@ -166,10 +163,13 @@
                     }
                 }
 
-                // IMPORTANT: The callbacks set for hostname matching must be static to prevent memory leak as
-                //            otherwise the context can never be collected. This is because the JNI code holds
-                //            a global reference to the matcher.
-                SSLContext.setSniHostnameMatcher(ctx, new OpenSslSniHostnameMatcher(engineMap));
+                if (PlatformDependent.javaVersion() >= 8) {
+                    // Only do on Java8+ as SNIMatcher is not supported in earlier releases.
+                    // IMPORTANT: The callbacks set for hostname matching must be static to prevent memory leak as
+                    //            otherwise the context can never be collected. This is because the JNI code holds
+                    //            a global reference to the matcher.
+                    SSLContext.setSniHostnameMatcher(ctx, new OpenSslSniHostnameMatcher(engineMap));
+                }
             } catch (SSLException e) {
                 throw e;
             } catch (Exception e) {
