/*
 * Copyright 2014 The Netty Project
 *
 * The Netty Project licenses this file to you under the Apache License,
 * version 2.0 (the "License"); you may not use this file except in compliance
 * with the License. You may obtain a copy of the License at:
 *
 *   http://www.apache.org/licenses/LICENSE-2.0
 *
 * Unless required by applicable law or agreed to in writing, software
 * distributed under the License is distributed on an "AS IS" BASIS, WITHOUT
 * WARRANTIES OR CONDITIONS OF ANY KIND, either express or implied. See the
 * License for the specific language governing permissions and limitations
 * under the License.
 */

package io.netty.handler.ssl;

import io.netty.buffer.ByteBufAllocator;
import io.netty.util.ReferenceCountUtil;
import io.netty.util.internal.logging.InternalLogger;
import io.netty.util.internal.logging.InternalLoggerFactory;

import java.io.File;
import java.io.IOException;
import java.security.InvalidAlgorithmParameterException;
import java.security.KeyException;
import java.security.KeyStore;
import java.security.KeyStoreException;
import java.security.NoSuchAlgorithmException;
import java.security.Provider;
import java.security.Security;
import java.security.UnrecoverableKeyException;
import java.security.cert.CertificateException;
import java.security.spec.InvalidKeySpecException;
import java.util.ArrayList;
import java.util.Arrays;
import java.util.Collections;
import java.util.HashSet;
import java.util.LinkedHashSet;
import java.util.List;
import java.util.Set;

import javax.crypto.NoSuchPaddingException;
import javax.net.ssl.KeyManagerFactory;
import javax.net.ssl.SSLContext;
import javax.net.ssl.SSLEngine;
import javax.net.ssl.SSLSessionContext;

import static io.netty.handler.ssl.SslUtils.DEFAULT_CIPHER_SUITES;
import static io.netty.handler.ssl.SslUtils.addIfSupported;
import static io.netty.handler.ssl.SslUtils.useFallbackCiphersIfDefaultIsEmpty;
import static java.util.Objects.requireNonNull;

/**
 * An {@link SslContext} which uses JDK's SSL/TLS implementation.
 */
public class JdkSslContext extends SslContext {

    private static final InternalLogger logger = InternalLoggerFactory.getInstance(JdkSslContext.class);

    static final String PROTOCOL = "TLS";
    private static final String[] DEFAULT_PROTOCOLS;
    private static final List<String> DEFAULT_CIPHERS;
    private static final List<String> DEFAULT_CIPHERS_NON_TLSV13;
    private static final Set<String> SUPPORTED_CIPHERS;
    private static final Set<String> SUPPORTED_CIPHERS_NON_TLSV13;
    private static final Provider DEFAULT_PROVIDER;

    static {
        SSLContext context;
        try {
            context = SSLContext.getInstance(PROTOCOL);
            context.init(null, null, null);
        } catch (Exception e) {
            throw new Error("failed to initialize the default SSL context", e);
        }

        DEFAULT_PROVIDER = context.getProvider();

        SSLEngine engine = context.createSSLEngine();
        DEFAULT_PROTOCOLS = defaultProtocols(context, engine);

        SUPPORTED_CIPHERS = Collections.unmodifiableSet(supportedCiphers(engine));
        DEFAULT_CIPHERS = Collections.unmodifiableList(defaultCiphers(engine, SUPPORTED_CIPHERS));

        List<String> ciphersNonTLSv13 = new ArrayList<>(DEFAULT_CIPHERS);
        ciphersNonTLSv13.removeAll(Arrays.asList(SslUtils.DEFAULT_TLSV13_CIPHER_SUITES));
        DEFAULT_CIPHERS_NON_TLSV13 = Collections.unmodifiableList(ciphersNonTLSv13);

        Set<String> suppertedCiphersNonTLSv13 = new LinkedHashSet<>(SUPPORTED_CIPHERS);
        suppertedCiphersNonTLSv13.removeAll(Arrays.asList(SslUtils.DEFAULT_TLSV13_CIPHER_SUITES));
        SUPPORTED_CIPHERS_NON_TLSV13 = Collections.unmodifiableSet(suppertedCiphersNonTLSv13);

        if (logger.isDebugEnabled()) {
            logger.debug("Default protocols (JDK): {} ", Arrays.asList(DEFAULT_PROTOCOLS));
            logger.debug("Default cipher suites (JDK): {}", DEFAULT_CIPHERS);
        }
    }

    private static String[] defaultProtocols(SSLContext context, SSLEngine engine) {
        // Choose the sensible default list of protocols that respects JDK flags, eg. jdk.tls.client.protocols
        final String[] supportedProtocols = context.getDefaultSSLParameters().getProtocols();
<<<<<<< HEAD
        Set<String> supportedProtocolsSet = new HashSet<>(supportedProtocols.length);
        Collections.addAll(supportedProtocolsSet, supportedProtocols);
        List<String> protocols = new ArrayList<>();
=======
        Set<String> supportedProtocolsSet = new HashSet<String>(supportedProtocols.length);
        Collections.addAll(supportedProtocolsSet, supportedProtocols);
        List<String> protocols = new ArrayList<String>();
>>>>>>> 71860e5b
        addIfSupported(
                supportedProtocolsSet, protocols,
                // Do not include TLSv1.3 for now by default.
                SslUtils.PROTOCOL_TLS_V1_2, SslUtils.PROTOCOL_TLS_V1_1, SslUtils.PROTOCOL_TLS_V1);

        if (!protocols.isEmpty()) {
            return protocols.toArray(new String[0]);
        }
        return engine.getEnabledProtocols();
    }

    private static Set<String> supportedCiphers(SSLEngine engine) {
        // Choose the sensible default list of cipher suites.
        final String[] supportedCiphers = engine.getSupportedCipherSuites();
        Set<String> supportedCiphersSet = new LinkedHashSet<>(supportedCiphers.length);
        for (int i = 0; i < supportedCiphers.length; ++i) {
            String supportedCipher = supportedCiphers[i];
            supportedCiphersSet.add(supportedCipher);
            // IBM's J9 JVM utilizes a custom naming scheme for ciphers and only returns ciphers with the "SSL_"
            // prefix instead of the "TLS_" prefix (as defined in the JSSE cipher suite names [1]). According to IBM's
            // documentation [2] the "SSL_" prefix is "interchangeable" with the "TLS_" prefix.
            // See the IBM forum discussion [3] and issue on IBM's JVM [4] for more details.
            //[1] http://docs.oracle.com/javase/8/docs/technotes/guides/security/StandardNames.html#ciphersuites
            //[2] https://www.ibm.com/support/knowledgecenter/en/SSYKE2_8.0.0/com.ibm.java.security.component.80.doc/
            // security-component/jsse2Docs/ciphersuites.html
            //[3] https://www.ibm.com/developerworks/community/forums/html/topic?id=9b5a56a9-fa46-4031-b33b-df91e28d77c2
            //[4] https://www.ibm.com/developerworks/rfe/execute?use_case=viewRfe&CR_ID=71770
            if (supportedCipher.startsWith("SSL_")) {
                final String tlsPrefixedCipherName = "TLS_" + supportedCipher.substring("SSL_".length());
                try {
                    engine.setEnabledCipherSuites(new String[]{tlsPrefixedCipherName});
                    supportedCiphersSet.add(tlsPrefixedCipherName);
                } catch (IllegalArgumentException ignored) {
                    // The cipher is not supported ... move on to the next cipher.
                }
            }
        }
        return supportedCiphersSet;
    }

    private static List<String> defaultCiphers(SSLEngine engine, Set<String> supportedCiphers) {
        List<String> ciphers = new ArrayList<>();
        addIfSupported(supportedCiphers, ciphers, DEFAULT_CIPHER_SUITES);
        useFallbackCiphersIfDefaultIsEmpty(ciphers, engine.getEnabledCipherSuites());
        return ciphers;
    }

    private static boolean isTlsV13Supported(String[] protocols) {
        for (String protocol: protocols) {
            if (SslUtils.PROTOCOL_TLS_V1_3.equals(protocol)) {
                return true;
            }
        }
        return false;
    }

    private final String[] protocols;
    private final String[] cipherSuites;
    private final List<String> unmodifiableCipherSuites;
    @SuppressWarnings("deprecation")
    private final JdkApplicationProtocolNegotiator apn;
    private final ClientAuth clientAuth;
    private final SSLContext sslContext;
    private final boolean isClient;

    /**
     * Creates a new {@link JdkSslContext} from a pre-configured {@link SSLContext}.
     *
     * @param sslContext the {@link SSLContext} to use.
     * @param isClient {@code true} if this context should create {@link SSLEngine}s for client-side usage.
     * @param clientAuth the {@link ClientAuth} to use. This will only be used when {@param isClient} is {@code false}.
     * @deprecated Use {@link #JdkSslContext(SSLContext, boolean, Iterable, CipherSuiteFilter,
     * ApplicationProtocolConfig, ClientAuth, String[], boolean)}
     */
    @Deprecated
    public JdkSslContext(SSLContext sslContext, boolean isClient,
                         ClientAuth clientAuth) {
        this(sslContext, isClient, null, IdentityCipherSuiteFilter.INSTANCE,
                JdkDefaultApplicationProtocolNegotiator.INSTANCE, clientAuth, null, false);
    }

    /**
     * Creates a new {@link JdkSslContext} from a pre-configured {@link SSLContext}.
     *
     * @param sslContext the {@link SSLContext} to use.
     * @param isClient {@code true} if this context should create {@link SSLEngine}s for client-side usage.
     * @param ciphers the ciphers to use or {@code null} if the standard should be used.
     * @param cipherFilter the filter to use.
     * @param apn the {@link ApplicationProtocolConfig} to use.
     * @param clientAuth the {@link ClientAuth} to use. This will only be used when {@param isClient} is {@code false}.
     * @deprecated Use {@link #JdkSslContext(SSLContext, boolean, Iterable, CipherSuiteFilter,
     * ApplicationProtocolConfig, ClientAuth, String[], boolean)}
     */
    @Deprecated
    public JdkSslContext(SSLContext sslContext, boolean isClient, Iterable<String> ciphers,
                         CipherSuiteFilter cipherFilter, ApplicationProtocolConfig apn,
                         ClientAuth clientAuth) {
        this(sslContext, isClient, ciphers, cipherFilter, apn, clientAuth, null, false);
    }

    /**
     * Creates a new {@link JdkSslContext} from a pre-configured {@link SSLContext}.
     *
     * @param sslContext the {@link SSLContext} to use.
     * @param isClient {@code true} if this context should create {@link SSLEngine}s for client-side usage.
     * @param ciphers the ciphers to use or {@code null} if the standard should be used.
     * @param cipherFilter the filter to use.
     * @param apn the {@link ApplicationProtocolConfig} to use.
     * @param clientAuth the {@link ClientAuth} to use. This will only be used when {@param isClient} is {@code false}.
     * @param protocols the protocols to enable, or {@code null} to enable the default protocols.
     * @param startTls {@code true} if the first write request shouldn't be encrypted
     */
    public JdkSslContext(SSLContext sslContext,
                         boolean isClient,
                         Iterable<String> ciphers,
                         CipherSuiteFilter cipherFilter,
                         ApplicationProtocolConfig apn,
                         ClientAuth clientAuth,
                         String[] protocols,
                         boolean startTls) {
        this(sslContext,
                isClient,
                ciphers,
                cipherFilter,
                toNegotiator(apn, !isClient),
                clientAuth,
                protocols == null ? null : protocols.clone(),
                startTls);
    }

    @SuppressWarnings("deprecation")
    JdkSslContext(SSLContext sslContext, boolean isClient, Iterable<String> ciphers, CipherSuiteFilter cipherFilter,
                  JdkApplicationProtocolNegotiator apn, ClientAuth clientAuth, String[] protocols, boolean startTls) {
        super(startTls);
        this.apn = requireNonNull(apn, "apn");
        this.clientAuth = requireNonNull(clientAuth, "clientAuth");
        this.sslContext = requireNonNull(sslContext, "sslContext");

        final List<String> defaultCiphers;
        final Set<String> supportedCiphers;
        if (DEFAULT_PROVIDER.equals(sslContext.getProvider())) {
            this.protocols = protocols == null? DEFAULT_PROTOCOLS : protocols;
            if (isTlsV13Supported(this.protocols)) {
                supportedCiphers = SUPPORTED_CIPHERS;
                defaultCiphers = DEFAULT_CIPHERS;
            } else {
                // TLSv1.3 is not supported, ensure we do not include any TLSv1.3 ciphersuite.
                supportedCiphers = SUPPORTED_CIPHERS_NON_TLSV13;
                defaultCiphers = DEFAULT_CIPHERS_NON_TLSV13;
            }
        } else {
            // This is a different Provider then the one used by the JDK by default so we can not just assume
            // the same protocols and ciphers are supported. For example even if Java11+ is used Conscrypt will
            // not support TLSv1.3 and the TLSv1.3 ciphersuites.
            SSLEngine engine = sslContext.createSSLEngine();
            try {
                if (protocols == null) {
                    this.protocols = defaultProtocols(sslContext, engine);
                } else {
                    this.protocols = protocols;
                }
                supportedCiphers = supportedCiphers(engine);
                defaultCiphers = defaultCiphers(engine, supportedCiphers);
                if (!isTlsV13Supported(this.protocols)) {
                    // TLSv1.3 is not supported, ensure we do not include any TLSv1.3 ciphersuite.
                    for (String cipher: SslUtils.DEFAULT_TLSV13_CIPHER_SUITES) {
                        supportedCiphers.remove(cipher);
                        defaultCiphers.remove(cipher);
                    }
                }
            } finally {
                ReferenceCountUtil.release(engine);
            }
        }

        cipherSuites = requireNonNull(cipherFilter, "cipherFilter").filterCipherSuites(
                ciphers, defaultCiphers, supportedCiphers);

        unmodifiableCipherSuites = Collections.unmodifiableList(Arrays.asList(cipherSuites));
        this.isClient = isClient;
    }

    /**
     * Returns the JDK {@link SSLContext} object held by this context.
     */
    public final SSLContext context() {
        return sslContext;
    }

    @Override
    public final boolean isClient() {
        return isClient;
    }

    /**
     * Returns the JDK {@link SSLSessionContext} object held by this context.
     */
    @Override
    public final SSLSessionContext sessionContext() {
        if (isServer()) {
            return context().getServerSessionContext();
        } else {
            return context().getClientSessionContext();
        }
    }

    @Override
    public final List<String> cipherSuites() {
        return unmodifiableCipherSuites;
    }

    @Override
    public final long sessionCacheSize() {
        return sessionContext().getSessionCacheSize();
    }

    @Override
    public final long sessionTimeout() {
        return sessionContext().getSessionTimeout();
    }

    @Override
    public final SSLEngine newEngine(ByteBufAllocator alloc) {
        return configureAndWrapEngine(context().createSSLEngine(), alloc);
    }

    @Override
    public final SSLEngine newEngine(ByteBufAllocator alloc, String peerHost, int peerPort) {
        return configureAndWrapEngine(context().createSSLEngine(peerHost, peerPort), alloc);
    }

    @SuppressWarnings("deprecation")
    private SSLEngine configureAndWrapEngine(SSLEngine engine, ByteBufAllocator alloc) {
        engine.setEnabledCipherSuites(cipherSuites);
        engine.setEnabledProtocols(protocols);
        engine.setUseClientMode(isClient());
        if (isServer()) {
            switch (clientAuth) {
                case OPTIONAL:
                    engine.setWantClientAuth(true);
                    break;
                case REQUIRE:
                    engine.setNeedClientAuth(true);
                    break;
                case NONE:
                    break; // exhaustive cases
                default:
                    throw new Error("Unknown auth " + clientAuth);
            }
        }
        JdkApplicationProtocolNegotiator.SslEngineWrapperFactory factory = apn.wrapperFactory();
        if (factory instanceof JdkApplicationProtocolNegotiator.AllocatorAwareSslEngineWrapperFactory) {
            return ((JdkApplicationProtocolNegotiator.AllocatorAwareSslEngineWrapperFactory) factory)
                    .wrapSslEngine(engine, alloc, apn, isServer());
        }
        return factory.wrapSslEngine(engine, apn, isServer());
    }

    @Override
    public final JdkApplicationProtocolNegotiator applicationProtocolNegotiator() {
        return apn;
    }

    /**
     * Translate a {@link ApplicationProtocolConfig} object to a {@link JdkApplicationProtocolNegotiator} object.
     * @param config The configuration which defines the translation
     * @param isServer {@code true} if a server {@code false} otherwise.
     * @return The results of the translation
     */
    @SuppressWarnings("deprecation")
    static JdkApplicationProtocolNegotiator toNegotiator(ApplicationProtocolConfig config, boolean isServer) {
        if (config == null) {
            return JdkDefaultApplicationProtocolNegotiator.INSTANCE;
        }

        switch(config.protocol()) {
        case NONE:
            return JdkDefaultApplicationProtocolNegotiator.INSTANCE;
        case ALPN:
            if (isServer) {
                switch(config.selectorFailureBehavior()) {
                case FATAL_ALERT:
                    return new JdkAlpnApplicationProtocolNegotiator(true, config.supportedProtocols());
                case NO_ADVERTISE:
                    return new JdkAlpnApplicationProtocolNegotiator(false, config.supportedProtocols());
                default:
                    throw new UnsupportedOperationException(new StringBuilder("JDK provider does not support ")
                    .append(config.selectorFailureBehavior()).append(" failure behavior").toString());
                }
            } else {
                switch(config.selectedListenerFailureBehavior()) {
                case ACCEPT:
                    return new JdkAlpnApplicationProtocolNegotiator(false, config.supportedProtocols());
                case FATAL_ALERT:
                    return new JdkAlpnApplicationProtocolNegotiator(true, config.supportedProtocols());
                default:
                    throw new UnsupportedOperationException(new StringBuilder("JDK provider does not support ")
                    .append(config.selectedListenerFailureBehavior()).append(" failure behavior").toString());
                }
            }
        case NPN:
            if (isServer) {
                switch(config.selectedListenerFailureBehavior()) {
                case ACCEPT:
                    return new JdkNpnApplicationProtocolNegotiator(false, config.supportedProtocols());
                case FATAL_ALERT:
                    return new JdkNpnApplicationProtocolNegotiator(true, config.supportedProtocols());
                default:
                    throw new UnsupportedOperationException(new StringBuilder("JDK provider does not support ")
                    .append(config.selectedListenerFailureBehavior()).append(" failure behavior").toString());
                }
            } else {
                switch(config.selectorFailureBehavior()) {
                case FATAL_ALERT:
                    return new JdkNpnApplicationProtocolNegotiator(true, config.supportedProtocols());
                case NO_ADVERTISE:
                    return new JdkNpnApplicationProtocolNegotiator(false, config.supportedProtocols());
                default:
                    throw new UnsupportedOperationException(new StringBuilder("JDK provider does not support ")
                    .append(config.selectorFailureBehavior()).append(" failure behavior").toString());
                }
            }
        default:
            throw new UnsupportedOperationException(new StringBuilder("JDK provider does not support ")
            .append(config.protocol()).append(" protocol").toString());
        }
    }

    /**
     * Build a {@link KeyManagerFactory} based upon a key file, key file password, and a certificate chain.
     * @param certChainFile an X.509 certificate chain file in PEM format
     * @param keyFile a PKCS#8 private key file in PEM format
     * @param keyPassword the password of the {@code keyFile}.
     *                    {@code null} if it's not password-protected.
     * @param kmf The existing {@link KeyManagerFactory} that will be used if not {@code null}
     * @param keyStore the {@link KeyStore} that should be used in the {@link KeyManagerFactory}
     * @return A {@link KeyManagerFactory} based upon a key file, key file password, and a certificate chain.
     */
    static KeyManagerFactory buildKeyManagerFactory(File certChainFile, File keyFile, String keyPassword,
            KeyManagerFactory kmf, String keyStore)
                    throws UnrecoverableKeyException, KeyStoreException, NoSuchAlgorithmException,
                    NoSuchPaddingException, InvalidKeySpecException, InvalidAlgorithmParameterException,
                    CertificateException, KeyException, IOException {
        String algorithm = Security.getProperty("ssl.KeyManagerFactory.algorithm");
        if (algorithm == null) {
            algorithm = "SunX509";
        }
        return buildKeyManagerFactory(certChainFile, algorithm, keyFile, keyPassword, kmf, keyStore);
    }

    /**
     * Build a {@link KeyManagerFactory} based upon a key file, key file password, and a certificate chain.
     * @param certChainFile an X.509 certificate chain file in PEM format
     * @param keyFile a PKCS#8 private key file in PEM format
     * @param keyPassword the password of the {@code keyFile}.
     *                    {@code null} if it's not password-protected.
     * @param kmf The existing {@link KeyManagerFactory} that will be used if not {@code null}
     * @return A {@link KeyManagerFactory} based upon a key file, key file password, and a certificate chain.
     * @deprecated will be removed.
     */
    @Deprecated
    protected static KeyManagerFactory buildKeyManagerFactory(File certChainFile, File keyFile, String keyPassword,
                                                              KeyManagerFactory kmf)
            throws UnrecoverableKeyException, KeyStoreException, NoSuchAlgorithmException,
            NoSuchPaddingException, InvalidKeySpecException, InvalidAlgorithmParameterException,
            CertificateException, KeyException, IOException {
        return buildKeyManagerFactory(certChainFile, keyFile, keyPassword, kmf, KeyStore.getDefaultType());
    }

    /**
     * Build a {@link KeyManagerFactory} based upon a key algorithm, key file, key file password,
     * and a certificate chain.
     * @param certChainFile an X.509 certificate chain file in PEM format
     * @param keyAlgorithm the standard name of the requested algorithm. See the Java Secure Socket Extension
     *                    Reference Guide for information about standard algorithm names.
     * @param keyFile a PKCS#8 private key file in PEM format
     * @param keyPassword the password of the {@code keyFile}.
     *                    {@code null} if it's not password-protected.
     * @param kmf The existing {@link KeyManagerFactory} that will be used if not {@code null}
     * @param keyStore the {@link KeyStore} that should be used in the {@link KeyManagerFactory}
     * @return A {@link KeyManagerFactory} based upon a key algorithm, key file, key file password,
     * and a certificate chain.
     */
    static KeyManagerFactory buildKeyManagerFactory(File certChainFile,
            String keyAlgorithm, File keyFile, String keyPassword, KeyManagerFactory kmf,
            String keyStore)
                    throws KeyStoreException, NoSuchAlgorithmException, NoSuchPaddingException,
                    InvalidKeySpecException, InvalidAlgorithmParameterException, IOException,
                    CertificateException, KeyException, UnrecoverableKeyException {
        return buildKeyManagerFactory(toX509Certificates(certChainFile), keyAlgorithm,
                                      toPrivateKey(keyFile, keyPassword), keyPassword, kmf, keyStore);
    }

    /**
     * Build a {@link KeyManagerFactory} based upon a key algorithm, key file, key file password,
     * and a certificate chain.
     * @param certChainFile an buildKeyManagerFactory X.509 certificate chain file in PEM format
     * @param keyAlgorithm the standard name of the requested algorithm. See the Java Secure Socket Extension
     *                    Reference Guide for information about standard algorithm names.
     * @param keyFile a PKCS#8 private key file in PEM format
     * @param keyPassword the password of the {@code keyFile}.
     *                    {@code null} if it's not password-protected.
     * @param kmf The existing {@link KeyManagerFactory} that will be used if not {@code null}
     * @return A {@link KeyManagerFactory} based upon a key algorithm, key file, key file password,
     * and a certificate chain.
     * @deprecated will be removed.
     */
    @Deprecated
    protected static KeyManagerFactory buildKeyManagerFactory(File certChainFile,
                                                              String keyAlgorithm, File keyFile,
                                                              String keyPassword, KeyManagerFactory kmf)
            throws KeyStoreException, NoSuchAlgorithmException, NoSuchPaddingException,
            InvalidKeySpecException, InvalidAlgorithmParameterException, IOException,
            CertificateException, KeyException, UnrecoverableKeyException {
        return buildKeyManagerFactory(toX509Certificates(certChainFile), keyAlgorithm,
                toPrivateKey(keyFile, keyPassword), keyPassword, kmf, KeyStore.getDefaultType());
    }
}<|MERGE_RESOLUTION|>--- conflicted
+++ resolved
@@ -50,7 +50,7 @@
 import static io.netty.handler.ssl.SslUtils.DEFAULT_CIPHER_SUITES;
 import static io.netty.handler.ssl.SslUtils.addIfSupported;
 import static io.netty.handler.ssl.SslUtils.useFallbackCiphersIfDefaultIsEmpty;
-import static java.util.Objects.requireNonNull;
+import static io.netty.util.internal.ObjectUtil.checkNotNull;
 
 /**
  * An {@link SslContext} which uses JDK's SSL/TLS implementation.
@@ -84,11 +84,11 @@
         SUPPORTED_CIPHERS = Collections.unmodifiableSet(supportedCiphers(engine));
         DEFAULT_CIPHERS = Collections.unmodifiableList(defaultCiphers(engine, SUPPORTED_CIPHERS));
 
-        List<String> ciphersNonTLSv13 = new ArrayList<>(DEFAULT_CIPHERS);
+        List<String> ciphersNonTLSv13 = new ArrayList<String>(DEFAULT_CIPHERS);
         ciphersNonTLSv13.removeAll(Arrays.asList(SslUtils.DEFAULT_TLSV13_CIPHER_SUITES));
         DEFAULT_CIPHERS_NON_TLSV13 = Collections.unmodifiableList(ciphersNonTLSv13);
 
-        Set<String> suppertedCiphersNonTLSv13 = new LinkedHashSet<>(SUPPORTED_CIPHERS);
+        Set<String> suppertedCiphersNonTLSv13 = new LinkedHashSet<String>(SUPPORTED_CIPHERS);
         suppertedCiphersNonTLSv13.removeAll(Arrays.asList(SslUtils.DEFAULT_TLSV13_CIPHER_SUITES));
         SUPPORTED_CIPHERS_NON_TLSV13 = Collections.unmodifiableSet(suppertedCiphersNonTLSv13);
 
@@ -101,15 +101,9 @@
     private static String[] defaultProtocols(SSLContext context, SSLEngine engine) {
         // Choose the sensible default list of protocols that respects JDK flags, eg. jdk.tls.client.protocols
         final String[] supportedProtocols = context.getDefaultSSLParameters().getProtocols();
-<<<<<<< HEAD
-        Set<String> supportedProtocolsSet = new HashSet<>(supportedProtocols.length);
-        Collections.addAll(supportedProtocolsSet, supportedProtocols);
-        List<String> protocols = new ArrayList<>();
-=======
         Set<String> supportedProtocolsSet = new HashSet<String>(supportedProtocols.length);
         Collections.addAll(supportedProtocolsSet, supportedProtocols);
         List<String> protocols = new ArrayList<String>();
->>>>>>> 71860e5b
         addIfSupported(
                 supportedProtocolsSet, protocols,
                 // Do not include TLSv1.3 for now by default.
@@ -124,7 +118,7 @@
     private static Set<String> supportedCiphers(SSLEngine engine) {
         // Choose the sensible default list of cipher suites.
         final String[] supportedCiphers = engine.getSupportedCipherSuites();
-        Set<String> supportedCiphersSet = new LinkedHashSet<>(supportedCiphers.length);
+        Set<String> supportedCiphersSet = new LinkedHashSet<String>(supportedCiphers.length);
         for (int i = 0; i < supportedCiphers.length; ++i) {
             String supportedCipher = supportedCiphers[i];
             supportedCiphersSet.add(supportedCipher);
@@ -151,7 +145,7 @@
     }
 
     private static List<String> defaultCiphers(SSLEngine engine, Set<String> supportedCiphers) {
-        List<String> ciphers = new ArrayList<>();
+        List<String> ciphers = new ArrayList<String>();
         addIfSupported(supportedCiphers, ciphers, DEFAULT_CIPHER_SUITES);
         useFallbackCiphersIfDefaultIsEmpty(ciphers, engine.getEnabledCipherSuites());
         return ciphers;
@@ -244,9 +238,9 @@
     JdkSslContext(SSLContext sslContext, boolean isClient, Iterable<String> ciphers, CipherSuiteFilter cipherFilter,
                   JdkApplicationProtocolNegotiator apn, ClientAuth clientAuth, String[] protocols, boolean startTls) {
         super(startTls);
-        this.apn = requireNonNull(apn, "apn");
-        this.clientAuth = requireNonNull(clientAuth, "clientAuth");
-        this.sslContext = requireNonNull(sslContext, "sslContext");
+        this.apn = checkNotNull(apn, "apn");
+        this.clientAuth = checkNotNull(clientAuth, "clientAuth");
+        this.sslContext = checkNotNull(sslContext, "sslContext");
 
         final List<String> defaultCiphers;
         final Set<String> supportedCiphers;
@@ -285,7 +279,7 @@
             }
         }
 
-        cipherSuites = requireNonNull(cipherFilter, "cipherFilter").filterCipherSuites(
+        cipherSuites = checkNotNull(cipherFilter, "cipherFilter").filterCipherSuites(
                 ciphers, defaultCiphers, supportedCiphers);
 
         unmodifiableCipherSuites = Collections.unmodifiableList(Arrays.asList(cipherSuites));
