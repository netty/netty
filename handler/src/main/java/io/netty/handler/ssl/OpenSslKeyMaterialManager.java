--- conflicted
+++ resolved
@@ -22,11 +22,8 @@
 import javax.security.auth.x500.X500Principal;
 import java.security.PrivateKey;
 import java.security.cert.X509Certificate;
-<<<<<<< HEAD
 import java.util.Arrays;
-=======
 import java.util.Collections;
->>>>>>> 6bda0fd0
 import java.util.HashMap;
 import java.util.HashSet;
 import java.util.LinkedHashSet;
@@ -75,18 +72,14 @@
         if (authMethods.length == 0) {
             throw new SSLHandshakeException("Unable to find key material");
         }
-<<<<<<< HEAD
-        Set<String> aliases = new HashSet<String>(authMethods.length);
+
         boolean matched = false;
-        for (String authMethod : authMethods) {
-=======
         // authMethods may contain duplicates but call chooseServerAlias(...) may be expensive. So let's ensure
         // we filter out duplicates.
         Set<String> authMethodsSet = new LinkedHashSet<String>(authMethods.length);
         Collections.addAll(authMethodsSet, authMethods);
         Set<String> aliases = new HashSet<String>(authMethodsSet.size());
         for (String authMethod : authMethodsSet) {
->>>>>>> 6bda0fd0
             String type = KEY_TYPES.get(authMethod);
             if (type != null) {
                 String alias = chooseServerAlias(engine, type);
