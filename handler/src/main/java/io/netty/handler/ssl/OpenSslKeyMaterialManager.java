--- conflicted
+++ resolved
@@ -46,7 +46,7 @@
     static final String KEY_TYPE_EC_RSA = "EC_RSA";
 
     // key type mappings for types.
-    private static final Map<String, String> KEY_TYPES = new HashMap<>();
+    private static final Map<String, String> KEY_TYPES = new HashMap<String, String>();
     static {
         KEY_TYPES.put("RSA", KEY_TYPE_RSA);
         KEY_TYPES.put("DHE_RSA", KEY_TYPE_RSA);
@@ -68,11 +68,7 @@
         if (authMethods.length == 0) {
             return;
         }
-<<<<<<< HEAD
-        Set<String> aliases = new HashSet<>(authMethods.length);
-=======
         Set<String> aliases = new HashSet<String>(authMethods.length);
->>>>>>> 71860e5b
         for (String authMethod : authMethods) {
             String type = KEY_TYPES.get(authMethod);
             if (type != null) {
