--- conflicted
+++ resolved
@@ -24,7 +24,7 @@
 import io.netty.internal.tcnative.SSL;
 import io.netty.util.CharsetUtil;
 import io.netty.util.internal.EmptyArrays;
-
+import io.netty.util.internal.PlatformDependent;
 import org.junit.Assume;
 import org.junit.BeforeClass;
 import org.junit.Test;
@@ -49,10 +49,6 @@
 import java.util.Collection;
 import java.util.List;
 import java.util.Set;
-<<<<<<< HEAD
-import java.util.concurrent.ThreadLocalRandom;
-=======
->>>>>>> 71860e5b
 
 import static io.netty.handler.ssl.OpenSslTestUtils.checkShouldUseKeyManagerFactory;
 import static io.netty.handler.ssl.ReferenceCountedOpenSslEngine.MAX_PLAINTEXT_LENGTH;
@@ -79,7 +75,7 @@
 
     @Parameterized.Parameters(name = "{index}: bufferType = {0}, combo = {1}, delegate = {2}, useTasks = {3}")
     public static Collection<Object[]> data() {
-        List<Object[]> params = new ArrayList<>();
+        List<Object[]> params = new ArrayList<Object[]>();
         for (BufferType type: BufferType.values()) {
             params.add(new Object[] { type, ProtocolCipherCombo.tlsv12(), false, false });
             params.add(new Object[] { type, ProtocolCipherCombo.tlsv12(), false, true });
@@ -264,7 +260,7 @@
 
             ByteBuffer src = allocateBuffer(1024 * 10);
             byte[] data = new byte[src.capacity()];
-            ThreadLocalRandom.current().nextBytes(data);
+            PlatformDependent.threadLocalRandom().nextBytes(data);
             src.put(data).flip();
             ByteBuffer dst = allocateBuffer(1);
             // Try to wrap multiple times so we are more likely to hit the issue.
@@ -396,7 +392,7 @@
             handshake(clientEngine, serverEngine);
 
             ByteBuffer src = allocateBuffer(1024);
-            List<ByteBuffer> srcList = new ArrayList<>();
+            List<ByteBuffer> srcList = new ArrayList<ByteBuffer>();
             long srcsLen = 0;
             long maxLen = ((long) MAX_VALUE) * 2;
 
@@ -1057,6 +1053,7 @@
 
     @Test
     public void testSNIMatchersDoesNotThrow() throws Exception {
+        assumeTrue(PlatformDependent.javaVersion() >= 8);
         SelfSignedCertificate ssc = new SelfSignedCertificate();
         serverSslCtx = wrapContext(SslContextBuilder.forServer(ssc.certificate(), ssc.privateKey())
                                         .sslProvider(sslServerProvider())
@@ -1077,6 +1074,7 @@
 
     @Test
     public void testSNIMatchersWithSNINameWithUnderscore() throws Exception {
+        assumeTrue(PlatformDependent.javaVersion() >= 8);
         byte[] name = "rb8hx3pww30y3tvw0mwy.v1_1".getBytes(CharsetUtil.UTF_8);
         SelfSignedCertificate ssc = new SelfSignedCertificate();
         serverSslCtx = wrapContext(SslContextBuilder.forServer(ssc.certificate(), ssc.privateKey())
@@ -1326,7 +1324,10 @@
 
     @Override
     protected SSLEngine wrapEngine(SSLEngine engine) {
-        return Java8SslTestUtils.wrapSSLEngineForTesting(engine);
+        if (PlatformDependent.javaVersion() >= 8) {
+            return Java8SslTestUtils.wrapSSLEngineForTesting(engine);
+        }
+        return engine;
     }
 
     ReferenceCountedOpenSslEngine unwrapEngine(SSLEngine engine) {
