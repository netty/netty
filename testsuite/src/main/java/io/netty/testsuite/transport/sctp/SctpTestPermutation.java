/*
 * Copyright 2012 The Netty Project
 *
 * The Netty Project licenses this file to you under the Apache License,
 * version 2.0 (the "License"); you may not use this file except in compliance
 * with the License. You may obtain a copy of the License at:
 *
 *   http://www.apache.org/licenses/LICENSE-2.0
 *
 * Unless required by applicable law or agreed to in writing, software
 * distributed under the License is distributed on an "AS IS" BASIS, WITHOUT
 * WARRANTIES OR CONDITIONS OF ANY KIND, either express or implied. See the
 * License for the specific language governing permissions and limitations
 * under the License.
 */
package io.netty.testsuite.transport.sctp;

import io.netty.bootstrap.Bootstrap;
import io.netty.bootstrap.ServerBootstrap;
import io.netty.channel.EventLoopGroup;
import io.netty.channel.MultithreadEventLoopGroup;
import io.netty.channel.nio.NioHandler;
import io.netty.channel.sctp.nio.NioSctpChannel;
import io.netty.channel.sctp.nio.NioSctpServerChannel;
import io.netty.testsuite.util.TestUtils;
import io.netty.testsuite.transport.TestsuitePermutation.BootstrapComboFactory;
import io.netty.testsuite.transport.TestsuitePermutation.BootstrapFactory;
import io.netty.util.concurrent.DefaultThreadFactory;

import java.util.ArrayList;
import java.util.Collections;
import java.util.List;

public final class SctpTestPermutation {

    private static final int BOSSES = 2;
    private static final int WORKERS = 3;
    private static final EventLoopGroup nioBossGroup =
            new MultithreadEventLoopGroup(BOSSES, new DefaultThreadFactory("testsuite-sctp-nio-boss", true),
                    NioHandler.newFactory());
    private static final EventLoopGroup nioWorkerGroup =
            new MultithreadEventLoopGroup(WORKERS, new DefaultThreadFactory("testsuite-sctp-nio-worker", true),
                    NioHandler.newFactory());

    static List<BootstrapFactory<ServerBootstrap>> sctpServerChannel() {
        if (!TestUtils.isSctpSupported()) {
            return Collections.emptyList();
        }

        // Make the list of ServerBootstrap factories.
<<<<<<< HEAD
        return Collections.<BootstrapFactory<ServerBootstrap>>singletonList(() -> new ServerBootstrap().
                group(nioBossGroup, nioWorkerGroup).
                channel(NioSctpServerChannel.class));
=======
        return Collections.singletonList(new BootstrapFactory<ServerBootstrap>() {
            @Override
            public ServerBootstrap newInstance() {
                return new ServerBootstrap().
                        group(nioBossGroup, nioWorkerGroup).
                        channel(NioSctpServerChannel.class);
            }
        });
>>>>>>> e1c94363
    }

    static List<BootstrapFactory<Bootstrap>> sctpClientChannel() {
        if (!TestUtils.isSctpSupported()) {
            return Collections.emptyList();
        }

<<<<<<< HEAD
        return Collections.<BootstrapFactory<Bootstrap>>singletonList(() ->
                new Bootstrap().group(nioWorkerGroup).channel(NioSctpChannel.class));
=======
        return Collections.singletonList(new BootstrapFactory<Bootstrap>() {
            @Override
            public Bootstrap newInstance() {
                return new Bootstrap().group(nioWorkerGroup).channel(NioSctpChannel.class);
            }
        });
>>>>>>> e1c94363
    }

    static List<BootstrapComboFactory<ServerBootstrap, Bootstrap>> sctpChannel() {
        List<BootstrapComboFactory<ServerBootstrap, Bootstrap>> list =
                new ArrayList<>();

        // Make the list of SCTP ServerBootstrap factories.
        List<BootstrapFactory<ServerBootstrap>> sbfs = sctpServerChannel();

        // Make the list of SCTP Bootstrap factories.
        List<BootstrapFactory<Bootstrap>> cbfs = sctpClientChannel();

        // Populate the combinations
        for (BootstrapFactory<ServerBootstrap> sbf: sbfs) {
            for (BootstrapFactory<Bootstrap> cbf: cbfs) {
                final BootstrapFactory<ServerBootstrap> sbf0 = sbf;
                final BootstrapFactory<Bootstrap> cbf0 = cbf;
                list.add(new BootstrapComboFactory<ServerBootstrap, Bootstrap>() {
                    @Override
                    public ServerBootstrap newServerInstance() {
                        return sbf0.newInstance();
                    }

                    @Override
                    public Bootstrap newClientInstance() {
                        return cbf0.newInstance();
                    }
                });
            }
        }

        return list;
    }

    private SctpTestPermutation() { }
}<|MERGE_RESOLUTION|>--- conflicted
+++ resolved
@@ -48,20 +48,9 @@
         }
 
         // Make the list of ServerBootstrap factories.
-<<<<<<< HEAD
-        return Collections.<BootstrapFactory<ServerBootstrap>>singletonList(() -> new ServerBootstrap().
+        return Collections.singletonList(() -> new ServerBootstrap().
                 group(nioBossGroup, nioWorkerGroup).
                 channel(NioSctpServerChannel.class));
-=======
-        return Collections.singletonList(new BootstrapFactory<ServerBootstrap>() {
-            @Override
-            public ServerBootstrap newInstance() {
-                return new ServerBootstrap().
-                        group(nioBossGroup, nioWorkerGroup).
-                        channel(NioSctpServerChannel.class);
-            }
-        });
->>>>>>> e1c94363
     }
 
     static List<BootstrapFactory<Bootstrap>> sctpClientChannel() {
@@ -69,17 +58,8 @@
             return Collections.emptyList();
         }
 
-<<<<<<< HEAD
-        return Collections.<BootstrapFactory<Bootstrap>>singletonList(() ->
+        return Collections.singletonList(() ->
                 new Bootstrap().group(nioWorkerGroup).channel(NioSctpChannel.class));
-=======
-        return Collections.singletonList(new BootstrapFactory<Bootstrap>() {
-            @Override
-            public Bootstrap newInstance() {
-                return new Bootstrap().group(nioWorkerGroup).channel(NioSctpChannel.class);
-            }
-        });
->>>>>>> e1c94363
     }
 
     static List<BootstrapComboFactory<ServerBootstrap, Bootstrap>> sctpChannel() {
