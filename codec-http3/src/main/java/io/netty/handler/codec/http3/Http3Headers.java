/*
 * Copyright 2020 The Netty Project
 *
 * The Netty Project licenses this file to you under the Apache License,
 * version 2.0 (the "License"); you may not use this file except in compliance
 * with the License. You may obtain a copy of the License at:
 *
 *   https://www.apache.org/licenses/LICENSE-2.0
 *
 * Unless required by applicable law or agreed to in writing, software
 * distributed under the License is distributed on an "AS IS" BASIS, WITHOUT
 * WARRANTIES OR CONDITIONS OF ANY KIND, either express or implied. See the
 * License for the specific language governing permissions and limitations
 * under the License.
 */
package io.netty.handler.codec.http3;

import io.netty.handler.codec.Headers;
import io.netty.util.AsciiString;
import org.jetbrains.annotations.Nullable;

import java.util.Iterator;
import java.util.Map.Entry;

public interface Http3Headers extends Headers<CharSequence, CharSequence, Http3Headers> {

    /**
     * HTTP/2 (and HTTP/3) pseudo-headers names.
     */
    enum PseudoHeaderName {
        /**
         * {@code :method}.
         */
        METHOD(":method", true, 0x1),

        /**
         * {@code :scheme}.
         */
        SCHEME(":scheme", true, 0x2),

        /**
         * {@code :authority}.
         */
        AUTHORITY(":authority", true, 0x4),

        /**
         * {@code :path}.
         */
        PATH(":path", true, 0x8),

        /**
         * {@code :status}.
         */
        STATUS(":status", false, 0x10),
<<<<<<< HEAD

        /**
         * {@code :protocol}.
         * <p>
         * Used for Extended CONNECT requests as defined in RFC 9220.
         * This pseudo-header is only valid for CONNECT requests and indicates
         * the desired protocol for the connection (e.g., "webtransport", "websocket").
         *
         * @see <a href="https://www.rfc-editor.org/rfc/rfc9220.html">RFC 9220: Bootstrapping WebSockets with HTTP/3</a>
         */
        PROTOCOL(":protocol", true, 0x20);
=======
>>>>>>> 49eba714

        /**
         * {@code :protocol}.
         */
        PROTOCOL(":protocol", true, 0x20);
        
        private static final char PSEUDO_HEADER_PREFIX = ':';
        private static final byte PSEUDO_HEADER_PREFIX_BYTE = (byte) PSEUDO_HEADER_PREFIX;

        private final AsciiString value;
        private final boolean requestOnly;
        // The position of the bit in the flag indicates the type of the header field
        private final int flag;
        private static final CharSequenceMap<PseudoHeaderName> PSEUDO_HEADERS = new CharSequenceMap<PseudoHeaderName>();

        static {
            for (PseudoHeaderName pseudoHeader : PseudoHeaderName.values()) {
                PSEUDO_HEADERS.add(pseudoHeader.value(), pseudoHeader);
            }
        }

        PseudoHeaderName(String value, boolean requestOnly, int flag) {
            this.value = AsciiString.cached(value);
            this.requestOnly = requestOnly;
            this.flag = flag;
        }

        public AsciiString value() {
            // Return a slice so that the buffer gets its own reader index.
            return value;
        }

        /**
         * Indicates whether the specified header follows the pseudo-header format (begins with ':' character)
         *
         * @param headerName    the header name to check.
         * @return              {@code true} if the header follow the pseudo-header format
         */
        public static boolean hasPseudoHeaderFormat(CharSequence headerName) {
            if (headerName instanceof AsciiString) {
                final AsciiString asciiHeaderName = (AsciiString) headerName;
                return asciiHeaderName.length() > 0 && asciiHeaderName.byteAt(0) == PSEUDO_HEADER_PREFIX_BYTE;
            } else {
                return headerName.length() > 0 && headerName.charAt(0) == PSEUDO_HEADER_PREFIX;
            }
        }

        /**
         * Indicates whether the given header name is a valid HTTP/3 pseudo header.
         *
         * @param name  the header name.
         * @return      {@code true} if the given header name is a valid HTTP/3 pseudo header, {@code false} otherwise.
         */
        public static boolean isPseudoHeader(CharSequence name) {
            return PSEUDO_HEADERS.contains(name);
        }

        /**
         * Returns the {@link PseudoHeaderName} corresponding to the specified header name.
         *
         * @param name  the header name.
         * @return corresponding {@link PseudoHeaderName} if any, {@code null} otherwise.
         */
        @Nullable
        public static PseudoHeaderName getPseudoHeader(CharSequence name) {
            return PSEUDO_HEADERS.get(name);
        }

        /**
         * Indicates whether the pseudo-header is to be used in a request context.
         *
         * @return {@code true} if the pseudo-header is to be used in a request context
         */
        public boolean isRequestOnly() {
            return requestOnly;
        }

        public int getFlag() {
             return flag;
        }
    }

    /**
     * Returns an iterator over all HTTP/3 headers. The iteration order is as follows:
     *   1. All pseudo headers (order not specified).
     *   2. All non-pseudo headers (in insertion order).
     */
    @Override
    Iterator<Entry<CharSequence, CharSequence>> iterator();

    /**
     * Equivalent to {@link #getAll(Object)} but no intermediate list is generated.
     * @param name the name of the header to retrieve
     * @return an {@link Iterator} of header values corresponding to {@code name}.
     */
    Iterator<CharSequence> valueIterator(CharSequence name);

    /**
     * Sets the {@link PseudoHeaderName#METHOD} header
     *
     * @param value the value for the header.
     * @return      this instance itself.
     */
    Http3Headers method(CharSequence value);

    /**
     * Sets the {@link PseudoHeaderName#SCHEME} header
     *
     * @param value the value for the header.
     * @return      this instance itself.
     */
    Http3Headers scheme(CharSequence value);

    /**
     * Sets the {@link PseudoHeaderName#AUTHORITY} header
     *
     * @param value the value for the header.
     * @return      this instance itself.
     */
    Http3Headers authority(CharSequence value);

    /**
     * Sets the {@link PseudoHeaderName#PATH} header
     *
     * @param value the value for the header.
     * @return      this instance itself.
     */
    Http3Headers path(CharSequence value);

    /**
     * Sets the {@link PseudoHeaderName#STATUS} header
     *
     * @param value the value for the header.
     * @return      this instance itself.
     */
    Http3Headers status(CharSequence value);

    /**
     * Sets the {@link PseudoHeaderName#PROTOCOL} header
<<<<<<< HEAD
     * <p>
     * This pseudo-header is used for Extended CONNECT requests as defined in RFC 9220.
     * Common values include "webtransport" and "websocket".
     *
     * @param value the value for the header.
     * @return      this instance itself.
     * @see <a href="https://www.rfc-editor.org/rfc/rfc9220.html">RFC 9220: Bootstrapping WebSockets with HTTP/3</a>
     */
    default Http3Headers protocol(CharSequence value) {
        set(PseudoHeaderName.PROTOCOL.value(), value);
        return this;
    }

=======
     */
    Http3Headers protocol(CharSequence value);
>>>>>>> 49eba714
    /**
     * Gets the {@link PseudoHeaderName#METHOD} header or {@code null} if there is no such header
     *
     * @return the value of the header.
     */
    @Nullable
    CharSequence method();

    /**
     * Gets the {@link PseudoHeaderName#SCHEME} header or {@code null} if there is no such header
     *
     * @return the value of the header.
     */
    @Nullable
    CharSequence scheme();

    /**
     * Gets the {@link PseudoHeaderName#AUTHORITY} header or {@code null} if there is no such header
     *
     * @return the value of the header.
     */
    @Nullable
    CharSequence authority();

    /**
     * Gets the {@link PseudoHeaderName#PATH} header or {@code null} if there is no such header
     *
     * @return the value of the header.
     */
    @Nullable
    CharSequence path();

    /**
     * Gets the {@link PseudoHeaderName#STATUS} header or {@code null} if there is no such header
     *
     * @return the value of the header.
     */
    @Nullable
    CharSequence status();

    /**
<<<<<<< HEAD
     * Gets the {@link PseudoHeaderName#PROTOCOL} header or {@code null} if there is no such header
     * <p>
     * This pseudo-header is used for Extended CONNECT requests as defined in RFC 9220.
     *
     * @return the value of the header.
     * @see <a href="https://www.rfc-editor.org/rfc/rfc9220.html">RFC 9220: Bootstrapping WebSockets with HTTP/3</a>
     */
    @Nullable
    default CharSequence protocol() {
        return get(PseudoHeaderName.PROTOCOL.value());
    }
=======
     * Gets the {@link PseudoHeaderName#PROTOCOL} header or {@code null} if not present
     */
    @Nullable
    CharSequence protocol();
>>>>>>> 49eba714

    /**
     * Returns {@code true} if a header with the {@code name} and {@code value} exists, {@code false} otherwise.
     * <p>
     * If {@code caseInsensitive} is {@code true} then a case insensitive compare is done on the value.
     *
     * @param name              the name of the header to find
     * @param value             the value of the header to find
     * @param caseInsensitive   {@code true} then a case insensitive compare is run to compare values.
     * otherwise a case sensitive compare is run to compare values.
     * @return                  {@code true} if its contained, {@code false} otherwise.
     */
    boolean contains(CharSequence name, CharSequence value, boolean caseInsensitive);
}<|MERGE_RESOLUTION|>--- conflicted
+++ resolved
@@ -52,7 +52,7 @@
          * {@code :status}.
          */
         STATUS(":status", false, 0x10),
-<<<<<<< HEAD
+
 
         /**
          * {@code :protocol}.
@@ -64,13 +64,7 @@
          * @see <a href="https://www.rfc-editor.org/rfc/rfc9220.html">RFC 9220: Bootstrapping WebSockets with HTTP/3</a>
          */
         PROTOCOL(":protocol", true, 0x20);
-=======
->>>>>>> 49eba714
-
-        /**
-         * {@code :protocol}.
-         */
-        PROTOCOL(":protocol", true, 0x20);
+
         
         private static final char PSEUDO_HEADER_PREFIX = ':';
         private static final byte PSEUDO_HEADER_PREFIX_BYTE = (byte) PSEUDO_HEADER_PREFIX;
@@ -205,7 +199,6 @@
 
     /**
      * Sets the {@link PseudoHeaderName#PROTOCOL} header
-<<<<<<< HEAD
      * <p>
      * This pseudo-header is used for Extended CONNECT requests as defined in RFC 9220.
      * Common values include "webtransport" and "websocket".
@@ -219,10 +212,7 @@
         return this;
     }
 
-=======
-     */
-    Http3Headers protocol(CharSequence value);
->>>>>>> 49eba714
+
     /**
      * Gets the {@link PseudoHeaderName#METHOD} header or {@code null} if there is no such header
      *
@@ -264,7 +254,6 @@
     CharSequence status();
 
     /**
-<<<<<<< HEAD
      * Gets the {@link PseudoHeaderName#PROTOCOL} header or {@code null} if there is no such header
      * <p>
      * This pseudo-header is used for Extended CONNECT requests as defined in RFC 9220.
@@ -276,12 +265,7 @@
     default CharSequence protocol() {
         return get(PseudoHeaderName.PROTOCOL.value());
     }
-=======
-     * Gets the {@link PseudoHeaderName#PROTOCOL} header or {@code null} if not present
-     */
-    @Nullable
-    CharSequence protocol();
->>>>>>> 49eba714
+
 
     /**
      * Returns {@code true} if a header with the {@code name} and {@code value} exists, {@code false} otherwise.
