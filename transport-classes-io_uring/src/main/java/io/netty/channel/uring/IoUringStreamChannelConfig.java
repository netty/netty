--- conflicted
+++ resolved
@@ -24,15 +24,9 @@
 
 abstract class IoUringStreamChannelConfig extends DefaultChannelConfig {
 
-<<<<<<< HEAD
-    static final short DISABLE_BUFFER_SELECT_READ = -1;
-
     static final int DISABLE_SEND_ZC = -1;
 
-    private volatile short bufferGroupId = DISABLE_BUFFER_SELECT_READ;
-=======
     private volatile boolean useIoUringBufferGroup;
->>>>>>> b513630d
 
     private volatile int sendZcThreshold = DISABLE_SEND_ZC;
 
@@ -75,43 +69,22 @@
 
     @Override
     public Map<ChannelOption<?>, Object> getOptions() {
-<<<<<<< HEAD
         return getOptions(
-                super.getOptions(), IoUringChannelOption.IO_URING_BUFFER_GROUP_ID,
+                super.getOptions(), IoUringChannelOption.USE_IO_URING_BUFFER_GROUP
                 IoUringChannelOption.IO_URING_SEND_ZC_THRESHOLD
         );
-    }
-
-    @Override
-    boolean getPollInFirst() {
-        return bufferGroupId == DISABLE_BUFFER_SELECT_READ;
-=======
-        return getOptions(super.getOptions(), IoUringChannelOption.USE_IO_URING_BUFFER_GROUP);
->>>>>>> b513630d
     }
 
     boolean getUseIoUringBufferGroup() {
         return useIoUringBufferGroup;
     }
 
-<<<<<<< HEAD
     int getSendZcThreshold() {
         return sendZcThreshold;
     }
 
-    /**
-     * Set the buffer group id that will be used to select the correct ring buffer. This must have been configured
-     * via {@link IoUringBufferRingConfig}.
-     *
-     * @param bufferGroupId the buffer group id.
-     * @return              itself.
-     */
-    IoUringStreamChannelConfig setBufferGroupId(short bufferGroupId) {
-        this.bufferGroupId = (short) ObjectUtil.checkInRange(bufferGroupId, -1, Short.MAX_VALUE, "bufferGroupId");
-=======
     IoUringStreamChannelConfig setUseIoUringBufferGroup(boolean useIoUringBufferGroup) {
         this.useIoUringBufferGroup = useIoUringBufferGroup;
->>>>>>> b513630d
         return this;
     }
 
