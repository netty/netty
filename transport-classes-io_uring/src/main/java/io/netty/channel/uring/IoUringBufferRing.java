--- conflicted
+++ resolved
@@ -94,12 +94,9 @@
     ByteBuf useBuffer(short bid, int readableBytes, boolean more) {
         assert readableBytes > 0;
         ByteBuf byteBuf = buffers[bid];
-<<<<<<< HEAD
+
+        allocator.lastBytesRead(byteBuf.readableBytes(), readableBytes);
         if (incremental && more && byteBuf.readableBytes() > readableBytes) {
-=======
-        allocator.lastBytesRead(byteBuf.readableBytes(), readableBytes);
-        if (incremental && more) {
->>>>>>> 701e1d67
             // The buffer will be used later again, just slice out what we did read so far.
             return byteBuf.readRetainedSlice(readableBytes);
         }
