/*
 * Copyright 2024 The Netty Project
 *
 * The Netty Project licenses this file to you under the Apache License,
 * version 2.0 (the "License"); you may not use this file except in compliance
 * with the License. You may obtain a copy of the License at:
 *
 *   https://www.apache.org/licenses/LICENSE-2.0
 *
 * Unless required by applicable law or agreed to in writing, software
 * distributed under the License is distributed on an "AS IS" BASIS, WITHOUT
 * WARRANTIES OR CONDITIONS OF ANY KIND, either express or implied. See the
 * License for the specific language governing permissions and limitations
 * under the License.
 */
package io.netty.channel.uring;

import io.netty.util.internal.PlatformDependent;
import io.netty.util.internal.logging.InternalLogger;
import io.netty.util.internal.logging.InternalLoggerFactory;

import java.util.StringJoiner;

final class SubmissionQueue {
    private static final InternalLogger logger = InternalLoggerFactory.getInstance(SubmissionQueue.class);

    private static final long SQE_SIZE = 64;
    private static final int INT_SIZE = Integer.BYTES; //no 32 Bit support?

    //these offsets are used to access specific properties
    //SQE https://github.com/axboe/liburing/blob/liburing-2.6/src/include/liburing/io_uring.h#L30
    private static final int SQE_OP_CODE_FIELD = 0;
    private static final int SQE_FLAGS_FIELD = 1;
    private static final int SQE_IOPRIO_FIELD = 2; // u16
    private static final int SQE_FD_FIELD = 4; // s32
    private static final int SQE_UNION1_FIELD = 8;
    private static final int SQE_UNION2_FIELD = 16;
    private static final int SQE_LEN_FIELD = 24;
    private static final int SQE_UNION3_FIELD = 28;
    private static final int SQE_USER_DATA_FIELD = 32;
    private static final int SQE_UNION4_FIELD = 40;
    private static final int SQE_PERSONALITY_FIELD = 42;
    private static final int SQE_UNION5_FIELD = 44;
    private static final int SQE_UNION6_FIELD = 48;

    //these unsigned integer pointers(shared with the kernel) will be changed by the kernel
    private final long kHeadAddress;
    private final long kTailAddress;
    private final long kFlagsAddress;
    private final long kDroppedAddress;
    private final long kArrayAddress;
    final long submissionQueueArrayAddress;

    final int ringEntries;
    private final int ringMask; // = ringEntries - 1

    final int ringSize;
    final long ringAddress;
    final int ringFd;
<<<<<<< HEAD
=======
    int enterRingFd;
    private int enterFlags;
    private final long timeoutMemoryAddress;
>>>>>>> b48603c0
    private int head;
    private int tail;

    SubmissionQueue(long kHeadAddress, long kTailAddress, long kRingMaskAddress, long kRingEntriesAddress,
                    long kFlagsAddress, long kDroppedAddress, long kArrayAddress,
                    long submissionQueueArrayAddress, int ringSize, long ringAddress,
                    int ringFd) {
        this.kHeadAddress = kHeadAddress;
        this.kTailAddress = kTailAddress;
        this.kFlagsAddress = kFlagsAddress;
        this.kDroppedAddress = kDroppedAddress;
        this.kArrayAddress = kArrayAddress;
        this.submissionQueueArrayAddress = submissionQueueArrayAddress;
        this.ringSize = ringSize;
        this.ringAddress = ringAddress;
        this.ringFd = ringFd;
        this.enterRingFd = ringFd;
        this.ringEntries = PlatformDependent.getIntVolatile(kRingEntriesAddress);
        this.ringMask = PlatformDependent.getIntVolatile(kRingMaskAddress);
        this.head = PlatformDependent.getIntVolatile(kHeadAddress);
        this.tail = PlatformDependent.getIntVolatile(kTailAddress);

        // Zero the whole SQE array first
        PlatformDependent.setMemory(submissionQueueArrayAddress, ringEntries * SQE_SIZE, (byte) 0);

        // Fill SQ array indices (1-1 with SQE array) and set nonzero constant SQE fields
        long address = kArrayAddress;
        for (int i = 0; i < ringEntries; i++, address += INT_SIZE) {
            PlatformDependent.putInt(address, i);
        }
    }

    void tryRegisterRingFd() {
        // Try to use IORING_REGISTER_RING_FDS.
        // See https://manpages.debian.org/unstable/liburing-dev/io_uring_register.2.en.html#IORING_REGISTER_RING_FDS
        int enterRingFd = Native.ioUringRegisterRingFds(ringFd);
        final int enterFlags;
        if (enterRingFd < 0) {
            // Use of IORING_REGISTER_RING_FDS failed, just use the ring fd directly.
            enterRingFd = ringFd;
            enterFlags = 0;
        } else {
            enterFlags = Native.IORING_ENTER_REGISTERED_RING;
        }
        this.enterRingFd = enterRingFd;
        this.enterFlags = enterFlags;
    }

    private long enqueueSqe0(byte opcode, byte flags, short ioPrio, int fd, long union1, long union2, int len,
                             int union3, long udata, short union4, short personality, int union5, long union6) {
        int pending = tail - head;
        if (pending == ringEntries) {
            int submitted = submit();
            if (submitted == 0) {
                // We have a problem, could not submit to make more room in the ring
                throw new RuntimeException("SQ ring full and no submissions accepted");
            }
        }
        long sqe = submissionQueueArrayAddress + (tail++ & ringMask) * SQE_SIZE;
        setData(sqe, opcode, flags, ioPrio, fd, union1, union2, len,
                union3, udata, union4, personality, union5, union6);
        return udata;
    }

    void enqueueSqe(byte opcode, byte flags, short ioPrio, int fd, long union1, long union2, int len, int union3,
                    long udata, short union4, short personality, int union5, long union6) {
        int pending = tail - head;
        if (pending == ringEntries) {
            int submitted = submit();
            if (submitted == 0) {
                // We have a problem, could not submit to make more room in the ring
                throw new RuntimeException("SQ ring full and no submissions accepted");
            }
        }
        long sqe = submissionQueueArrayAddress + (tail++ & ringMask) * SQE_SIZE;
        setData(sqe, opcode, flags, ioPrio, fd, union1, union2, len,
                union3, udata, union4, personality, union5, union6);
    }

    private void setData(long sqe, byte opcode, byte flags, short ioPrio, int fd, long union1, long union2, int len,
                         int union3, long udata, short union4, short personality, int union5, long union6) {
        //set sqe(submission queue) properties

        PlatformDependent.putByte(sqe + SQE_OP_CODE_FIELD, opcode);
        PlatformDependent.putByte(sqe + SQE_FLAGS_FIELD, flags);
        // This constant is set up-front
        PlatformDependent.putShort(sqe + SQE_IOPRIO_FIELD, ioPrio);
        PlatformDependent.putInt(sqe + SQE_FD_FIELD, fd);
        PlatformDependent.putLong(sqe + SQE_UNION1_FIELD, union1);
        PlatformDependent.putLong(sqe + SQE_UNION2_FIELD, union2);
        PlatformDependent.putInt(sqe + SQE_LEN_FIELD, len);
        PlatformDependent.putInt(sqe + SQE_UNION3_FIELD, union3);
        PlatformDependent.putLong(sqe + SQE_USER_DATA_FIELD, udata);
        PlatformDependent.putShort(sqe + SQE_UNION4_FIELD, union4);
        PlatformDependent.putShort(sqe + SQE_PERSONALITY_FIELD, personality);
        PlatformDependent.putInt(sqe + SQE_UNION5_FIELD, union5);
        PlatformDependent.putLong(sqe + SQE_UNION6_FIELD, union6);

        if (logger.isTraceEnabled()) {
            if (opcode == Native.IORING_OP_WRITEV || opcode == Native.IORING_OP_READV) {
                logger.trace("add(ring={}, enterRing:{} ): {}(fd={}, len={} ({} bytes), off={}, data={})",
                        ringFd, enterRingFd, Native.opToStr(opcode), fd, len, Iov.sumSize(union2, len), union1, udata);
            } else {
                logger.trace("add(ring={}, enterRing:{}): {}(fd={}, len={}, off={}, data={})",
                        ringFd, enterRingFd, Native.opToStr(opcode), fd, len, union1, udata);
            }
        }
    }

    @Override
    public String toString() {
        StringJoiner sb = new StringJoiner(", ", "SubmissionQueue [", "]");
        int pending = tail - head;
        for (int i = 0; i < pending; i++) {
            long sqe = submissionQueueArrayAddress + (head + i & ringMask) * SQE_SIZE;
            sb.add(Native.opToStr(PlatformDependent.getByte(sqe + SQE_OP_CODE_FIELD)) +
                    "(fd=" + PlatformDependent.getInt(sqe + SQE_FD_FIELD) + ')');
        }
        return sb.toString();
    }

    long addNop(byte flags, long udata) {
        // Mimic what liburing does:
        // https://github.com/axboe/liburing/blob/liburing-2.8/src/include/liburing.h#L592
        return enqueueSqe0(Native.IORING_OP_NOP, flags, (short) 0, -1, 0, 0, 0, 0, udata,
                (short) 0, (short) 0, 0, 0);
    }

    long addTimeout(long timeoutMemoryAddress, long udata) {
        // Mimic what liburing does. We want to use a count of 1:
        // https://github.com/axboe/liburing/blob/liburing-2.8/src/include/liburing.h#L599
        return enqueueSqe0(Native.IORING_OP_TIMEOUT, (byte) 0, (short) 0, -1, 1, timeoutMemoryAddress, 1,
                0, udata, (short) 0, (short) 0, 0, 0);
    }

    long addLinkTimeout(long timeoutMemoryAddress, long extraData) {
        // Mimic what liburing does:
        // https://github.com/axboe/liburing/blob/liburing-2.8/src/include/liburing.h#L687
        return enqueueSqe0(Native.IORING_OP_LINK_TIMEOUT, (byte) 0, (short) 0, -1, 1, timeoutMemoryAddress, 1,
                0, extraData, (short) 0, (short) 0, 0, 0);
    }

    long addEventFdRead(int fd, long bufferAddress, int pos, int limit, long udata) {
        return enqueueSqe0(Native.IORING_OP_READ, (byte) 0, (short) 0, fd, 0, bufferAddress + pos, limit - pos,
                0, udata, (short) 0, (short) 0, 0, 0);
    }

    // Mimic what liburing does:
    // https://github.com/axboe/liburing/blob/liburing-2.8/src/include/liburing.h#L673
    long addCancel(long sqeToCancel, long udata) {
        return enqueueSqe0(Native.IORING_OP_ASYNC_CANCEL, (byte) 0, (short) 0, -1, 0, sqeToCancel, 0, 0,
                udata, (short) 0, (short) 0, 0, 0);
    }

    int submit() {
        int submit = tail - head;
        return submit > 0 ? submit(submit, 0, 0) : 0;
    }

    int submitAndWait() {
        int submit = tail - head;
        if (submit > 0) {
            return submit(submit, 1, Native.IORING_ENTER_GETEVENTS);
        }
        assert submit == 0;
        int ret = ioUringEnter(0, 1, Native.IORING_ENTER_GETEVENTS);
        if (ret < 0) {
            throw new RuntimeException("ioUringEnter syscall returned " + ret);
        }
        return ret; // should be 0
    }

    private int submit(int toSubmit, int minComplete, int flags) {
        PlatformDependent.putIntOrdered(kTailAddress, tail); // release memory barrier
        int ret = ioUringEnter(toSubmit, minComplete, flags);
        head = PlatformDependent.getIntVolatile(kHeadAddress); // acquire memory barrier
        if (ret != toSubmit) {
            if (ret < 0) {
                throw new RuntimeException("ioUringEnter syscall returned " + ret);
            }
            // some submission might fail if these are done inline and failed.
            logger.trace("Not all submissions succeeded. Only {} of {} SQEs were submitted.", ret, toSubmit);
        }
        return ret;
    }

<<<<<<< HEAD
=======
    private int ioUringEnter(int toSubmit, int minComplete, int flags) {
        int f = enterFlags | flags;
        if (logger.isTraceEnabled()) {
            logger.trace("io_uring_enter(ring={}, enterRing={}, toSubmit={}, minComplete={}, flags={}): {}",
                    ringFd, enterRingFd, toSubmit, minComplete, f, toString());
        }
        return Native.ioUringEnter(enterRingFd, toSubmit, minComplete, f);
    }

    private void setTimeout(long timeoutNanoSeconds) {
        long seconds, nanoSeconds;

        if (timeoutNanoSeconds == 0) {
            seconds = 0;
            nanoSeconds = 0;
        } else {
            seconds = (int) min(timeoutNanoSeconds / 1000000000L, Integer.MAX_VALUE);
            nanoSeconds = (int) max(timeoutNanoSeconds - seconds * 1000000000L, 0);
        }

        PlatformDependent.putLong(timeoutMemoryAddress + KERNEL_TIMESPEC_TV_SEC_FIELD, seconds);
        PlatformDependent.putLong(timeoutMemoryAddress + KERNEL_TIMESPEC_TV_NSEC_FIELD, nanoSeconds);
    }

>>>>>>> b48603c0
    public int count() {
        return tail - head;
    }

    public int remaining() {
        return ringEntries - count();
    }
}<|MERGE_RESOLUTION|>--- conflicted
+++ resolved
@@ -57,12 +57,8 @@
     final int ringSize;
     final long ringAddress;
     final int ringFd;
-<<<<<<< HEAD
-=======
     int enterRingFd;
     private int enterFlags;
-    private final long timeoutMemoryAddress;
->>>>>>> b48603c0
     private int head;
     private int tail;
 
@@ -249,8 +245,6 @@
         return ret;
     }
 
-<<<<<<< HEAD
-=======
     private int ioUringEnter(int toSubmit, int minComplete, int flags) {
         int f = enterFlags | flags;
         if (logger.isTraceEnabled()) {
@@ -260,22 +254,6 @@
         return Native.ioUringEnter(enterRingFd, toSubmit, minComplete, f);
     }
 
-    private void setTimeout(long timeoutNanoSeconds) {
-        long seconds, nanoSeconds;
-
-        if (timeoutNanoSeconds == 0) {
-            seconds = 0;
-            nanoSeconds = 0;
-        } else {
-            seconds = (int) min(timeoutNanoSeconds / 1000000000L, Integer.MAX_VALUE);
-            nanoSeconds = (int) max(timeoutNanoSeconds - seconds * 1000000000L, 0);
-        }
-
-        PlatformDependent.putLong(timeoutMemoryAddress + KERNEL_TIMESPEC_TV_SEC_FIELD, seconds);
-        PlatformDependent.putLong(timeoutMemoryAddress + KERNEL_TIMESPEC_TV_NSEC_FIELD, nanoSeconds);
-    }
-
->>>>>>> b48603c0
     public int count() {
         return tail - head;
     }
