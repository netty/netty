--- conflicted
+++ resolved
@@ -437,11 +437,10 @@
                     // or convert it to 0 if we could not read because the socket was not readable.
                     allocHandle.lastBytesRead(ioResult("io_uring read", res));
                 } else if (res > 0) {
-                    final int attemptedBytesRead;
+                    int attemptedBytesRead = 0;
                     if (useBufferRing) {
                         short bid = (short) (flags >> Native.IORING_CQE_BUFFER_SHIFT);
                         boolean more = (flags & Native.IORING_CQE_F_BUF_MORE) != 0;
-<<<<<<< HEAD
                         if (IoUring.isRecvsendBundleSupported()) {
                             // If RECVSEND_BUNDLE is supported we need to do a bit more work here.
                             // In this case we might need to obtain multiple buffers out of the buffer ring as
@@ -454,6 +453,7 @@
                             CompositeByteBuf compositeByteBuf = null;
                             int read = res;
                             for (;;) {
+                                attemptedBytesRead += bufferRing.attemptedBytesRead(bid);
                                 ByteBuf buffer = bufferRing.useBuffer(bid, read, more);
                                 read -= buffer.readableBytes();
                                 assert read >= 0;
@@ -477,12 +477,9 @@
                                 bid++;
                             }
                         } else {
+                            attemptedBytesRead = bufferRing.attemptedBytesRead(bid);
                             byteBuf = bufferRing.useBuffer(bid, res, more);
                         }
-=======
-                        attemptedBytesRead = bufferRing.attemptedBytesRead(bid);
-                        byteBuf = bufferRing.useBuffer(bid, res, more);
->>>>>>> 1c98137d
                     } else {
                         attemptedBytesRead = byteBuf.writableBytes();
                         byteBuf.writerIndex(byteBuf.writerIndex() + res);
