--- conflicted
+++ resolved
@@ -204,11 +204,8 @@
     static final byte IORING_OP_BIND = 56;
     static final byte IORING_CQE_F_MORE = 1 << 1;
     static final byte IORING_CQE_F_SOCK_NONEMPTY = 1 << 2;
-<<<<<<< HEAD
     static final byte IORING_CQE_F_NOTIF = 1 << 3;
 
-=======
->>>>>>> 3517081b
     static final int IORING_SETUP_CQSIZE = 1 << 3;
     static final int IORING_SETUP_R_DISABLED = 1 << 6;
     static final int IORING_SETUP_SUBMIT_ALL = 1 << 7;
