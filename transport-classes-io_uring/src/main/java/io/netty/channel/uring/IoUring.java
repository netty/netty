--- conflicted
+++ resolved
@@ -80,15 +80,10 @@
                     try {
                         ringBuffer = Native.createRingBuffer(1, 0);
                         Native.checkAllIOSupported(ringBuffer.fd());
-<<<<<<< HEAD
-                        socketNonEmptySupported = Native.isIOUringCqeFSockNonEmptySupported(ringBuffer.fd());
-                        spliceSupported = Native.isIOUringSupportSplice(ringBuffer.fd());
-                        sendZCSupported = Native.isIOUringSupportSendZC(ringBuffer.fd());
-=======
                         socketNonEmptySupported = Native.isCqeFSockNonEmptySupported(ringBuffer.fd());
                         spliceSupported = Native.isSpliceSupported(ringBuffer.fd());
                         recvsendBundleSupported = (ringBuffer.features() & Native.IORING_FEAT_RECVSEND_BUNDLE) != 0;
->>>>>>> 39631f54
+                        sendZCSupported = Native.isIOUringSupportSendZC(ringBuffer.fd());
                         // IORING_FEAT_RECVSEND_BUNDLE was added in the same release.
                         acceptSupportNoWait = recvsendBundleSupported;
                         acceptMultishotSupported = Native.isAcceptMultishotSupported(ringBuffer.fd());
@@ -214,7 +209,6 @@
         return IORING_SPLICE_SUPPORTED;
     }
 
-<<<<<<< HEAD
     /**
      * Returns {@code true} if the io_uring native transport supports IO_URING_SENDZC
      * @return {@code true} if the io_uring native transport supports IO_URING_SENDZC, otherwise {@code false}.
@@ -223,10 +217,7 @@
         return IORING_SEND_ZC_SUPPORTED;
     }
 
-    static boolean isIOUringAcceptNoWaitSupported() {
-=======
     static boolean isAcceptNoWaitSupported() {
->>>>>>> 39631f54
         return IORING_ACCEPT_NO_WAIT_SUPPORTED;
     }
 
@@ -250,15 +241,11 @@
         return IORING_REGISTER_IOWQ_MAX_WORKERS_SUPPORTED;
     }
 
-<<<<<<< HEAD
     /**
      * Returns {@code true} if the io_uring native transport supports IORING_SETUP_CQ_SIZE.
      * @return @code true} if the io_uring native transport supports IO_URING_SENDZC, otherwise {@code false}.
      */
-    public static boolean isIOUringSetupCqeSizeSupported() {
-=======
-    static boolean isSetupCqeSizeSupported() {
->>>>>>> 39631f54
+    public static boolean isSetupCqeSizeSupported() {
         return IORING_SETUP_CQ_SIZE_SUPPORTED;
     }
 
