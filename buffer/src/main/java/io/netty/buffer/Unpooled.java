--- conflicted
+++ resolved
@@ -597,12 +597,8 @@
     private static ByteBuf copiedBufferUtf8(CharSequence string) {
         boolean release = true;
         // Mimic the same behavior as other copiedBuffer implementations.
-<<<<<<< HEAD
-        ByteBuf buffer = UnpooledByteBufAllocator.DEFAULT.heapBuffer(ByteBufUtil.utf8Bytes(string));
-=======
         int byteLength = ByteBufUtil.utf8Bytes(string);
-        ByteBuf buffer = ALLOC.heapBuffer(byteLength);
->>>>>>> e1cc93f6
+        ByteBuf buffer = UnpooledByteBufAllocator.DEFAULT.heapBuffer(byteLength);
         try {
             ByteBufUtil.reserveAndWriteUtf8(buffer, string, byteLength);
             release = false;
