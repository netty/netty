--- conflicted
+++ resolved
@@ -84,21 +84,12 @@
             smallSubpagePools[i] = newSubpagePoolHead(i);
         }
 
-<<<<<<< HEAD
-        q100 = new PoolChunkList<T>(this, null, 100, Integer.MAX_VALUE, chunkSize);
-        q075 = new PoolChunkList<T>(this, q100, 75, 100, chunkSize);
-        q050 = new PoolChunkList<T>(this, q100, 50, 100, chunkSize);
-        q025 = new PoolChunkList<T>(this, q050, 25, 75, chunkSize);
-        q000 = new PoolChunkList<T>(this, q025, 1, 50, chunkSize);
-        qInit = new PoolChunkList<T>(this, q000, Integer.MIN_VALUE, 25, chunkSize);
-=======
         q100 = new PoolChunkList<T>(this, null, 100, Integer.MAX_VALUE, sizeClass.chunkSize);
         q075 = new PoolChunkList<T>(this, q100, 75, 100, sizeClass.chunkSize);
-        q050 = new PoolChunkList<T>(this, q075, 50, 100, sizeClass.chunkSize);
+        q050 = new PoolChunkList<T>(this, q100, 50, 100, sizeClass.chunkSize);
         q025 = new PoolChunkList<T>(this, q050, 25, 75, sizeClass.chunkSize);
         q000 = new PoolChunkList<T>(this, q025, 1, 50, sizeClass.chunkSize);
         qInit = new PoolChunkList<T>(this, q000, Integer.MIN_VALUE, 25, sizeClass.chunkSize);
->>>>>>> afb475da
 
         q100.prevList(q075);
         q075.prevList(q050);
