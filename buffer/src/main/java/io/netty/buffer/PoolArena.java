--- conflicted
+++ resolved
@@ -29,15 +29,7 @@
 import static io.netty.buffer.PoolChunk.isSubpage;
 import static java.lang.Math.max;
 
-<<<<<<< HEAD
-//
-abstract class PoolArena<T> implements PoolArenaMetric {
-
-    // 引入魔法类；此类提供了一些绕开JVM的更底层功能，基于它的实现可以提高效率；
-    // 它是Unsafe的，它所分配的内存需要手动free（不被GC回收）
-=======
 abstract class PoolArena<T> extends SizeClasses implements PoolArenaMetric {
->>>>>>> 6724786d
     static final boolean HAS_UNSAFE = PlatformDependent.hasUnsafe();
 
     //Netty使用一个枚举来表示每次请求大小的类别：
@@ -47,35 +39,11 @@
         // 除此之外的请求为Huge, 直接进行内存分配；
     }
 
-<<<<<<< HEAD
-    //
-    static final int numTinySubpagePools = 512 >>> 4; // TinySubpagePools数组的长度；512/16
-
-    //
-    final PooledByteBufAllocator parent;
-    // 下面这几个参数用来控制PoolChunk的总内存大小、page大小等
-    private final int maxOrder; // chunk相关满二叉树的高度
-    final int pageSize; //单个page的大小
-    final int pageShifts; //用于辅助计算
-    final int chunkSize; // chunk的大小16m
-    final int subpageOverflowMask;// 用于判断请求是否为Small/Tiny
-    final int numSmallSubpagePools;// small请求的双向链表头个数 4
-    final int directMemoryCacheAlignment;// 对齐基准
-    final int directMemoryCacheAlignmentMask;// 用于对齐内存
-    // 不同大小的缓存
-    private final PoolSubpage<T>[] tinySubpagePools;  // 数组长度为32,存储长度在16-512的 subPagePool;
-    private final PoolSubpage<T>[] smallSubpagePools; // 数组长度为4，存储长度为1024-的 subPagePool；
-
-    // Netty使用PoolChunkList作为容器存放相同状态的Chunk块
-    // 按照内存的使用率来取名的；
-=======
     final PooledByteBufAllocator parent;
 
     final int numSmallSubpagePools;
     final int directMemoryCacheAlignment;
     private final PoolSubpage<T>[] smallSubpagePools;
-
->>>>>>> 6724786d
     private final PoolChunkList<T> q050;
     private final PoolChunkList<T> q025;
     private final PoolChunkList<T> q000;
@@ -88,11 +56,6 @@
     // Metrics for allocations and deallocations
     private long allocationsNormal;
     // We need to use the LongCounter here as this is not guarded via synchronized block.
-<<<<<<< HEAD
-    // 计数器，
-    private final LongCounter allocationsTiny = PlatformDependent.newLongCounter();
-=======
->>>>>>> 6724786d
     private final LongCounter allocationsSmall = PlatformDependent.newLongCounter();
     private final LongCounter allocationsHuge = PlatformDependent.newLongCounter();
     private final LongCounter activeBytesHuge = PlatformDependent.newLongCounter();
@@ -114,23 +77,8 @@
         super(pageSize, pageShifts, chunkSize, cacheAlignment);
         this.parent = parent;
         directMemoryCacheAlignment = cacheAlignment;
-<<<<<<< HEAD
-        directMemoryCacheAlignmentMask = cacheAlignment - 1; //
-        subpageOverflowMask = ~(pageSize - 1); // 掩码
-
-        tinySubpagePools = newSubpagePoolArray(numTinySubpagePools);// 长为32的数组
-
-        for (int i = 0; i < tinySubpagePools.length; i ++) {
-            tinySubpagePools[i] = newSubpagePoolHead(pageSize); //
-        }
-
-        numSmallSubpagePools = pageShifts - 9;//
-        smallSubpagePools = newSubpagePoolArray(numSmallSubpagePools);//长为4的数组；
-=======
-
         numSmallSubpagePools = nSubpages;
         smallSubpagePools = newSubpagePoolArray(numSmallSubpagePools);
->>>>>>> 6724786d
         for (int i = 0; i < smallSubpagePools.length; i ++) {
             smallSubpagePools[i] = newSubpagePoolHead();
         }
@@ -169,13 +117,8 @@
         chunkListMetrics = Collections.unmodifiableList(metrics);
     }
 
-<<<<<<< HEAD
-    private PoolSubpage<T> newSubpagePoolHead(int pageSize) {
-        PoolSubpage<T> head = new PoolSubpage<T>(pageSize); // 需要注意的是链表头结点head是一个特殊的PoolSubpage，不进行实际的内存分配任务。
-=======
     private PoolSubpage<T> newSubpagePoolHead() {
         PoolSubpage<T> head = new PoolSubpage<T>();
->>>>>>> 6724786d
         head.prev = head;
         head.next = head;
         return head;
@@ -195,21 +138,6 @@
         return buf;
     }
 
-<<<<<<< HEAD
-    static int tinyIdx(int normCapacity) {
-        // 需求size<512则是从16开始，每次加16字节，这样从[512,8192)有四个不同值，而从[16,512)有32个不同值
-        // 所以index是除以十六；
-        return normCapacity >>> 4; // %16;
-    }
-
-    static int smallIdx(int normCapacity) {
-        int tableIdx = 0;
-        int i = normCapacity >>> 10;
-        // 当需求的size >= 512时，size成倍增长，及512->1024->2048->4096->8192->..
-        while (i != 0) {
-            i >>>= 1;
-            tableIdx ++;
-=======
     private void allocate(PoolThreadCache cache, PooledByteBuf<T> buf, final int reqCapacity) {
         final int sizeIdx = size2SizeIdx(reqCapacity);
 
@@ -222,81 +150,16 @@
                     ? normalizeSize(reqCapacity) : reqCapacity;
             // Huge allocations are never served via the cache so just call allocateHuge
             allocateHuge(buf, normCapacity);
->>>>>>> 6724786d
-        }
-    }
-
-<<<<<<< HEAD
-    // 根据请求分配大小判断所属分类的代码如下，体会其中的位运算：
-    // capacity < pageSize
-    boolean isTinyOrSmall(int normCapacity) {
-        // sub page OverflowMask = ~(pageSize - 1); //掩码
-        return (normCapacity & subpageOverflowMask) == 0;
-    }
-=======
+        }
+    }
+
     private void tcacheAllocateSmall(PoolThreadCache cache, PooledByteBuf<T> buf, final int reqCapacity,
                                      final int sizeIdx) {
->>>>>>> 6724786d
-
         if (cache.allocateSmall(this, buf, reqCapacity, sizeIdx)) {
             // was able to allocate out of the cache so move on
             return;
         }
 
-<<<<<<< HEAD
-    //内存分配方法allocate()
-    private void allocate(PoolThreadCache cache, PooledByteBuf<T> buf, final int reqCapacity) {
-        // 规范化请求容量
-        final int normCapacity = normalizeCapacity(reqCapacity);
-        // capacity < pageSize, Tiny/Small请求
-        if (isTinyOrSmall(normCapacity)) { // capacity < pageSize
-            int tableIdx;
-            PoolSubpage<T>[] table;
-
-            boolean tiny = isTiny(normCapacity);
-            if (tiny) { // < 512Tiny请求
-                // 小内存从tinySubpagePools中分配
-                // 都是先尝试从cache中分配，如果无法完成分配则再走其他流程。
-                // 这个cache有何作用？ 它是利用ThreadLocal的特性，去除锁竞争，提高内存分配的效率
-                if (cache.allocateTiny(this, buf, reqCapacity, normCapacity)) {
-                    // was able to allocate out of the cache so move on
-                    return;// 尝试从ThreadCache进行分配
-                }
-                tableIdx = tinyIdx(normCapacity);
-                table = tinySubpagePools;
-            } else {// Small请求
-                if (cache.allocateSmall(this, buf, reqCapacity, normCapacity)) {
-                    // was able to allocate out of the cache so move on
-                    return;// 尝试从ThreadCache进行分配
-                }
-                tableIdx = smallIdx(normCapacity);
-                table = smallSubpagePools;
-            }
-            // 分组的Subpage双向链表的头结点
-            final PoolSubpage<T> head = table[tableIdx];
-
-            /**
-             * Synchronize on the head. This is needed as {@link PoolChunk#allocateSubpage(int)} and
-             * {@link PoolChunk#free(long)} may modify the doubly 双重地；加倍地linked list as well.
-             */
-            // 锁定防止其他操作修改head结点
-            synchronized (head) {
-                final PoolSubpage<T> s = head.next;
-                if (s != head) {
-
-                    assert s.doNotDestroy && s.elemSize == normCapacity;
-                    // 进行分配
-                    long handle = s.allocate();
-                    assert handle >= 0;
-                    s.chunk.initBufWithSubpage(buf, handle, reqCapacity);
-                    incTinySmallAllocation(tiny);
-                    return;
-                }
-            }
-            synchronized (this) {
-                // 双向循环链表还没初始化，使用normal分配
-                allocateNormal(buf, reqCapacity, normCapacity);
-=======
         /*
          * Synchronize on the head. This is needed as {@link PoolChunk#allocateSubpage(int)} and
          * {@link PoolChunk#free(long)} may modify the doubly linked list as well.
@@ -317,7 +180,6 @@
         if (needsNormalAllocation) {
             synchronized (this) {
                 allocateNormal(buf, reqCapacity, sizeIdx, cache);
->>>>>>> 6724786d
             }
         }
 
@@ -330,32 +192,6 @@
             // was able to allocate out of the cache so move on
             return;
         }
-<<<<<<< HEAD
-        // Normal请求
-        if (normCapacity <= chunkSize) {
-            if (cache.allocateNormal(this, buf, reqCapacity, normCapacity)) {
-                // was able to allocate out of the cache so move on
-                return; // 尝试从ThreadCache进行分配
-            }
-            synchronized (this) {
-                allocateNormal(buf, reqCapacity, normCapacity);
-                ++allocationsNormal;
-            }
-        } else {
-            // Huge allocations are never served via the cache so just call allocateHuge
-            // Huge请求直接分配
-            allocateHuge(buf, reqCapacity);
-        }
-    }
-
-    // Method must be called inside synchronized(this) { ... } block
-    // 分配内存时先从内存占用率相对较低的chunk list中开始查找，这样查找的平均用时就会更短：
-    // 从内存使用率相对较低的chunklist中查找;
-    private void allocateNormal(PooledByteBuf<T> buf, int reqCapacity, int normCapacity) {
-        if (q050.allocate(buf, reqCapacity, normCapacity) || q025.allocate(buf, reqCapacity, normCapacity) ||
-            q000.allocate(buf, reqCapacity, normCapacity) || qInit.allocate(buf, reqCapacity, normCapacity) ||
-            q075.allocate(buf, reqCapacity, normCapacity)) {
-=======
         synchronized (this) {
             allocateNormal(buf, reqCapacity, sizeIdx, cache);
             ++allocationsNormal;
@@ -369,22 +205,13 @@
             q000.allocate(buf, reqCapacity, sizeIdx, threadCache) ||
             qInit.allocate(buf, reqCapacity, sizeIdx, threadCache) ||
             q075.allocate(buf, reqCapacity, sizeIdx, threadCache)) {
->>>>>>> 6724786d
             return;
         }
 
         // Add a new chunk.
-<<<<<<< HEAD
-        // 无Chunk或已存Chunk不能满足分配，新增一个Chunk
-        PoolChunk <T> c = newChunk(pageSize, maxOrder, pageShifts, chunkSize);
-        long handle = c.allocate(normCapacity);
-        assert handle > 0;
-        c.initBufinitBuf(buf, handle, reqCapacity);
-=======
         PoolChunk<T> c = newChunk(pageSize, nPSizes, pageShifts, chunkSize);
         boolean success = c.allocate(buf, reqCapacity, sizeIdx, threadCache);
         assert success;
->>>>>>> 6724786d
         qInit.add(c);
     }
 
@@ -401,68 +228,26 @@
         allocationsHuge.increment();
     }
 
-<<<<<<< HEAD
-    //内存释放：
-    void free(PoolChunk<T> chunk, long handle, int normCapacity, PoolThreadCache cache) {
-        if (chunk.unpooled) { // Huge
-            // 1、如果chunk不是pool的（如上面的huge方式分配的)，则直接销毁（回收）；
-=======
     void free(PoolChunk<T> chunk, ByteBuffer nioBuffer, long handle, int normCapacity, PoolThreadCache cache) {
         if (chunk.unpooled) {
->>>>>>> 6724786d
             int size = chunk.chunkSize();
             destroyChunk(chunk);// 模板方法，子类实现具体释放过程
             activeBytesHuge.add(-size);
             deallocationsHuge.increment();
         } else {
-<<<<<<< HEAD
-            // Normal, Small/Tiny
-            SizeClass sizeClass = sizeClass(normCapacity);
-            if (cache != null && cache.add(this, chunk, handle, normCapacity, sizeClass)) {
-=======
             SizeClass sizeClass = sizeClass(handle);
             if (cache != null && cache.add(this, chunk, nioBuffer, handle, normCapacity, sizeClass)) {
->>>>>>> 6724786d
                 // cached so not free it.
                 return;// 可以缓存则不释放
             }
-<<<<<<< HEAD
-            // 否则释放
-            freeChunk(chunk, handle, sizeClass);
-=======
 
             freeChunk(chunk, handle, normCapacity, sizeClass, nioBuffer, false);
->>>>>>> 6724786d
         }
     }
 
     private static SizeClass sizeClass(long handle) {
         return isSubpage(handle) ? SizeClass.Small : SizeClass.Normal;
     }
-<<<<<<< HEAD
-    // 通过chunk 所在的chunk list进行释放，这里的chunk list释放会涉及到对应内存块的释放，chunk在chunk list之间的移动和chunk的销毁，
-    void freeChunk(PoolChunk<T> chunk, long handle, SizeClass sizeClass) {
-
-        final boolean destroyChunk;
-        synchronized (this) {
-
-            switch (sizeClass) {
-                case Normal:
-                    ++deallocationsNormal;
-                    break;
-                case Small:
-                    ++deallocationsSmall;
-                    break;
-                case Tiny:
-                    ++deallocationsTiny;
-                    break;
-                default:
-                    throw new Error();
-            }
-            // Parent为所属的chunk List，destroy Chunk为true表示Chunk内存使用装填
-            // 从QINIT->Q0->...->Q0，最后释放;
-            destroyChunk = !chunk.parent.free(chunk, handle);
-=======
 
     void freeChunk(PoolChunk<T> chunk, long handle, int normCapacity, SizeClass sizeClass, ByteBuffer nioBuffer,
                    boolean finalizer) {
@@ -483,117 +268,20 @@
                 }
             }
             destroyChunk = !chunk.parent.free(chunk, handle, normCapacity, nioBuffer);
->>>>>>> 6724786d
         }
         if (destroyChunk) {
             // destroyChunk not need to be called while holding the synchronized lock.因为不会在这个chunk中进行分配
             destroyChunk(chunk);// 模板方法，子类实现具体释放过程
         }
     }
-<<<<<<< HEAD
-    //得到链表head节点的代码如下：
-    PoolSubpage<T> findSubpagePoolHead(int elemSize) {
-        int tableIdx;
-        PoolSubpage<T>[] table;
-        if (isTiny(elemSize)) { // < 512
-            tableIdx = elemSize >>> 4;
-            table = tinySubpagePools;
-        } else {
-            tableIdx = 0;
-            elemSize >>>= 10;
-            while (elemSize != 0) {
-                elemSize >>>= 1;
-                tableIdx ++;
-            }
-            table = smallSubpagePools;
-        }
-
-        return table[tableIdx];
-    }
-
-    // 对容量进行规范化的代码如下：
-    int normalizeCapacity(int reqCapacity) {
-
-        if (reqCapacity < 0) {
-            throw new IllegalArgumentException("capacity: " + reqCapacity + " (expected: 0+)");
-        }
-        // Huge 直接返回（直接内存需要对齐）;
-        if (reqCapacity >= chunkSize) {
-            //Alignment 队列，成直线；校准；结盟
-            return directMemoryCacheAlignment == 0 ? reqCapacity : alignCapacity(reqCapacity);
-        }
-        // Small 和 Normal 规范化到大于2的n次方的最小值
-        if (!isTiny(reqCapacity)) { // >= 512
-            // Doubled
-
-            /*
-             摘自HashMap:
-                int n = cap - 1; // 避免 n=2^m 这种情况，经过下面运算后导致结果比 n 本身大一倍
-                n |= n >>> 1; // 确保第一次出现1的位及其后一位都是1；
-                n |= n >>> 2; // 确保第一次出现1的位及其后三位都是1；
-                n |= n >>> 4; // 确保第一次出现1的位及其后7位都是1；
-                n |= n >>> 8; // 确保第一次出现1的位及其后15位都是1;
-                n |= n >>> 16;// 确保第一次出现1的位及其后面所有位都是1；
-
-                return (n < 0) ? 1 : (n >= MAXIMUM_CAPACITY) ? MAXIMUM_CAPACITY : n + 1; //n+1即为0x0100000......00就是大于等于n的最小2^次幂
-            * */
-            int normalizedCapacity = reqCapacity;
-            normalizedCapacity --;
-            normalizedCapacity |= normalizedCapacity >>>  1;
-            normalizedCapacity |= normalizedCapacity >>>  2;
-            normalizedCapacity |= normalizedCapacity >>>  4;
-            normalizedCapacity |= normalizedCapacity >>>  8;
-            normalizedCapacity |= normalizedCapacity >>> 16;
-            normalizedCapacity ++;
-
-            if (normalizedCapacity < 0) {
-                // 处理溢出的情况
-                normalizedCapacity >>>= 1;
-            }
-            assert directMemoryCacheAlignment == 0 || (normalizedCapacity & directMemoryCacheAlignmentMask) == 0;
-
-            return normalizedCapacity;
-        }
-        // Tiny 且直接内存需要对齐
-        if (directMemoryCacheAlignment > 0) {
-            return alignCapacity(reqCapacity);
-        }
-
-        // Quantum-spaced
-        // Tiny 且已经是16B的倍数
-        // 低四位为零；
-        if ((reqCapacity & 15) == 0) { //15 = 1111
-            return reqCapacity;
-        }
-        // Tiny 不是16B的倍数则规范化到16B的倍数；
-        // 首先清除低四位
-        return (reqCapacity & ~15) + 16;
-    }
-
-    // 直接内存对齐后的请求容量为基准的倍数，比如基准为64B，则分配的内存都需要为64B的整数倍，也就是常说的按64字节对齐
-    int alignCapacity(int reqCapacity) {
-        // directMemoryCacheAlignmentMask为对齐的掩码。 111111
-        int delta = reqCapacity & directMemoryCacheAlignmentMask;
-        return delta == 0 ? reqCapacity : reqCapacity + directMemoryCacheAlignment - delta;
-=======
 
     PoolSubpage<T> findSubpagePoolHead(int sizeIdx) {
         return smallSubpagePools[sizeIdx];
->>>>>>> 6724786d
     }
 
     //当PooledByteBuf容量扩增时，内存需要重新分配，代码如下：
     void reallocate(PooledByteBuf<T> buf, int newCapacity, boolean freeOldMemory) {
-<<<<<<< HEAD
-
-        if (newCapacity < 0 || newCapacity > buf.maxCapacity()) {
-            throw new IllegalArgumentException("newCapacity: " + newCapacity);
-        }
-        // 新老内存相同，不用重新分配
-=======
         assert newCapacity >= 0 && newCapacity <= buf.maxCapacity();
-
->>>>>>> 6724786d
         int oldCapacity = buf.length;
         if (oldCapacity == newCapacity) {
             return;
@@ -606,42 +294,10 @@
         int oldOffset = buf.offset;
         int oldMaxLength = buf.maxLength;
 
-<<<<<<< HEAD
-        // 重新申请一块内存
-=======
         // This does not touch buf's reader/writer indices
->>>>>>> 6724786d
         allocate(parent.threadCache(), buf, newCapacity);
         int bytesToCopy;
         if (newCapacity > oldCapacity) {
-<<<<<<< HEAD
-            // 将老数据copy到新内存
-            // 如果新申请的内存比之前小则直接将之前内存中的数据拷贝到新的内存中
-            memoryCopy(
-                    oldMemory, oldOffset,
-                    buf.memory, buf.offset, oldCapacity);
-        } else if (newCapacity < oldCapacity) {
-            if (readerIndex < newCapacity) {
-                if (writerIndex > newCapacity) {
-                    writerIndex = newCapacity;
-                }
-
-                // 将可读的数据拷贝过来，不可读的不拷贝
-                memoryCopy(
-                        oldMemory, oldOffset + readerIndex,
-                        buf.memory, buf.offset + readerIndex, writerIndex - readerIndex);
-            } else {
-                // 如果之前的readerIndex比新的内存总大小还大，则没有可以读取的数据了，也无法写
-                readerIndex = writerIndex = newCapacity;
-            }
-        }
-        // 重新设置读写索引
-        buf.setIndex(readerIndex, writerIndex);
-        // 如有必要，释放老的内存
-        if (freeOldMemory) {
-            // 释放之前的内存
-            free(oldChunk, oldHandle, oldMaxLength, buf.cache);
-=======
             bytesToCopy = oldCapacity;
         } else {
             buf.trimIndicesToCapacity(newCapacity);
@@ -650,7 +306,6 @@
         memoryCopy(oldMemory, oldOffset, buf, bytesToCopy);
         if (freeOldMemory) {
             free(oldChunk, oldNioBuffer, oldHandle, oldMaxLength, buf.cache);
->>>>>>> 6724786d
         }
     }
 
@@ -812,24 +467,10 @@
         return max(0, val);
     }
 
-<<<<<<< HEAD
-    //由于该类是一个抽象类，其中的抽象方法如下：
-    // 新建一个Chunk，Tiny/Small，Normal请求请求分配时调用
-    protected abstract PoolChunk<T> newChunk(int pageSize, int maxOrder, int pageShifts, int chunkSize);
-    // 新建一个Chunk，Huge请求分配时调用
-=======
     protected abstract PoolChunk<T> newChunk(int pageSize, int maxPageIdx, int pageShifts, int chunkSize);
->>>>>>> 6724786d
     protected abstract PoolChunk<T> newUnpooledChunk(int capacity);
-
     protected abstract PooledByteBuf<T> newByteBuf(int maxCapacity);
-<<<<<<< HEAD
-    // 复制内存，当ByteBuf扩充容量时调用
-    protected abstract void memoryCopy(T src, int srcOffset, T dst, int dstOffset, int length);
-    // 销毁Chunk，释放内存时调用
-=======
     protected abstract void memoryCopy(T src, int srcOffset, PooledByteBuf<T> dst, int length);
->>>>>>> 6724786d
     protected abstract void destroyChunk(PoolChunk<T> chunk);
 
     @Override
@@ -932,15 +573,9 @@
         }
 
         @Override
-<<<<<<< HEAD
-        // 生成chunk时传入了内存；
-        protected PoolChunk<byte[]> newChunk(int pageSize, int maxOrder, int pageShifts, int chunkSize) {
-            return new PoolChunk<byte[]>(this, newByteArray(chunkSize), pageSize, maxOrder, pageShifts, chunkSize, 0);
-=======
         protected PoolChunk<byte[]> newChunk(int pageSize, int maxPageIdx, int pageShifts, int chunkSize) {
             return new PoolChunk<byte[]>(
                     this, null, newByteArray(chunkSize), pageSize, pageShifts, chunkSize, maxPageIdx);
->>>>>>> 6724786d
         }
 
         @Override
@@ -965,13 +600,7 @@
             if (length == 0) {
                 return;
             }
-
-<<<<<<< HEAD
-            // 直接使用数组拷贝；
-            System.arraycopy(src, srcOffset, dst, dstOffset, length);
-=======
             System.arraycopy(src, srcOffset, dst.memory, dst.offset, length);
->>>>>>> 6724786d
         }
     }
 
@@ -988,33 +617,6 @@
             return true;
         }
 
-<<<<<<< HEAD
-        private int offsetCacheLine(ByteBuffer memory) {
-            // We can only calculate the offset if Unsafe is present as otherwise directBufferAddress(...) will
-            // throw an NPE.
-            // 当魔术方法可以使用时，计算出内存对齐后的地址；
-            return HAS_UNSAFE ?
-                    (int) (PlatformDependent.directBufferAddress(memory) & directMemoryCacheAlignmentMask) : 0;
-        }
-
-        @Override
-        protected PoolChunk<ByteBuffer> newChunk(int pageSize, int maxOrder,
-                int pageShifts, int chunkSize) {
-            // 分配的direct memory可能不是对齐的；
-            // directMemoryCacheAlignment== 0表示不需要进行对齐处理；
-            if (directMemoryCacheAlignment == 0) {
-                //
-                return new PoolChunk<ByteBuffer>(this,
-                        allocateDirect(chunkSize), pageSize, maxOrder,
-                        pageShifts, chunkSize, 0);
-            }
-            //
-            final ByteBuffer memory = allocateDirect(chunkSize
-                    + directMemoryCacheAlignment); // 需要多分配些，用于截断；
-            return new PoolChunk<ByteBuffer>(this, memory, pageSize,
-                    maxOrder, pageShifts, chunkSize,
-                    offsetCacheLine(memory));
-=======
         @Override
         protected PoolChunk<ByteBuffer> newChunk(int pageSize, int maxPageIdx,
             int pageShifts, int chunkSize) {
@@ -1028,7 +630,6 @@
             final ByteBuffer memory = PlatformDependent.alignDirectBuffer(base, directMemoryCacheAlignment);
             return new PoolChunk<ByteBuffer>(this, base, memory, pageSize,
                     pageShifts, chunkSize, maxPageIdx);
->>>>>>> 6724786d
         }
 
         @Override
