--- conflicted
+++ resolved
@@ -16,10 +16,6 @@
 package io.netty.buffer;
 
 import static io.netty.util.internal.ObjectUtil.checkPositiveOrZero;
-<<<<<<< HEAD
-import static java.util.Objects.requireNonNull;
-=======
->>>>>>> 71860e5b
 
 import io.netty.util.internal.PlatformDependent;
 
@@ -55,13 +51,9 @@
      */
     public UnpooledDirectByteBuf(ByteBufAllocator alloc, int initialCapacity, int maxCapacity) {
         super(maxCapacity);
-<<<<<<< HEAD
-        requireNonNull(alloc, "alloc");
-=======
         if (alloc == null) {
             throw new NullPointerException("alloc");
         }
->>>>>>> 71860e5b
         checkPositiveOrZero(initialCapacity, "initialCapacity");
         checkPositiveOrZero(maxCapacity, "maxCapacity");
         if (initialCapacity > maxCapacity) {
@@ -85,8 +77,12 @@
     UnpooledDirectByteBuf(ByteBufAllocator alloc, ByteBuffer initialBuffer,
             int maxCapacity, boolean doFree, boolean slice) {
         super(maxCapacity);
-        requireNonNull(alloc, "alloc");
-        requireNonNull(initialBuffer, "initialBuffer");
+        if (alloc == null) {
+            throw new NullPointerException("alloc");
+        }
+        if (initialBuffer == null) {
+            throw new NullPointerException("initialBuffer");
+        }
         if (!initialBuffer.isDirect()) {
             throw new IllegalArgumentException("initialBuffer is not a direct buffer.");
         }
