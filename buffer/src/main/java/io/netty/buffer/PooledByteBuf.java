/*
 * Copyright 2012 The Netty Project
 *
 * The Netty Project licenses this file to you under the Apache License,
 * version 2.0 (the "License"); you may not use this file except in compliance
 * with the License. You may obtain a copy of the License at:
 *
 *   https://www.apache.org/licenses/LICENSE-2.0
 *
 * Unless required by applicable law or agreed to in writing, software
 * distributed under the License is distributed on an "AS IS" BASIS, WITHOUT
 * WARRANTIES OR CONDITIONS OF ANY KIND, either express or implied. See the
 * License for the specific language governing permissions and limitations
 * under the License.
 */

package io.netty.buffer;

import io.netty.util.Recycler.EnhancedHandle;
import io.netty.util.internal.ObjectPool.Handle;

import java.io.IOException;
import java.nio.ByteBuffer;
import java.nio.ByteOrder;
import java.nio.channels.ClosedChannelException;
import java.nio.channels.FileChannel;
import java.nio.channels.GatheringByteChannel;
import java.nio.channels.ScatteringByteChannel;

abstract class PooledByteBuf<T> extends AbstractReferenceCountedByteBuf {

    private final EnhancedHandle<PooledByteBuf<T>> recyclerHandle;

    protected PoolChunk<T> chunk;
    protected long handle;
    protected T memory;
    protected int offset;
    protected int length;
    int maxLength;
    PoolArenasCache cache;
    ByteBuffer tmpNioBuf;
    private ByteBufAllocator allocator;

    @SuppressWarnings("unchecked")
    protected PooledByteBuf(Handle<? extends PooledByteBuf<T>> recyclerHandle, int maxCapacity) {
        super(maxCapacity);
        this.recyclerHandle = (EnhancedHandle<PooledByteBuf<T>>) recyclerHandle;
    }

    void init(PoolChunk<T> chunk, ByteBuffer nioBuffer,
              long handle, int offset, int length, int maxLength, PoolArenasCache cache) {
        init0(chunk, nioBuffer, handle, offset, length, maxLength, cache);
    }

    void initUnpooled(PoolChunk<T> chunk, int length) {
        init0(chunk, null, 0, 0, length, length, null);
    }

    private void init0(PoolChunk<T> chunk, ByteBuffer nioBuffer,
                       long handle, int offset, int length, int maxLength, PoolArenasCache cache) {
        assert handle >= 0;
        assert chunk != null;
        assert !PoolChunk.isSubpage(handle) || chunk.arena.size2SizeIdx(maxLength) <= chunk.arena.smallMaxSizeIdx:
                "Allocated small sub-page handle for a buffer size that isn't \"small.\"";

        chunk.incrementPinnedMemory(maxLength);
        this.chunk = chunk;
        memory = chunk.memory;
        tmpNioBuf = nioBuffer;
        allocator = chunk.arena.parent;
        this.cache = cache;
        this.handle = handle;
        this.offset = offset;
        this.length = length;
        this.maxLength = maxLength;
    }

    /**
     * Method must be called before reuse this {@link PooledByteBufAllocator}
     */
    final void reuse(int maxCapacity) {
        maxCapacity(maxCapacity);
        resetRefCnt();
        setIndex0(0, 0);
        discardMarks();
    }

    @Override
    public final int capacity() {
        return length;
    }

    @Override
    public int maxFastWritableBytes() {
        return Math.min(maxLength, maxCapacity()) - writerIndex;
    }

    @Override
    public final ByteBuf capacity(int newCapacity) {
        if (newCapacity == length) {
            ensureAccessible();
            return this;
        }
        checkNewCapacity(newCapacity);
        if (!chunk.unpooled) {
            // If the request capacity does not require reallocation, just update the length of the memory.
            if (newCapacity > length) {
                if (newCapacity <= maxLength) {
                    length = newCapacity;
                    return this;
                }
            } else if (newCapacity > maxLength >>> 1 &&
                    (maxLength > 512 || newCapacity > maxLength - 16)) {
                // here newCapacity < length
                length = newCapacity;
                trimIndicesToCapacity(newCapacity);
                return this;
            }
        }

        // Reallocation required.
<<<<<<< HEAD
        chunk.arena.reallocate(this, newCapacity, true);
=======
        chunk.decrementPinnedMemory(maxLength);
        chunk.arena.reallocate(this, newCapacity);
>>>>>>> a881114c
        return this;
    }

    @Override
    public final ByteBufAllocator alloc() {
        return allocator;
    }

    @Override
    public final ByteOrder order() {
        return ByteOrder.BIG_ENDIAN;
    }

    @Override
    public final ByteBuf unwrap() {
        return null;
    }

    @Override
    public final ByteBuf retainedDuplicate() {
        return PooledDuplicatedByteBuf.newInstance(this, this, readerIndex(), writerIndex());
    }

    @Override
    public final ByteBuf retainedSlice() {
        final int index = readerIndex();
        return retainedSlice(index, writerIndex() - index);
    }

    @Override
    public final ByteBuf retainedSlice(int index, int length) {
        return PooledSlicedByteBuf.newInstance(this, this, index, length);
    }

    protected final ByteBuffer internalNioBuffer() {
        ByteBuffer tmpNioBuf = this.tmpNioBuf;
        if (tmpNioBuf == null) {
            this.tmpNioBuf = tmpNioBuf = newInternalNioBuffer(memory);
        } else {
            tmpNioBuf.clear();
        }
        return tmpNioBuf;
    }

    protected abstract ByteBuffer newInternalNioBuffer(T memory);

    @Override
    protected final void deallocate() {
        if (handle >= 0) {
            final long handle = this.handle;
            this.handle = -1;
            memory = null;
            chunk.arena.free(chunk, tmpNioBuf, handle, maxLength, cache);
            tmpNioBuf = null;
            chunk = null;
            cache = null;
            this.recyclerHandle.unguardedRecycle(this);
        }
    }

    protected final int idx(int index) {
        return offset + index;
    }

    final ByteBuffer _internalNioBuffer(int index, int length, boolean duplicate) {
        index = idx(index);
        ByteBuffer buffer = duplicate ? newInternalNioBuffer(memory) : internalNioBuffer();
        buffer.limit(index + length).position(index);
        return buffer;
    }

    ByteBuffer duplicateInternalNioBuffer(int index, int length) {
        checkIndex(index, length);
        return _internalNioBuffer(index, length, true);
    }

    @Override
    public final ByteBuffer internalNioBuffer(int index, int length) {
        checkIndex(index, length);
        return _internalNioBuffer(index, length, false);
    }

    @Override
    public final int nioBufferCount() {
        return 1;
    }

    @Override
    public final ByteBuffer nioBuffer(int index, int length) {
        return duplicateInternalNioBuffer(index, length).slice();
    }

    @Override
    public final ByteBuffer[] nioBuffers(int index, int length) {
        return new ByteBuffer[] { nioBuffer(index, length) };
    }

    @Override
    public final boolean isContiguous() {
        return true;
    }

    @Override
    public final int getBytes(int index, GatheringByteChannel out, int length) throws IOException {
        return out.write(duplicateInternalNioBuffer(index, length));
    }

    @Override
    public final int readBytes(GatheringByteChannel out, int length) throws IOException {
        checkReadableBytes(length);
        int readBytes = out.write(_internalNioBuffer(readerIndex, length, false));
        readerIndex += readBytes;
        return readBytes;
    }

    @Override
    public final int getBytes(int index, FileChannel out, long position, int length) throws IOException {
        return out.write(duplicateInternalNioBuffer(index, length), position);
    }

    @Override
    public final int readBytes(FileChannel out, long position, int length) throws IOException {
        checkReadableBytes(length);
        int readBytes = out.write(_internalNioBuffer(readerIndex, length, false), position);
        readerIndex += readBytes;
        return readBytes;
    }

    @Override
    public final int setBytes(int index, ScatteringByteChannel in, int length) throws IOException {
        try {
            return in.read(internalNioBuffer(index, length));
        } catch (ClosedChannelException ignored) {
            return -1;
        }
    }

    @Override
    public final int setBytes(int index, FileChannel in, long position, int length) throws IOException {
        try {
            return in.read(internalNioBuffer(index, length), position);
        } catch (ClosedChannelException ignored) {
            return -1;
        }
    }
}<|MERGE_RESOLUTION|>--- conflicted
+++ resolved
@@ -119,12 +119,7 @@
         }
 
         // Reallocation required.
-<<<<<<< HEAD
-        chunk.arena.reallocate(this, newCapacity, true);
-=======
-        chunk.decrementPinnedMemory(maxLength);
         chunk.arena.reallocate(this, newCapacity);
->>>>>>> a881114c
         return this;
     }
 
