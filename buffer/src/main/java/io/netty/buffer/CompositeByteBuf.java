/*
 * Copyright 2012 The Netty Project
 *
 * The Netty Project licenses this file to you under the Apache License,
 * version 2.0 (the "License"); you may not use this file except in compliance
 * with the License. You may obtain a copy of the License at:
 *
 *   http://www.apache.org/licenses/LICENSE-2.0
 *
 * Unless required by applicable law or agreed to in writing, software
 * distributed under the License is distributed on an "AS IS" BASIS, WITHOUT
 * WARRANTIES OR CONDITIONS OF ANY KIND, either express or implied. See the
 * License for the specific language governing permissions and limitations
 * under the License.
 */
package io.netty.buffer;

import static java.util.Objects.requireNonNull;

import io.netty.util.ByteProcessor;
import io.netty.util.IllegalReferenceCountException;
import io.netty.util.ReferenceCountUtil;
import io.netty.util.internal.EmptyArrays;
import io.netty.util.internal.RecyclableArrayList;

import java.io.IOException;
import java.io.InputStream;
import java.io.OutputStream;
import java.nio.ByteBuffer;
import java.nio.ByteOrder;
import java.nio.channels.FileChannel;
import java.nio.channels.GatheringByteChannel;
import java.nio.channels.ScatteringByteChannel;
import java.util.ArrayList;
import java.util.Arrays;
import java.util.Collection;
import java.util.Collections;
import java.util.ConcurrentModificationException;
import java.util.Iterator;
import java.util.List;
import java.util.NoSuchElementException;


/**
 * A virtual buffer which shows multiple buffers as a single merged buffer.  It is recommended to use
 * {@link ByteBufAllocator#compositeBuffer()} or {@link Unpooled#wrappedBuffer(ByteBuf...)} instead of calling the
 * constructor explicitly.
 */
public class CompositeByteBuf extends AbstractReferenceCountedByteBuf implements Iterable<ByteBuf> {

    private static final ByteBuffer EMPTY_NIO_BUFFER = Unpooled.EMPTY_BUFFER.nioBuffer();
    private static final Iterator<ByteBuf> EMPTY_ITERATOR = Collections.<ByteBuf>emptyList().iterator();

    private final ByteBufAllocator alloc;
    private final boolean direct;
    private final int maxNumComponents;

    private int componentCount;
    private Component[] components; // resized when needed

    private boolean freed;

    private CompositeByteBuf(ByteBufAllocator alloc, boolean direct, int maxNumComponents, int initSize) {
        super(AbstractByteBufAllocator.DEFAULT_MAX_CAPACITY);
<<<<<<< HEAD
        requireNonNull(alloc, "alloc");
=======
        if (alloc == null) {
            throw new NullPointerException("alloc");
        }
>>>>>>> 71860e5b
        if (maxNumComponents < 1) {
            throw new IllegalArgumentException(
                    "maxNumComponents: " + maxNumComponents + " (expected: >= 1)");
        }
        this.alloc = alloc;
        this.direct = direct;
        this.maxNumComponents = maxNumComponents;
        components = newCompArray(initSize, maxNumComponents);
    }

    public CompositeByteBuf(ByteBufAllocator alloc, boolean direct, int maxNumComponents) {
        this(alloc, direct, maxNumComponents, 0);
    }

    public CompositeByteBuf(ByteBufAllocator alloc, boolean direct, int maxNumComponents, ByteBuf... buffers) {
        this(alloc, direct, maxNumComponents, buffers, 0);
    }

    CompositeByteBuf(ByteBufAllocator alloc, boolean direct, int maxNumComponents,
            ByteBuf[] buffers, int offset) {
        this(alloc, direct, maxNumComponents, buffers.length - offset);

        addComponents0(false, 0, buffers, offset);
        consolidateIfNeeded();
        setIndex0(0, capacity());
    }

    public CompositeByteBuf(
            ByteBufAllocator alloc, boolean direct, int maxNumComponents, Iterable<ByteBuf> buffers) {
        this(alloc, direct, maxNumComponents,
                buffers instanceof Collection ? ((Collection<ByteBuf>) buffers).size() : 0);

        addComponents(false, 0, buffers);
        setIndex(0, capacity());
    }

    // support passing arrays of other types instead of having to copy to a ByteBuf[] first
    interface ByteWrapper<T> {
        ByteBuf wrap(T bytes);
        boolean isEmpty(T bytes);
    }

    static final ByteWrapper<byte[]> BYTE_ARRAY_WRAPPER = new ByteWrapper<byte[]>() {
        @Override
        public ByteBuf wrap(byte[] bytes) {
            return Unpooled.wrappedBuffer(bytes);
        }
        @Override
        public boolean isEmpty(byte[] bytes) {
            return bytes.length == 0;
        }
    };

    static final ByteWrapper<ByteBuffer> BYTE_BUFFER_WRAPPER = new ByteWrapper<ByteBuffer>() {
        @Override
        public ByteBuf wrap(ByteBuffer bytes) {
            return Unpooled.wrappedBuffer(bytes);
        }
        @Override
        public boolean isEmpty(ByteBuffer bytes) {
            return !bytes.hasRemaining();
        }
    };

    <T> CompositeByteBuf(ByteBufAllocator alloc, boolean direct, int maxNumComponents,
            ByteWrapper<T> wrapper, T[] buffers, int offset) {
        this(alloc, direct, maxNumComponents, buffers.length - offset);

        addComponents0(false, 0, wrapper, buffers, offset);
        consolidateIfNeeded();
        setIndex(0, capacity());
    }

    private static Component[] newCompArray(int initComponents, int maxNumComponents) {
        int capacityGuess = Math.min(AbstractByteBufAllocator.DEFAULT_MAX_COMPONENTS, maxNumComponents);
        return new Component[Math.max(initComponents, capacityGuess)];
    }

    // Special constructor used by WrappedCompositeByteBuf
    CompositeByteBuf(ByteBufAllocator alloc) {
        super(Integer.MAX_VALUE);
        this.alloc = alloc;
        direct = false;
        maxNumComponents = 0;
        components = null;
    }

    /**
     * Add the given {@link ByteBuf}.
     * <p>
     * Be aware that this method does not increase the {@code writerIndex} of the {@link CompositeByteBuf}.
     * If you need to have it increased use {@link #addComponent(boolean, ByteBuf)}.
     * <p>
     * {@link ByteBuf#release()} ownership of {@code buffer} is transferred to this {@link CompositeByteBuf}.
     * @param buffer the {@link ByteBuf} to add. {@link ByteBuf#release()} ownership is transferred to this
     * {@link CompositeByteBuf}.
     */
    public CompositeByteBuf addComponent(ByteBuf buffer) {
        return addComponent(false, buffer);
    }

    /**
     * Add the given {@link ByteBuf}s.
     * <p>
     * Be aware that this method does not increase the {@code writerIndex} of the {@link CompositeByteBuf}.
     * If you need to have it increased use {@link #addComponents(boolean, ByteBuf[])}.
     * <p>
     * {@link ByteBuf#release()} ownership of all {@link ByteBuf} objects in {@code buffers} is transferred to this
     * {@link CompositeByteBuf}.
     * @param buffers the {@link ByteBuf}s to add. {@link ByteBuf#release()} ownership of all {@link ByteBuf#release()}
     * ownership of all {@link ByteBuf} objects is transferred to this {@link CompositeByteBuf}.
     */
    public CompositeByteBuf addComponents(ByteBuf... buffers) {
        return addComponents(false, buffers);
    }

    /**
     * Add the given {@link ByteBuf}s.
     * <p>
     * Be aware that this method does not increase the {@code writerIndex} of the {@link CompositeByteBuf}.
     * If you need to have it increased use {@link #addComponents(boolean, Iterable)}.
     * <p>
     * {@link ByteBuf#release()} ownership of all {@link ByteBuf} objects in {@code buffers} is transferred to this
     * {@link CompositeByteBuf}.
     * @param buffers the {@link ByteBuf}s to add. {@link ByteBuf#release()} ownership of all {@link ByteBuf#release()}
     * ownership of all {@link ByteBuf} objects is transferred to this {@link CompositeByteBuf}.
     */
    public CompositeByteBuf addComponents(Iterable<ByteBuf> buffers) {
        return addComponents(false, buffers);
    }

    /**
     * Add the given {@link ByteBuf} on the specific index.
     * <p>
     * Be aware that this method does not increase the {@code writerIndex} of the {@link CompositeByteBuf}.
     * If you need to have it increased use {@link #addComponent(boolean, int, ByteBuf)}.
     * <p>
     * {@link ByteBuf#release()} ownership of {@code buffer} is transferred to this {@link CompositeByteBuf}.
     * @param cIndex the index on which the {@link ByteBuf} will be added.
     * @param buffer the {@link ByteBuf} to add. {@link ByteBuf#release()} ownership is transferred to this
     * {@link CompositeByteBuf}.
     */
    public CompositeByteBuf addComponent(int cIndex, ByteBuf buffer) {
        return addComponent(false, cIndex, buffer);
    }

    /**
     * Add the given {@link ByteBuf} and increase the {@code writerIndex} if {@code increaseWriterIndex} is
     * {@code true}.
     *
     * {@link ByteBuf#release()} ownership of {@code buffer} is transferred to this {@link CompositeByteBuf}.
     * @param buffer the {@link ByteBuf} to add. {@link ByteBuf#release()} ownership is transferred to this
     * {@link CompositeByteBuf}.
     */
    public CompositeByteBuf addComponent(boolean increaseWriterIndex, ByteBuf buffer) {
        return addComponent(increaseWriterIndex, componentCount, buffer);
    }

    /**
     * Add the given {@link ByteBuf}s and increase the {@code writerIndex} if {@code increaseWriterIndex} is
     * {@code true}.
     *
     * {@link ByteBuf#release()} ownership of all {@link ByteBuf} objects in {@code buffers} is transferred to this
     * {@link CompositeByteBuf}.
     * @param buffers the {@link ByteBuf}s to add. {@link ByteBuf#release()} ownership of all {@link ByteBuf#release()}
     * ownership of all {@link ByteBuf} objects is transferred to this {@link CompositeByteBuf}.
     */
    public CompositeByteBuf addComponents(boolean increaseWriterIndex, ByteBuf... buffers) {
        requireNonNull(buffers, "buffers");
        addComponents0(increaseWriterIndex, componentCount, buffers, 0);
        consolidateIfNeeded();
        return this;
    }

    /**
     * Add the given {@link ByteBuf}s and increase the {@code writerIndex} if {@code increaseWriterIndex} is
     * {@code true}.
     *
     * {@link ByteBuf#release()} ownership of all {@link ByteBuf} objects in {@code buffers} is transferred to this
     * {@link CompositeByteBuf}.
     * @param buffers the {@link ByteBuf}s to add. {@link ByteBuf#release()} ownership of all {@link ByteBuf#release()}
     * ownership of all {@link ByteBuf} objects is transferred to this {@link CompositeByteBuf}.
     */
    public CompositeByteBuf addComponents(boolean increaseWriterIndex, Iterable<ByteBuf> buffers) {
        return addComponents(increaseWriterIndex, componentCount, buffers);
    }

    /**
     * Add the given {@link ByteBuf} on the specific index and increase the {@code writerIndex}
     * if {@code increaseWriterIndex} is {@code true}.
     *
     * {@link ByteBuf#release()} ownership of {@code buffer} is transferred to this {@link CompositeByteBuf}.
     * @param cIndex the index on which the {@link ByteBuf} will be added.
     * @param buffer the {@link ByteBuf} to add. {@link ByteBuf#release()} ownership is transferred to this
     * {@link CompositeByteBuf}.
     */
    public CompositeByteBuf addComponent(boolean increaseWriterIndex, int cIndex, ByteBuf buffer) {
        requireNonNull(buffer, "buffer");
        addComponent0(increaseWriterIndex, cIndex, buffer);
        consolidateIfNeeded();
        return this;
    }

    /**
     * Precondition is that {@code buffer != null}.
     */
    private int addComponent0(boolean increaseWriterIndex, int cIndex, ByteBuf buffer) {
        assert buffer != null;
        boolean wasAdded = false;
        try {
            checkComponentIndex(cIndex);

            // No need to consolidate - just add a component to the list.
            Component c = newComponent(ensureAccessible(buffer), 0);
            int readableBytes = c.length();

            addComp(cIndex, c);
            wasAdded = true;
            if (readableBytes > 0 && cIndex < componentCount - 1) {
                updateComponentOffsets(cIndex);
            } else if (cIndex > 0) {
                c.reposition(components[cIndex - 1].endOffset);
            }
            if (increaseWriterIndex) {
                writerIndex += readableBytes;
            }
            return cIndex;
        } finally {
            if (!wasAdded) {
                buffer.release();
            }
        }
    }

    private static ByteBuf ensureAccessible(final ByteBuf buf) {
        if (checkAccessible && !buf.isAccessible()) {
            throw new IllegalReferenceCountException(0);
        }
        return buf;
    }

    @SuppressWarnings("deprecation")
    private Component newComponent(final ByteBuf buf, final int offset) {
        final int srcIndex = buf.readerIndex();
        final int len = buf.readableBytes();

        // unpeel any intermediate outer layers (UnreleasableByteBuf, LeakAwareByteBufs, SwappedByteBuf)
        ByteBuf unwrapped = buf;
        int unwrappedIndex = srcIndex;
        while (unwrapped instanceof WrappedByteBuf || unwrapped instanceof SwappedByteBuf) {
            unwrapped = unwrapped.unwrap();
<<<<<<< HEAD
        }

        // unwrap if already sliced
        if (unwrapped instanceof AbstractUnpooledSlicedByteBuf) {
            unwrappedIndex += ((AbstractUnpooledSlicedByteBuf) unwrapped).idx(0);
            unwrapped = unwrapped.unwrap();
        } else if (unwrapped instanceof PooledSlicedByteBuf) {
            unwrappedIndex += ((PooledSlicedByteBuf) unwrapped).adjustment;
            unwrapped = unwrapped.unwrap();
        } else if (unwrapped instanceof DuplicatedByteBuf || unwrapped instanceof PooledDuplicatedByteBuf) {
            unwrapped = unwrapped.unwrap();
        }

=======
        }

        // unwrap if already sliced
        if (unwrapped instanceof AbstractUnpooledSlicedByteBuf) {
            unwrappedIndex += ((AbstractUnpooledSlicedByteBuf) unwrapped).idx(0);
            unwrapped = unwrapped.unwrap();
        } else if (unwrapped instanceof PooledSlicedByteBuf) {
            unwrappedIndex += ((PooledSlicedByteBuf) unwrapped).adjustment;
            unwrapped = unwrapped.unwrap();
        } else if (unwrapped instanceof DuplicatedByteBuf || unwrapped instanceof PooledDuplicatedByteBuf) {
            unwrapped = unwrapped.unwrap();
        }

>>>>>>> 71860e5b
        // We don't need to slice later to expose the internal component if the readable range
        // is already the entire buffer
        final ByteBuf slice = buf.capacity() == len ? buf : null;

        return new Component(buf.order(ByteOrder.BIG_ENDIAN), srcIndex,
                unwrapped.order(ByteOrder.BIG_ENDIAN), unwrappedIndex, offset, len, slice);
    }

    /**
     * Add the given {@link ByteBuf}s on the specific index
     * <p>
     * Be aware that this method does not increase the {@code writerIndex} of the {@link CompositeByteBuf}.
     * If you need to have it increased you need to handle it by your own.
     * <p>
     * {@link ByteBuf#release()} ownership of all {@link ByteBuf} objects in {@code buffers} is transferred to this
     * {@link CompositeByteBuf}.
     * @param cIndex the index on which the {@link ByteBuf} will be added. {@link ByteBuf#release()} ownership of all
     * {@link ByteBuf#release()} ownership of all {@link ByteBuf} objects is transferred to this
     * {@link CompositeByteBuf}.
     * @param buffers the {@link ByteBuf}s to add. {@link ByteBuf#release()} ownership of all {@link ByteBuf#release()}
     * ownership of all {@link ByteBuf} objects is transferred to this {@link CompositeByteBuf}.
     */
    public CompositeByteBuf addComponents(int cIndex, ByteBuf... buffers) {
        requireNonNull(buffers, "buffers");
        addComponents0(false, cIndex, buffers, 0);
        consolidateIfNeeded();
        return this;
    }

    private CompositeByteBuf addComponents0(boolean increaseWriterIndex,
            final int cIndex, ByteBuf[] buffers, int arrOffset) {
        final int len = buffers.length, count = len - arrOffset;
        // only set ci after we've shifted so that finally block logic is always correct
        int ci = Integer.MAX_VALUE;
        try {
            checkComponentIndex(cIndex);
            shiftComps(cIndex, count); // will increase componentCount
            int nextOffset = cIndex > 0 ? components[cIndex - 1].endOffset : 0;
            for (ci = cIndex; arrOffset < len; arrOffset++, ci++) {
                ByteBuf b = buffers[arrOffset];
                if (b == null) {
                    break;
                }
                Component c = newComponent(ensureAccessible(b), nextOffset);
                components[ci] = c;
                nextOffset = c.endOffset;
            }
            return this;
        } finally {
            // ci is now the index following the last successfully added component
            if (ci < componentCount) {
                if (ci < cIndex + count) {
                    // we bailed early
                    removeCompRange(ci, cIndex + count);
                    for (; arrOffset < len; ++arrOffset) {
                        ReferenceCountUtil.safeRelease(buffers[arrOffset]);
                    }
                }
                updateComponentOffsets(ci); // only need to do this here for components after the added ones
            }
            if (increaseWriterIndex && ci > cIndex && ci <= componentCount) {
                writerIndex += components[ci - 1].endOffset - components[cIndex].offset;
            }
        }
    }

    private <T> int addComponents0(boolean increaseWriterIndex, int cIndex,
            ByteWrapper<T> wrapper, T[] buffers, int offset) {
        checkComponentIndex(cIndex);

        // No need for consolidation
        for (int i = offset, len = buffers.length; i < len; i++) {
            T b = buffers[i];
            if (b == null) {
                break;
            }
            if (!wrapper.isEmpty(b)) {
                cIndex = addComponent0(increaseWriterIndex, cIndex, wrapper.wrap(b)) + 1;
                int size = componentCount;
                if (cIndex > size) {
                    cIndex = size;
                }
            }
        }
        return cIndex;
    }

    /**
     * Add the given {@link ByteBuf}s on the specific index
     *
     * Be aware that this method does not increase the {@code writerIndex} of the {@link CompositeByteBuf}.
     * If you need to have it increased you need to handle it by your own.
     * <p>
     * {@link ByteBuf#release()} ownership of all {@link ByteBuf} objects in {@code buffers} is transferred to this
     * {@link CompositeByteBuf}.
     * @param cIndex the index on which the {@link ByteBuf} will be added.
     * @param buffers the {@link ByteBuf}s to add.  {@link ByteBuf#release()} ownership of all
     * {@link ByteBuf#release()} ownership of all {@link ByteBuf} objects is transferred to this
     * {@link CompositeByteBuf}.
     */
    public CompositeByteBuf addComponents(int cIndex, Iterable<ByteBuf> buffers) {
        return addComponents(false, cIndex, buffers);
    }

    /**
     * Add the given {@link ByteBuf} and increase the {@code writerIndex} if {@code increaseWriterIndex} is
     * {@code true}. If the provided buffer is a {@link CompositeByteBuf} itself, a "shallow copy" of its
     * readable components will be performed. Thus the actual number of new components added may vary
     * and in particular will be zero if the provided buffer is not readable.
     * <p>
     * {@link ByteBuf#release()} ownership of {@code buffer} is transferred to this {@link CompositeByteBuf}.
     * @param buffer the {@link ByteBuf} to add. {@link ByteBuf#release()} ownership is transferred to this
     * {@link CompositeByteBuf}.
     */
    public CompositeByteBuf addFlattenedComponents(boolean increaseWriterIndex, ByteBuf buffer) {
<<<<<<< HEAD
        requireNonNull(buffer, "buffer");
=======
        checkNotNull(buffer, "buffer");
>>>>>>> 71860e5b
        final int ridx = buffer.readerIndex();
        final int widx = buffer.writerIndex();
        if (ridx == widx) {
            buffer.release();
            return this;
        }
        if (!(buffer instanceof CompositeByteBuf)) {
            addComponent0(increaseWriterIndex, componentCount, buffer);
            consolidateIfNeeded();
            return this;
        }
        final CompositeByteBuf from = (CompositeByteBuf) buffer;
        from.checkIndex(ridx, widx - ridx);
        final Component[] fromComponents = from.components;
        final int compCountBefore = componentCount;
        final int writerIndexBefore = writerIndex;
        try {
            for (int cidx = from.toComponentIndex0(ridx), newOffset = capacity();; cidx++) {
                final Component component = fromComponents[cidx];
                final int compOffset = component.offset;
                final int fromIdx = Math.max(ridx, compOffset);
                final int toIdx = Math.min(widx, component.endOffset);
                final int len = toIdx - fromIdx;
                if (len > 0) { // skip empty components
                    addComp(componentCount, new Component(
                            component.srcBuf.retain(), component.srcIdx(fromIdx),
                            component.buf, component.idx(fromIdx), newOffset, len, null));
                }
                if (widx == toIdx) {
                    break;
                }
                newOffset += len;
            }
            if (increaseWriterIndex) {
                writerIndex = writerIndexBefore + (widx - ridx);
            }
            consolidateIfNeeded();
            buffer.release();
            buffer = null;
            return this;
        } finally {
            if (buffer != null) {
                // if we did not succeed, attempt to rollback any components that were added
                if (increaseWriterIndex) {
                    writerIndex = writerIndexBefore;
                }
                for (int cidx = componentCount - 1; cidx >= compCountBefore; cidx--) {
                    components[cidx].free();
                    removeComp(cidx);
                }
            }
        }
    }

    // TODO optimize further, similar to ByteBuf[] version
    // (difference here is that we don't know *always* know precise size increase in advance,
    // but we do in the most common case that the Iterable is a Collection)
    private CompositeByteBuf addComponents(boolean increaseIndex, int cIndex, Iterable<ByteBuf> buffers) {
        if (buffers instanceof ByteBuf) {
            // If buffers also implements ByteBuf (e.g. CompositeByteBuf), it has to go to addComponent(ByteBuf).
            return addComponent(increaseIndex, cIndex, (ByteBuf) buffers);
        }
        requireNonNull(buffers, "buffers");
        Iterator<ByteBuf> it = buffers.iterator();
        try {
            checkComponentIndex(cIndex);

            // No need for consolidation
            while (it.hasNext()) {
                ByteBuf b = it.next();
                if (b == null) {
                    break;
                }
                cIndex = addComponent0(increaseIndex, cIndex, b) + 1;
                cIndex = Math.min(cIndex, componentCount);
            }
        } finally {
            while (it.hasNext()) {
                ReferenceCountUtil.safeRelease(it.next());
            }
        }
        consolidateIfNeeded();
        return this;
    }

    /**
     * This should only be called as last operation from a method as this may adjust the underlying
     * array of components and so affect the index etc.
     */
    private void consolidateIfNeeded() {
        // Consolidate if the number of components will exceed the allowed maximum by the current
        // operation.
        int size = componentCount;
        if (size > maxNumComponents) {
            consolidate0(0, size);
        }
    }

    private void checkComponentIndex(int cIndex) {
        ensureAccessible();
        if (cIndex < 0 || cIndex > componentCount) {
            throw new IndexOutOfBoundsException(String.format(
                    "cIndex: %d (expected: >= 0 && <= numComponents(%d))",
                    cIndex, componentCount));
        }
    }

    private void checkComponentIndex(int cIndex, int numComponents) {
        ensureAccessible();
        if (cIndex < 0 || cIndex + numComponents > componentCount) {
            throw new IndexOutOfBoundsException(String.format(
                    "cIndex: %d, numComponents: %d " +
                    "(expected: cIndex >= 0 && cIndex + numComponents <= totalNumComponents(%d))",
                    cIndex, numComponents, componentCount));
        }
    }

    private void updateComponentOffsets(int cIndex) {
        int size = componentCount;
        if (size <= cIndex) {
            return;
        }

        int nextIndex = cIndex > 0 ? components[cIndex - 1].endOffset : 0;
        for (; cIndex < size; cIndex++) {
            Component c = components[cIndex];
            c.reposition(nextIndex);
            nextIndex = c.endOffset;
        }
    }

    /**
     * Remove the {@link ByteBuf} from the given index.
     *
     * @param cIndex the index on from which the {@link ByteBuf} will be remove
     */
    public CompositeByteBuf removeComponent(int cIndex) {
        checkComponentIndex(cIndex);
        Component comp = components[cIndex];
        if (lastAccessed == comp) {
            lastAccessed = null;
        }
        comp.free();
        removeComp(cIndex);
        if (comp.length() > 0) {
            // Only need to call updateComponentOffsets if the length was > 0
            updateComponentOffsets(cIndex);
        }
        return this;
    }

    /**
     * Remove the number of {@link ByteBuf}s starting from the given index.
     *
     * @param cIndex the index on which the {@link ByteBuf}s will be started to removed
     * @param numComponents the number of components to remove
     */
    public CompositeByteBuf removeComponents(int cIndex, int numComponents) {
        checkComponentIndex(cIndex, numComponents);

        if (numComponents == 0) {
            return this;
        }
        int endIndex = cIndex + numComponents;
        boolean needsUpdate = false;
        for (int i = cIndex; i < endIndex; ++i) {
            Component c = components[i];
            if (c.length() > 0) {
                needsUpdate = true;
            }
            if (lastAccessed == c) {
                lastAccessed = null;
            }
            c.free();
        }
        removeCompRange(cIndex, endIndex);

        if (needsUpdate) {
            // Only need to call updateComponentOffsets if the length was > 0
            updateComponentOffsets(cIndex);
        }
        return this;
    }

    @Override
    public Iterator<ByteBuf> iterator() {
        ensureAccessible();
        return componentCount == 0 ? EMPTY_ITERATOR : new CompositeByteBufIterator();
    }

    @Override
    protected int forEachByteAsc0(int start, int end, ByteProcessor processor) throws Exception {
        if (end <= start) {
            return -1;
        }
        for (int i = toComponentIndex0(start), length = end - start; length > 0; i++) {
            Component c = components[i];
            if (c.offset == c.endOffset) {
                continue; // empty
            }
            ByteBuf s = c.buf;
            int localStart = c.idx(start);
            int localLength = Math.min(length, c.endOffset - start);
            // avoid additional checks in AbstractByteBuf case
            int result = s instanceof AbstractByteBuf
                ? ((AbstractByteBuf) s).forEachByteAsc0(localStart, localStart + localLength, processor)
                : s.forEachByte(localStart, localLength, processor);
            if (result != -1) {
                return result - c.adjustment;
            }
            start += localLength;
            length -= localLength;
        }
        return -1;
    }

    @Override
    protected int forEachByteDesc0(int rStart, int rEnd, ByteProcessor processor) throws Exception {
        if (rEnd > rStart) { // rStart *and* rEnd are inclusive
            return -1;
        }
        for (int i = toComponentIndex0(rStart), length = 1 + rStart - rEnd; length > 0; i--) {
            Component c = components[i];
            if (c.offset == c.endOffset) {
                continue; // empty
            }
            ByteBuf s = c.buf;
            int localRStart = c.idx(length + rEnd);
            int localLength = Math.min(length, localRStart), localIndex = localRStart - localLength;
            // avoid additional checks in AbstractByteBuf case
            int result = s instanceof AbstractByteBuf
                ? ((AbstractByteBuf) s).forEachByteDesc0(localRStart - 1, localIndex, processor)
                : s.forEachByteDesc(localIndex, localLength, processor);

            if (result != -1) {
                return result - c.adjustment;
            }
            length -= localLength;
        }
        return -1;
    }

    /**
     * Same with {@link #slice(int, int)} except that this method returns a list.
     */
    public List<ByteBuf> decompose(int offset, int length) {
        checkIndex(offset, length);
        if (length == 0) {
            return Collections.emptyList();
        }

        int componentId = toComponentIndex0(offset);
        int bytesToSlice = length;
        // The first component
        Component firstC = components[componentId];

        ByteBuf slice = firstC.buf.slice(firstC.idx(offset), Math.min(firstC.endOffset - offset, bytesToSlice));
        bytesToSlice -= slice.readableBytes();

        if (bytesToSlice == 0) {
            return Collections.singletonList(slice);
        }

        List<ByteBuf> sliceList = new ArrayList<>(componentCount - componentId);
        sliceList.add(slice);

        // Add all the slices until there is nothing more left and then return the List.
        do {
            Component component = components[++componentId];
            slice = component.buf.slice(component.idx(component.offset), Math.min(component.length(), bytesToSlice));
            bytesToSlice -= slice.readableBytes();
            sliceList.add(slice);
        } while (bytesToSlice > 0);

        return sliceList;
    }

    @Override
    public boolean isDirect() {
        int size = componentCount;
        if (size == 0) {
            return false;
        }
        for (int i = 0; i < size; i++) {
           if (!components[i].buf.isDirect()) {
               return false;
           }
        }
        return true;
    }

    @Override
    public boolean hasArray() {
        switch (componentCount) {
        case 0:
            return true;
        case 1:
            return components[0].buf.hasArray();
        default:
            return false;
        }
    }

    @Override
    public byte[] array() {
        switch (componentCount) {
        case 0:
            return EmptyArrays.EMPTY_BYTES;
        case 1:
            return components[0].buf.array();
        default:
            throw new UnsupportedOperationException();
        }
    }

    @Override
    public int arrayOffset() {
        switch (componentCount) {
        case 0:
            return 0;
        case 1:
            Component c = components[0];
            return c.idx(c.buf.arrayOffset());
        default:
            throw new UnsupportedOperationException();
        }
    }

    @Override
    public boolean hasMemoryAddress() {
        switch (componentCount) {
        case 0:
            return Unpooled.EMPTY_BUFFER.hasMemoryAddress();
        case 1:
            return components[0].buf.hasMemoryAddress();
        default:
            return false;
        }
    }

    @Override
    public long memoryAddress() {
        switch (componentCount) {
        case 0:
            return Unpooled.EMPTY_BUFFER.memoryAddress();
        case 1:
            Component c = components[0];
            return c.buf.memoryAddress() + c.adjustment;
        default:
            throw new UnsupportedOperationException();
        }
    }

    @Override
    public int capacity() {
        int size = componentCount;
        return size > 0 ? components[size - 1].endOffset : 0;
    }

    @Override
    public CompositeByteBuf capacity(int newCapacity) {
        checkNewCapacity(newCapacity);

        final int size = componentCount, oldCapacity = capacity();
        if (newCapacity > oldCapacity) {
            final int paddingLength = newCapacity - oldCapacity;
            ByteBuf padding = allocBuffer(paddingLength).setIndex(0, paddingLength);
            addComponent0(false, size, padding);
            if (componentCount >= maxNumComponents) {
                // FIXME: No need to create a padding buffer and consolidate.
                // Just create a big single buffer and put the current content there.
                consolidateIfNeeded();
            }
        } else if (newCapacity < oldCapacity) {
            lastAccessed = null;
            int i = size - 1;
            for (int bytesToTrim = oldCapacity - newCapacity; i >= 0; i--) {
                Component c = components[i];
                final int cLength = c.length();
                if (bytesToTrim < cLength) {
                    // Trim the last component
                    c.endOffset -= bytesToTrim;
                    ByteBuf slice = c.slice;
                    if (slice != null) {
                        // We must replace the cached slice with a derived one to ensure that
                        // it can later be released properly in the case of PooledSlicedByteBuf.
                        c.slice = slice.slice(0, c.length());
                    }
                    break;
                }
                c.free();
                bytesToTrim -= cLength;
            }
            removeCompRange(i + 1, size);

            if (readerIndex() > newCapacity) {
                setIndex0(newCapacity, newCapacity);
            } else if (writerIndex > newCapacity) {
                writerIndex = newCapacity;
            }
        }
        return this;
    }

    @Override
    public ByteBufAllocator alloc() {
        return alloc;
    }

    @Override
    public ByteOrder order() {
        return ByteOrder.BIG_ENDIAN;
    }

    /**
     * Return the current number of {@link ByteBuf}'s that are composed in this instance
     */
    public int numComponents() {
        return componentCount;
    }

    /**
     * Return the max number of {@link ByteBuf}'s that are composed in this instance
     */
    public int maxNumComponents() {
        return maxNumComponents;
    }

    /**
     * Return the index for the given offset
     */
    public int toComponentIndex(int offset) {
        checkIndex(offset);
        return toComponentIndex0(offset);
    }

    private int toComponentIndex0(int offset) {
        int size = componentCount;
        if (offset == 0) { // fast-path zero offset
            for (int i = 0; i < size; i++) {
                if (components[i].endOffset > 0) {
                    return i;
                }
            }
        }
        if (size <= 2) { // fast-path for 1 and 2 component count
            return size == 1 || offset < components[0].endOffset ? 0 : 1;
        }
        for (int low = 0, high = size; low <= high;) {
            int mid = low + high >>> 1;
            Component c = components[mid];
            if (offset >= c.endOffset) {
                low = mid + 1;
            } else if (offset < c.offset) {
                high = mid - 1;
            } else {
                return mid;
            }
        }

        throw new Error("should not reach here");
    }

    public int toByteIndex(int cIndex) {
        checkComponentIndex(cIndex);
        return components[cIndex].offset;
    }

    @Override
    public byte getByte(int index) {
        Component c = findComponent(index);
        return c.buf.getByte(c.idx(index));
    }

    @Override
    protected byte _getByte(int index) {
        Component c = findComponent0(index);
        return c.buf.getByte(c.idx(index));
    }

    @Override
    protected short _getShort(int index) {
        Component c = findComponent0(index);
        if (index + 2 <= c.endOffset) {
            return c.buf.getShort(c.idx(index));
        } else if (order() == ByteOrder.BIG_ENDIAN) {
            return (short) ((_getByte(index) & 0xff) << 8 | _getByte(index + 1) & 0xff);
        } else {
            return (short) (_getByte(index) & 0xff | (_getByte(index + 1) & 0xff) << 8);
        }
    }

    @Override
    protected short _getShortLE(int index) {
        Component c = findComponent0(index);
        if (index + 2 <= c.endOffset) {
            return c.buf.getShortLE(c.idx(index));
        } else if (order() == ByteOrder.BIG_ENDIAN) {
            return (short) (_getByte(index) & 0xff | (_getByte(index + 1) & 0xff) << 8);
        } else {
            return (short) ((_getByte(index) & 0xff) << 8 | _getByte(index + 1) & 0xff);
        }
    }

    @Override
    protected int _getUnsignedMedium(int index) {
        Component c = findComponent0(index);
        if (index + 3 <= c.endOffset) {
            return c.buf.getUnsignedMedium(c.idx(index));
        } else if (order() == ByteOrder.BIG_ENDIAN) {
            return (_getShort(index) & 0xffff) << 8 | _getByte(index + 2) & 0xff;
        } else {
            return _getShort(index) & 0xFFFF | (_getByte(index + 2) & 0xFF) << 16;
        }
    }

    @Override
    protected int _getUnsignedMediumLE(int index) {
        Component c = findComponent0(index);
        if (index + 3 <= c.endOffset) {
            return c.buf.getUnsignedMediumLE(c.idx(index));
        } else if (order() == ByteOrder.BIG_ENDIAN) {
            return _getShortLE(index) & 0xffff | (_getByte(index + 2) & 0xff) << 16;
        } else {
            return (_getShortLE(index) & 0xffff) << 8 | _getByte(index + 2) & 0xff;
        }
    }

    @Override
    protected int _getInt(int index) {
        Component c = findComponent0(index);
        if (index + 4 <= c.endOffset) {
            return c.buf.getInt(c.idx(index));
        } else if (order() == ByteOrder.BIG_ENDIAN) {
            return (_getShort(index) & 0xffff) << 16 | _getShort(index + 2) & 0xffff;
        } else {
            return _getShort(index) & 0xFFFF | (_getShort(index + 2) & 0xFFFF) << 16;
        }
    }

    @Override
    protected int _getIntLE(int index) {
        Component c = findComponent0(index);
        if (index + 4 <= c.endOffset) {
            return c.buf.getIntLE(c.idx(index));
        } else if (order() == ByteOrder.BIG_ENDIAN) {
            return _getShortLE(index) & 0xffff | (_getShortLE(index + 2) & 0xffff) << 16;
        } else {
            return (_getShortLE(index) & 0xffff) << 16 | _getShortLE(index + 2) & 0xffff;
        }
    }

    @Override
    protected long _getLong(int index) {
        Component c = findComponent0(index);
        if (index + 8 <= c.endOffset) {
            return c.buf.getLong(c.idx(index));
        } else if (order() == ByteOrder.BIG_ENDIAN) {
            return (_getInt(index) & 0xffffffffL) << 32 | _getInt(index + 4) & 0xffffffffL;
        } else {
            return _getInt(index) & 0xFFFFFFFFL | (_getInt(index + 4) & 0xFFFFFFFFL) << 32;
        }
    }

    @Override
    protected long _getLongLE(int index) {
        Component c = findComponent0(index);
        if (index + 8 <= c.endOffset) {
            return c.buf.getLongLE(c.idx(index));
        } else if (order() == ByteOrder.BIG_ENDIAN) {
            return _getIntLE(index) & 0xffffffffL | (_getIntLE(index + 4) & 0xffffffffL) << 32;
        } else {
            return (_getIntLE(index) & 0xffffffffL) << 32 | _getIntLE(index + 4) & 0xffffffffL;
        }
    }

    @Override
    public CompositeByteBuf getBytes(int index, byte[] dst, int dstIndex, int length) {
        checkDstIndex(index, length, dstIndex, dst.length);
        if (length == 0) {
            return this;
        }

        int i = toComponentIndex0(index);
        while (length > 0) {
            Component c = components[i];
            int localLength = Math.min(length, c.endOffset - index);
            c.buf.getBytes(c.idx(index), dst, dstIndex, localLength);
            index += localLength;
            dstIndex += localLength;
            length -= localLength;
            i ++;
        }
        return this;
    }

    @Override
    public CompositeByteBuf getBytes(int index, ByteBuffer dst) {
        int limit = dst.limit();
        int length = dst.remaining();

        checkIndex(index, length);
        if (length == 0) {
            return this;
        }

        int i = toComponentIndex0(index);
        try {
            while (length > 0) {
                Component c = components[i];
                int localLength = Math.min(length, c.endOffset - index);
                dst.limit(dst.position() + localLength);
                c.buf.getBytes(c.idx(index), dst);
                index += localLength;
                length -= localLength;
                i ++;
            }
        } finally {
            dst.limit(limit);
        }
        return this;
    }

    @Override
    public CompositeByteBuf getBytes(int index, ByteBuf dst, int dstIndex, int length) {
        checkDstIndex(index, length, dstIndex, dst.capacity());
        if (length == 0) {
            return this;
        }

        int i = toComponentIndex0(index);
        while (length > 0) {
            Component c = components[i];
            int localLength = Math.min(length, c.endOffset - index);
            c.buf.getBytes(c.idx(index), dst, dstIndex, localLength);
            index += localLength;
            dstIndex += localLength;
            length -= localLength;
            i ++;
        }
        return this;
    }

    @Override
    public int getBytes(int index, GatheringByteChannel out, int length)
            throws IOException {
        int count = nioBufferCount();
        if (count == 1) {
            return out.write(internalNioBuffer(index, length));
        } else {
            long writtenBytes = out.write(nioBuffers(index, length));
            if (writtenBytes > Integer.MAX_VALUE) {
                return Integer.MAX_VALUE;
            } else {
                return (int) writtenBytes;
            }
        }
    }

    @Override
    public int getBytes(int index, FileChannel out, long position, int length)
            throws IOException {
        int count = nioBufferCount();
        if (count == 1) {
            return out.write(internalNioBuffer(index, length), position);
        } else {
            long writtenBytes = 0;
            for (ByteBuffer buf : nioBuffers(index, length)) {
                writtenBytes += out.write(buf, position + writtenBytes);
            }
            if (writtenBytes > Integer.MAX_VALUE) {
                return Integer.MAX_VALUE;
            }
            return (int) writtenBytes;
        }
    }

    @Override
    public CompositeByteBuf getBytes(int index, OutputStream out, int length) throws IOException {
        checkIndex(index, length);
        if (length == 0) {
            return this;
        }

        int i = toComponentIndex0(index);
        while (length > 0) {
            Component c = components[i];
            int localLength = Math.min(length, c.endOffset - index);
            c.buf.getBytes(c.idx(index), out, localLength);
            index += localLength;
            length -= localLength;
            i ++;
        }
        return this;
    }

    @Override
    public CompositeByteBuf setByte(int index, int value) {
        Component c = findComponent(index);
        c.buf.setByte(c.idx(index), value);
        return this;
    }

    @Override
    protected void _setByte(int index, int value) {
        Component c = findComponent0(index);
        c.buf.setByte(c.idx(index), value);
    }

    @Override
    public CompositeByteBuf setShort(int index, int value) {
        checkIndex(index, 2);
        _setShort(index, value);
        return this;
    }

    @Override
    protected void _setShort(int index, int value) {
        Component c = findComponent0(index);
        if (index + 2 <= c.endOffset) {
            c.buf.setShort(c.idx(index), value);
        } else if (order() == ByteOrder.BIG_ENDIAN) {
            _setByte(index, (byte) (value >>> 8));
            _setByte(index + 1, (byte) value);
        } else {
            _setByte(index, (byte) value);
            _setByte(index + 1, (byte) (value >>> 8));
        }
    }

    @Override
    protected void _setShortLE(int index, int value) {
        Component c = findComponent0(index);
        if (index + 2 <= c.endOffset) {
            c.buf.setShortLE(c.idx(index), value);
        } else if (order() == ByteOrder.BIG_ENDIAN) {
            _setByte(index, (byte) value);
            _setByte(index + 1, (byte) (value >>> 8));
        } else {
            _setByte(index, (byte) (value >>> 8));
            _setByte(index + 1, (byte) value);
        }
    }

    @Override
    public CompositeByteBuf setMedium(int index, int value) {
        checkIndex(index, 3);
        _setMedium(index, value);
        return this;
    }

    @Override
    protected void _setMedium(int index, int value) {
        Component c = findComponent0(index);
        if (index + 3 <= c.endOffset) {
            c.buf.setMedium(c.idx(index), value);
        } else if (order() == ByteOrder.BIG_ENDIAN) {
            _setShort(index, (short) (value >> 8));
            _setByte(index + 2, (byte) value);
        } else {
            _setShort(index, (short) value);
            _setByte(index + 2, (byte) (value >>> 16));
        }
    }

    @Override
    protected void _setMediumLE(int index, int value) {
        Component c = findComponent0(index);
        if (index + 3 <= c.endOffset) {
            c.buf.setMediumLE(c.idx(index), value);
        } else if (order() == ByteOrder.BIG_ENDIAN) {
            _setShortLE(index, (short) value);
            _setByte(index + 2, (byte) (value >>> 16));
        } else {
            _setShortLE(index, (short) (value >> 8));
            _setByte(index + 2, (byte) value);
        }
    }

    @Override
    public CompositeByteBuf setInt(int index, int value) {
        checkIndex(index, 4);
        _setInt(index, value);
        return this;
    }

    @Override
    protected void _setInt(int index, int value) {
        Component c = findComponent0(index);
        if (index + 4 <= c.endOffset) {
            c.buf.setInt(c.idx(index), value);
        } else if (order() == ByteOrder.BIG_ENDIAN) {
            _setShort(index, (short) (value >>> 16));
            _setShort(index + 2, (short) value);
        } else {
            _setShort(index, (short) value);
            _setShort(index + 2, (short) (value >>> 16));
        }
    }

    @Override
    protected void _setIntLE(int index, int value) {
        Component c = findComponent0(index);
        if (index + 4 <= c.endOffset) {
            c.buf.setIntLE(c.idx(index), value);
        } else if (order() == ByteOrder.BIG_ENDIAN) {
            _setShortLE(index, (short) value);
            _setShortLE(index + 2, (short) (value >>> 16));
        } else {
            _setShortLE(index, (short) (value >>> 16));
            _setShortLE(index + 2, (short) value);
        }
    }

    @Override
    public CompositeByteBuf setLong(int index, long value) {
        checkIndex(index, 8);
        _setLong(index, value);
        return this;
    }

    @Override
    protected void _setLong(int index, long value) {
        Component c = findComponent0(index);
        if (index + 8 <= c.endOffset) {
            c.buf.setLong(c.idx(index), value);
        } else if (order() == ByteOrder.BIG_ENDIAN) {
            _setInt(index, (int) (value >>> 32));
            _setInt(index + 4, (int) value);
        } else {
            _setInt(index, (int) value);
            _setInt(index + 4, (int) (value >>> 32));
        }
    }

    @Override
    protected void _setLongLE(int index, long value) {
        Component c = findComponent0(index);
        if (index + 8 <= c.endOffset) {
            c.buf.setLongLE(c.idx(index), value);
        } else if (order() == ByteOrder.BIG_ENDIAN) {
            _setIntLE(index, (int) value);
            _setIntLE(index + 4, (int) (value >>> 32));
        } else {
            _setIntLE(index, (int) (value >>> 32));
            _setIntLE(index + 4, (int) value);
        }
    }

    @Override
    public CompositeByteBuf setBytes(int index, byte[] src, int srcIndex, int length) {
        checkSrcIndex(index, length, srcIndex, src.length);
        if (length == 0) {
            return this;
        }

        int i = toComponentIndex0(index);
        while (length > 0) {
            Component c = components[i];
            int localLength = Math.min(length, c.endOffset - index);
            c.buf.setBytes(c.idx(index), src, srcIndex, localLength);
            index += localLength;
            srcIndex += localLength;
            length -= localLength;
            i ++;
        }
        return this;
    }

    @Override
    public CompositeByteBuf setBytes(int index, ByteBuffer src) {
        int limit = src.limit();
        int length = src.remaining();

        checkIndex(index, length);
        if (length == 0) {
            return this;
        }

        int i = toComponentIndex0(index);
        try {
            while (length > 0) {
                Component c = components[i];
                int localLength = Math.min(length, c.endOffset - index);
                src.limit(src.position() + localLength);
                c.buf.setBytes(c.idx(index), src);
                index += localLength;
                length -= localLength;
                i ++;
            }
        } finally {
            src.limit(limit);
        }
        return this;
    }

    @Override
    public CompositeByteBuf setBytes(int index, ByteBuf src, int srcIndex, int length) {
        checkSrcIndex(index, length, srcIndex, src.capacity());
        if (length == 0) {
            return this;
        }

        int i = toComponentIndex0(index);
        while (length > 0) {
            Component c = components[i];
            int localLength = Math.min(length, c.endOffset - index);
            c.buf.setBytes(c.idx(index), src, srcIndex, localLength);
            index += localLength;
            srcIndex += localLength;
            length -= localLength;
            i ++;
        }
        return this;
    }

    @Override
    public int setBytes(int index, InputStream in, int length) throws IOException {
        checkIndex(index, length);
        if (length == 0) {
            return in.read(EmptyArrays.EMPTY_BYTES);
        }

        int i = toComponentIndex0(index);
        int readBytes = 0;
        do {
            Component c = components[i];
            int localLength = Math.min(length, c.endOffset - index);
            if (localLength == 0) {
                // Skip empty buffer
                i++;
                continue;
            }
            int localReadBytes = c.buf.setBytes(c.idx(index), in, localLength);
            if (localReadBytes < 0) {
                if (readBytes == 0) {
                    return -1;
                } else {
                    break;
                }
            }

            index += localReadBytes;
            length -= localReadBytes;
            readBytes += localReadBytes;
            if (localReadBytes == localLength) {
                i ++;
            }
        } while (length > 0);

        return readBytes;
    }

    @Override
    public int setBytes(int index, ScatteringByteChannel in, int length) throws IOException {
        checkIndex(index, length);
        if (length == 0) {
            return in.read(EMPTY_NIO_BUFFER);
        }

        int i = toComponentIndex0(index);
        int readBytes = 0;
        do {
            Component c = components[i];
            int localLength = Math.min(length, c.endOffset - index);
            if (localLength == 0) {
                // Skip empty buffer
                i++;
                continue;
            }
            int localReadBytes = c.buf.setBytes(c.idx(index), in, localLength);

            if (localReadBytes == 0) {
                break;
            }

            if (localReadBytes < 0) {
                if (readBytes == 0) {
                    return -1;
                } else {
                    break;
                }
            }

            index += localReadBytes;
            length -= localReadBytes;
            readBytes += localReadBytes;
            if (localReadBytes == localLength) {
                i ++;
            }
        } while (length > 0);

        return readBytes;
    }

    @Override
    public int setBytes(int index, FileChannel in, long position, int length) throws IOException {
        checkIndex(index, length);
        if (length == 0) {
            return in.read(EMPTY_NIO_BUFFER, position);
        }

        int i = toComponentIndex0(index);
        int readBytes = 0;
        do {
            Component c = components[i];
            int localLength = Math.min(length, c.endOffset - index);
            if (localLength == 0) {
                // Skip empty buffer
                i++;
                continue;
            }
            int localReadBytes = c.buf.setBytes(c.idx(index), in, position + readBytes, localLength);

            if (localReadBytes == 0) {
                break;
            }

            if (localReadBytes < 0) {
                if (readBytes == 0) {
                    return -1;
                } else {
                    break;
                }
            }

            index += localReadBytes;
            length -= localReadBytes;
            readBytes += localReadBytes;
            if (localReadBytes == localLength) {
                i ++;
            }
        } while (length > 0);

        return readBytes;
    }

    @Override
    public ByteBuf copy(int index, int length) {
        checkIndex(index, length);
        ByteBuf dst = allocBuffer(length);
        if (length != 0) {
            copyTo(index, length, toComponentIndex0(index), dst);
        }
        return dst;
    }

    private void copyTo(int index, int length, int componentId, ByteBuf dst) {
        int dstIndex = 0;
        int i = componentId;

        while (length > 0) {
            Component c = components[i];
            int localLength = Math.min(length, c.endOffset - index);
            c.buf.getBytes(c.idx(index), dst, dstIndex, localLength);
            index += localLength;
            dstIndex += localLength;
            length -= localLength;
            i ++;
        }

        dst.writerIndex(dst.capacity());
    }

    /**
     * Return the {@link ByteBuf} on the specified index
     *
     * @param cIndex the index for which the {@link ByteBuf} should be returned
     * @return buf the {@link ByteBuf} on the specified index
     */
    public ByteBuf component(int cIndex) {
        checkComponentIndex(cIndex);
        return components[cIndex].duplicate();
    }

    /**
     * Return the {@link ByteBuf} on the specified index
     *
     * @param offset the offset for which the {@link ByteBuf} should be returned
     * @return the {@link ByteBuf} on the specified index
     */
    public ByteBuf componentAtOffset(int offset) {
        return findComponent(offset).duplicate();
    }

    /**
     * Return the internal {@link ByteBuf} on the specified index. Note that updating the indexes of the returned
     * buffer will lead to an undefined behavior of this buffer.
     *
     * @param cIndex the index for which the {@link ByteBuf} should be returned
     */
    public ByteBuf internalComponent(int cIndex) {
        checkComponentIndex(cIndex);
        return components[cIndex].slice();
    }

    /**
     * Return the internal {@link ByteBuf} on the specified offset. Note that updating the indexes of the returned
     * buffer will lead to an undefined behavior of this buffer.
     *
     * @param offset the offset for which the {@link ByteBuf} should be returned
     */
    public ByteBuf internalComponentAtOffset(int offset) {
        return findComponent(offset).slice();
    }

    // weak cache - check it first when looking for component
    private Component lastAccessed;

    private Component findComponent(int offset) {
        Component la = lastAccessed;
        if (la != null && offset >= la.offset && offset < la.endOffset) {
           ensureAccessible();
           return la;
        }
        checkIndex(offset);
        return findIt(offset);
    }

    private Component findComponent0(int offset) {
        Component la = lastAccessed;
        if (la != null && offset >= la.offset && offset < la.endOffset) {
           return la;
        }
        return findIt(offset);
    }

    private Component findIt(int offset) {
        for (int low = 0, high = componentCount; low <= high;) {
            int mid = low + high >>> 1;
            Component c = components[mid];
            if (offset >= c.endOffset) {
                low = mid + 1;
            } else if (offset < c.offset) {
                high = mid - 1;
            } else {
                lastAccessed = c;
                return c;
            }
        }

        throw new Error("should not reach here");
    }

    @Override
    public int nioBufferCount() {
        int size = componentCount;
        switch (size) {
        case 0:
            return 1;
        case 1:
            return components[0].buf.nioBufferCount();
        default:
            int count = 0;
            for (int i = 0; i < size; i++) {
                count += components[i].buf.nioBufferCount();
            }
            return count;
        }
    }

    @Override
    public ByteBuffer internalNioBuffer(int index, int length) {
        switch (componentCount) {
        case 0:
            return EMPTY_NIO_BUFFER;
        case 1:
            return components[0].internalNioBuffer(index, length);
        default:
            throw new UnsupportedOperationException();
        }
    }

    @Override
    public ByteBuffer nioBuffer(int index, int length) {
        checkIndex(index, length);

        switch (componentCount) {
        case 0:
            return EMPTY_NIO_BUFFER;
        case 1:
            Component c = components[0];
            ByteBuf buf = c.buf;
            if (buf.nioBufferCount() == 1) {
                return buf.nioBuffer(c.idx(index), length);
            }
        }

        ByteBuffer[] buffers = nioBuffers(index, length);

        if (buffers.length == 1) {
            return buffers[0];
        }

        ByteBuffer merged = ByteBuffer.allocate(length).order(order());
        for (ByteBuffer buf: buffers) {
            merged.put(buf);
        }

        merged.flip();
        return merged;
    }

    @Override
    public ByteBuffer[] nioBuffers(int index, int length) {
        checkIndex(index, length);
        if (length == 0) {
            return new ByteBuffer[] { EMPTY_NIO_BUFFER };
        }

        RecyclableArrayList buffers = RecyclableArrayList.newInstance(componentCount);
        try {
            int i = toComponentIndex0(index);
            while (length > 0) {
                Component c = components[i];
                ByteBuf s = c.buf;
                int localLength = Math.min(length, c.endOffset - index);
                switch (s.nioBufferCount()) {
                case 0:
                    throw new UnsupportedOperationException();
                case 1:
                    buffers.add(s.nioBuffer(c.idx(index), localLength));
                    break;
                default:
                    Collections.addAll(buffers, s.nioBuffers(c.idx(index), localLength));
                }

                index += localLength;
                length -= localLength;
                i ++;
            }

            return buffers.toArray(new ByteBuffer[0]);
        } finally {
            buffers.recycle();
        }
    }

    /**
     * Consolidate the composed {@link ByteBuf}s
     */
    public CompositeByteBuf consolidate() {
        ensureAccessible();
        consolidate0(0, componentCount);
        return this;
    }

    /**
     * Consolidate the composed {@link ByteBuf}s
     *
     * @param cIndex the index on which to start to compose
     * @param numComponents the number of components to compose
     */
    public CompositeByteBuf consolidate(int cIndex, int numComponents) {
        checkComponentIndex(cIndex, numComponents);
        consolidate0(cIndex, numComponents);
        return this;
    }

    private void consolidate0(int cIndex, int numComponents) {
        if (numComponents <= 1) {
            return;
        }

        final int endCIndex = cIndex + numComponents;
        final int startOffset = cIndex != 0 ? components[cIndex].offset : 0;
        final int capacity = components[endCIndex - 1].endOffset - startOffset;
        final ByteBuf consolidated = allocBuffer(capacity);

        for (int i = cIndex; i < endCIndex; i ++) {
            components[i].transferTo(consolidated);
        }
        lastAccessed = null;
        removeCompRange(cIndex + 1, endCIndex);
        components[cIndex] = newComponent(consolidated, 0);
        if (cIndex != 0 || numComponents != componentCount) {
            updateComponentOffsets(cIndex);
        }
    }

    /**
     * Discard all {@link ByteBuf}s which are read.
     */
    public CompositeByteBuf discardReadComponents() {
        ensureAccessible();
        final int readerIndex = readerIndex();
        if (readerIndex == 0) {
            return this;
        }

        // Discard everything if (readerIndex = writerIndex = capacity).
        int writerIndex = writerIndex();
        if (readerIndex == writerIndex && writerIndex == capacity()) {
            for (int i = 0, size = componentCount; i < size; i++) {
                components[i].free();
            }
            lastAccessed = null;
            clearComps();
            setIndex(0, 0);
            return this;
        }

        // Remove read components.
        int firstComponentId = 0;
        Component c = null;
        for (int size = componentCount; firstComponentId < size; firstComponentId++) {
            c = components[firstComponentId];
            if (c.endOffset > readerIndex) {
                break;
            }
            c.free();
        }
        if (firstComponentId == 0) {
            return this; // Nothing to discard
        }
        Component la = lastAccessed;
        if (la != null && la.endOffset <= readerIndex) {
            lastAccessed = null;
        }
        removeCompRange(0, firstComponentId);

        // Update indexes and markers.
        int offset = c.offset;
        updateComponentOffsets(0);
        setIndex(readerIndex - offset, writerIndex - offset);
        return this;
    }

    @Override
    public CompositeByteBuf discardReadBytes() {
        ensureAccessible();
        final int readerIndex = readerIndex();
        if (readerIndex == 0) {
            return this;
        }

        // Discard everything if (readerIndex = writerIndex = capacity).
        int writerIndex = writerIndex();
        if (readerIndex == writerIndex && writerIndex == capacity()) {
            for (int i = 0, size = componentCount; i < size; i++) {
                components[i].free();
            }
            lastAccessed = null;
            clearComps();
            setIndex(0, 0);
            return this;
        }

        int firstComponentId = 0;
        Component c = null;
        for (int size = componentCount; firstComponentId < size; firstComponentId++) {
            c = components[firstComponentId];
            if (c.endOffset > readerIndex) {
                break;
            }
            c.free();
        }

        // Replace the first readable component with a new slice.
        int trimmedBytes = readerIndex - c.offset;
        c.offset = 0;
        c.endOffset -= readerIndex;
        c.srcAdjustment += readerIndex;
        c.adjustment += readerIndex;
        ByteBuf slice = c.slice;
        if (slice != null) {
            // We must replace the cached slice with a derived one to ensure that
            // it can later be released properly in the case of PooledSlicedByteBuf.
            c.slice = slice.slice(trimmedBytes, c.length());
        }
        Component la = lastAccessed;
        if (la != null && la.endOffset <= readerIndex) {
            lastAccessed = null;
        }

        removeCompRange(0, firstComponentId);

        // Update indexes and markers.
        updateComponentOffsets(0);
        setIndex(0, writerIndex - readerIndex);
        return this;
    }

    private ByteBuf allocBuffer(int capacity) {
        return direct ? alloc().directBuffer(capacity) : alloc().heapBuffer(capacity);
    }

    @Override
    public String toString() {
        String result = super.toString();
        result = result.substring(0, result.length() - 1);
        return result + ", components=" + componentCount + ')';
    }

    private static final class Component {
        final ByteBuf srcBuf; // the originally added buffer
        final ByteBuf buf; // srcBuf unwrapped zero or more times

        int srcAdjustment; // index of the start of this CompositeByteBuf relative to srcBuf
        int adjustment; // index of the start of this CompositeByteBuf relative to buf

        int offset; // offset of this component within this CompositeByteBuf
        int endOffset; // end offset of this component within this CompositeByteBuf

        private ByteBuf slice; // cached slice, may be null

        Component(ByteBuf srcBuf, int srcOffset, ByteBuf buf, int bufOffset,
                int offset, int len, ByteBuf slice) {
            this.srcBuf = srcBuf;
            this.srcAdjustment = srcOffset - offset;
            this.buf = buf;
            this.adjustment = bufOffset - offset;
            this.offset = offset;
            this.endOffset = offset + len;
            this.slice = slice;
        }

        int srcIdx(int index) {
            return index + srcAdjustment;
        }

        int idx(int index) {
            return index + adjustment;
        }

        int length() {
            return endOffset - offset;
        }

        void reposition(int newOffset) {
            int move = newOffset - offset;
            endOffset += move;
            srcAdjustment -= move;
            adjustment -= move;
            offset = newOffset;
        }

        // copy then release
        void transferTo(ByteBuf dst) {
            dst.writeBytes(buf, idx(offset), length());
            free();
        }

        ByteBuf slice() {
            ByteBuf s = slice;
            if (s == null) {
                slice = s = srcBuf.slice(srcIdx(offset), length());
            }
            return s;
        }

        ByteBuf duplicate() {
            return srcBuf.duplicate();
        }

        ByteBuffer internalNioBuffer(int index, int length) {
            // Some buffers override this so we must use srcBuf
            return srcBuf.internalNioBuffer(srcIdx(index), length);
        }

        void free() {
            slice = null;
            // Release the original buffer since it may have a different
            // refcount to the unwrapped buf (e.g. if PooledSlicedByteBuf)
            srcBuf.release();
        }
    }

    @Override
    public CompositeByteBuf readerIndex(int readerIndex) {
        super.readerIndex(readerIndex);
        return this;
    }

    @Override
    public CompositeByteBuf writerIndex(int writerIndex) {
        super.writerIndex(writerIndex);
        return this;
    }

    @Override
    public CompositeByteBuf setIndex(int readerIndex, int writerIndex) {
        super.setIndex(readerIndex, writerIndex);
        return this;
    }

    @Override
    public CompositeByteBuf clear() {
        super.clear();
        return this;
    }

    @Override
    public CompositeByteBuf ensureWritable(int minWritableBytes) {
        super.ensureWritable(minWritableBytes);
        return this;
    }

    @Override
    public CompositeByteBuf getBytes(int index, ByteBuf dst) {
        return getBytes(index, dst, dst.writableBytes());
    }

    @Override
    public CompositeByteBuf getBytes(int index, ByteBuf dst, int length) {
        getBytes(index, dst, dst.writerIndex(), length);
        dst.writerIndex(dst.writerIndex() + length);
        return this;
    }

    @Override
    public CompositeByteBuf getBytes(int index, byte[] dst) {
        return getBytes(index, dst, 0, dst.length);
    }

    @Override
    public CompositeByteBuf setBoolean(int index, boolean value) {
        return setByte(index, value? 1 : 0);
    }

    @Override
    public CompositeByteBuf setChar(int index, int value) {
        return setShort(index, value);
    }

    @Override
    public CompositeByteBuf setFloat(int index, float value) {
        return setInt(index, Float.floatToRawIntBits(value));
    }

    @Override
    public CompositeByteBuf setDouble(int index, double value) {
        return setLong(index, Double.doubleToRawLongBits(value));
    }

    @Override
    public CompositeByteBuf setBytes(int index, ByteBuf src) {
        super.setBytes(index, src, src.readableBytes());
        return this;
    }

    @Override
    public CompositeByteBuf setBytes(int index, ByteBuf src, int length) {
        super.setBytes(index, src, length);
        return this;
    }

    @Override
    public CompositeByteBuf setBytes(int index, byte[] src) {
        return setBytes(index, src, 0, src.length);
    }

    @Override
    public CompositeByteBuf setZero(int index, int length) {
        super.setZero(index, length);
        return this;
    }

    @Override
    public CompositeByteBuf readBytes(ByteBuf dst) {
        super.readBytes(dst, dst.writableBytes());
        return this;
    }

    @Override
    public CompositeByteBuf readBytes(ByteBuf dst, int length) {
        super.readBytes(dst, length);
        return this;
    }

    @Override
    public CompositeByteBuf readBytes(ByteBuf dst, int dstIndex, int length) {
        super.readBytes(dst, dstIndex, length);
        return this;
    }

    @Override
    public CompositeByteBuf readBytes(byte[] dst) {
        super.readBytes(dst, 0, dst.length);
        return this;
    }

    @Override
    public CompositeByteBuf readBytes(byte[] dst, int dstIndex, int length) {
        super.readBytes(dst, dstIndex, length);
        return this;
    }

    @Override
    public CompositeByteBuf readBytes(ByteBuffer dst) {
        super.readBytes(dst);
        return this;
    }

    @Override
    public CompositeByteBuf readBytes(OutputStream out, int length) throws IOException {
        super.readBytes(out, length);
        return this;
    }

    @Override
    public CompositeByteBuf skipBytes(int length) {
        super.skipBytes(length);
        return this;
    }

    @Override
    public CompositeByteBuf writeBoolean(boolean value) {
        writeByte(value ? 1 : 0);
        return this;
    }

    @Override
    public CompositeByteBuf writeByte(int value) {
        ensureWritable0(1);
        _setByte(writerIndex++, value);
        return this;
    }

    @Override
    public CompositeByteBuf writeShort(int value) {
        super.writeShort(value);
        return this;
    }

    @Override
    public CompositeByteBuf writeMedium(int value) {
        super.writeMedium(value);
        return this;
    }

    @Override
    public CompositeByteBuf writeInt(int value) {
        super.writeInt(value);
        return this;
    }

    @Override
    public CompositeByteBuf writeLong(long value) {
        super.writeLong(value);
        return this;
    }

    @Override
    public CompositeByteBuf writeChar(int value) {
        super.writeShort(value);
        return this;
    }

    @Override
    public CompositeByteBuf writeFloat(float value) {
        super.writeInt(Float.floatToRawIntBits(value));
        return this;
    }

    @Override
    public CompositeByteBuf writeDouble(double value) {
        super.writeLong(Double.doubleToRawLongBits(value));
        return this;
    }

    @Override
    public CompositeByteBuf writeBytes(ByteBuf src) {
        super.writeBytes(src, src.readableBytes());
        return this;
    }

    @Override
    public CompositeByteBuf writeBytes(ByteBuf src, int length) {
        super.writeBytes(src, length);
        return this;
    }

    @Override
    public CompositeByteBuf writeBytes(ByteBuf src, int srcIndex, int length) {
        super.writeBytes(src, srcIndex, length);
        return this;
    }

    @Override
    public CompositeByteBuf writeBytes(byte[] src) {
        super.writeBytes(src, 0, src.length);
        return this;
    }

    @Override
    public CompositeByteBuf writeBytes(byte[] src, int srcIndex, int length) {
        super.writeBytes(src, srcIndex, length);
        return this;
    }

    @Override
    public CompositeByteBuf writeBytes(ByteBuffer src) {
        super.writeBytes(src);
        return this;
    }

    @Override
    public CompositeByteBuf writeZero(int length) {
        super.writeZero(length);
        return this;
    }

    @Override
    public CompositeByteBuf retain(int increment) {
        super.retain(increment);
        return this;
    }

    @Override
    public CompositeByteBuf retain() {
        super.retain();
        return this;
    }

    @Override
    public CompositeByteBuf touch() {
        return this;
    }

    @Override
    public CompositeByteBuf touch(Object hint) {
        return this;
    }

    @Override
    public ByteBuffer[] nioBuffers() {
        return nioBuffers(readerIndex(), readableBytes());
    }

    @Override
    public CompositeByteBuf discardSomeReadBytes() {
        return discardReadComponents();
    }

    @Override
    protected void deallocate() {
        if (freed) {
            return;
        }

        freed = true;
        // We're not using foreach to avoid creating an iterator.
        // see https://github.com/netty/netty/issues/2642
        for (int i = 0, size = componentCount; i < size; i++) {
            components[i].free();
        }
    }

    @Override
    boolean isAccessible() {
        return !freed;
    }

    @Override
    public ByteBuf unwrap() {
        return null;
    }

    private final class CompositeByteBufIterator implements Iterator<ByteBuf> {
        private final int size = numComponents();
        private int index;

        @Override
        public boolean hasNext() {
            return size > index;
        }

        @Override
        public ByteBuf next() {
            if (size != numComponents()) {
                throw new ConcurrentModificationException();
            }
            if (!hasNext()) {
                throw new NoSuchElementException();
            }
            try {
                return components[index++].slice();
            } catch (IndexOutOfBoundsException e) {
                throw new ConcurrentModificationException();
            }
        }

        @Override
        public void remove() {
            throw new UnsupportedOperationException("Read-Only");
        }
    }

    // Component array manipulation - range checking omitted

    private void clearComps() {
        removeCompRange(0, componentCount);
    }

    private void removeComp(int i) {
        removeCompRange(i, i + 1);
    }

    private void removeCompRange(int from, int to) {
        if (from >= to) {
            return;
        }
        final int size = componentCount;
        assert from >= 0 && to <= size;
        if (to < size) {
            System.arraycopy(components, to, components, from, size - to);
        }
        int newSize = size - to + from;
        for (int i = newSize; i < size; i++) {
            components[i] = null;
        }
        componentCount = newSize;
    }

    private void addComp(int i, Component c) {
        shiftComps(i, 1);
        components[i] = c;
    }

    private void shiftComps(int i, int count) {
        final int size = componentCount, newSize = size + count;
        assert i >= 0 && i <= size && count > 0;
        if (newSize > components.length) {
            // grow the array
            int newArrSize = Math.max(size + (size >> 1), newSize);
            Component[] newArr;
            if (i == size) {
                newArr = Arrays.copyOf(components, newArrSize, Component[].class);
            } else {
                newArr = new Component[newArrSize];
                if (i > 0) {
                    System.arraycopy(components, 0, newArr, 0, i);
                }
                if (i < size) {
                    System.arraycopy(components, i, newArr, i + count, size - i);
                }
            }
            components = newArr;
        } else if (i < size) {
            System.arraycopy(components, i, components, i + count, size - i);
        }
        componentCount = newSize;
    }
}<|MERGE_RESOLUTION|>--- conflicted
+++ resolved
@@ -15,8 +15,6 @@
  */
 package io.netty.buffer;
 
-import static java.util.Objects.requireNonNull;
-
 import io.netty.util.ByteProcessor;
 import io.netty.util.IllegalReferenceCountException;
 import io.netty.util.ReferenceCountUtil;
@@ -40,6 +38,7 @@
 import java.util.List;
 import java.util.NoSuchElementException;
 
+import static io.netty.util.internal.ObjectUtil.checkNotNull;
 
 /**
  * A virtual buffer which shows multiple buffers as a single merged buffer.  It is recommended to use
@@ -62,13 +61,9 @@
 
     private CompositeByteBuf(ByteBufAllocator alloc, boolean direct, int maxNumComponents, int initSize) {
         super(AbstractByteBufAllocator.DEFAULT_MAX_CAPACITY);
-<<<<<<< HEAD
-        requireNonNull(alloc, "alloc");
-=======
         if (alloc == null) {
             throw new NullPointerException("alloc");
         }
->>>>>>> 71860e5b
         if (maxNumComponents < 1) {
             throw new IllegalArgumentException(
                     "maxNumComponents: " + maxNumComponents + " (expected: >= 1)");
@@ -237,7 +232,7 @@
      * ownership of all {@link ByteBuf} objects is transferred to this {@link CompositeByteBuf}.
      */
     public CompositeByteBuf addComponents(boolean increaseWriterIndex, ByteBuf... buffers) {
-        requireNonNull(buffers, "buffers");
+        checkNotNull(buffers, "buffers");
         addComponents0(increaseWriterIndex, componentCount, buffers, 0);
         consolidateIfNeeded();
         return this;
@@ -266,7 +261,7 @@
      * {@link CompositeByteBuf}.
      */
     public CompositeByteBuf addComponent(boolean increaseWriterIndex, int cIndex, ByteBuf buffer) {
-        requireNonNull(buffer, "buffer");
+        checkNotNull(buffer, "buffer");
         addComponent0(increaseWriterIndex, cIndex, buffer);
         consolidateIfNeeded();
         return this;
@@ -320,7 +315,6 @@
         int unwrappedIndex = srcIndex;
         while (unwrapped instanceof WrappedByteBuf || unwrapped instanceof SwappedByteBuf) {
             unwrapped = unwrapped.unwrap();
-<<<<<<< HEAD
         }
 
         // unwrap if already sliced
@@ -334,21 +328,6 @@
             unwrapped = unwrapped.unwrap();
         }
 
-=======
-        }
-
-        // unwrap if already sliced
-        if (unwrapped instanceof AbstractUnpooledSlicedByteBuf) {
-            unwrappedIndex += ((AbstractUnpooledSlicedByteBuf) unwrapped).idx(0);
-            unwrapped = unwrapped.unwrap();
-        } else if (unwrapped instanceof PooledSlicedByteBuf) {
-            unwrappedIndex += ((PooledSlicedByteBuf) unwrapped).adjustment;
-            unwrapped = unwrapped.unwrap();
-        } else if (unwrapped instanceof DuplicatedByteBuf || unwrapped instanceof PooledDuplicatedByteBuf) {
-            unwrapped = unwrapped.unwrap();
-        }
-
->>>>>>> 71860e5b
         // We don't need to slice later to expose the internal component if the readable range
         // is already the entire buffer
         final ByteBuf slice = buf.capacity() == len ? buf : null;
@@ -372,7 +351,7 @@
      * ownership of all {@link ByteBuf} objects is transferred to this {@link CompositeByteBuf}.
      */
     public CompositeByteBuf addComponents(int cIndex, ByteBuf... buffers) {
-        requireNonNull(buffers, "buffers");
+        checkNotNull(buffers, "buffers");
         addComponents0(false, cIndex, buffers, 0);
         consolidateIfNeeded();
         return this;
@@ -464,11 +443,7 @@
      * {@link CompositeByteBuf}.
      */
     public CompositeByteBuf addFlattenedComponents(boolean increaseWriterIndex, ByteBuf buffer) {
-<<<<<<< HEAD
-        requireNonNull(buffer, "buffer");
-=======
         checkNotNull(buffer, "buffer");
->>>>>>> 71860e5b
         final int ridx = buffer.readerIndex();
         final int widx = buffer.writerIndex();
         if (ridx == widx) {
@@ -531,7 +506,7 @@
             // If buffers also implements ByteBuf (e.g. CompositeByteBuf), it has to go to addComponent(ByteBuf).
             return addComponent(increaseIndex, cIndex, (ByteBuf) buffers);
         }
-        requireNonNull(buffers, "buffers");
+        checkNotNull(buffers, "buffers");
         Iterator<ByteBuf> it = buffers.iterator();
         try {
             checkComponentIndex(cIndex);
@@ -732,7 +707,7 @@
             return Collections.singletonList(slice);
         }
 
-        List<ByteBuf> sliceList = new ArrayList<>(componentCount - componentId);
+        List<ByteBuf> sliceList = new ArrayList<ByteBuf>(componentCount - componentId);
         sliceList.add(slice);
 
         // Add all the slices until there is nothing more left and then return the List.
@@ -1768,6 +1743,7 @@
             lastAccessed = null;
             clearComps();
             setIndex(0, 0);
+            adjustMarkers(readerIndex);
             return this;
         }
 
@@ -1794,6 +1770,7 @@
         int offset = c.offset;
         updateComponentOffsets(0);
         setIndex(readerIndex - offset, writerIndex - offset);
+        adjustMarkers(offset);
         return this;
     }
 
@@ -1814,6 +1791,7 @@
             lastAccessed = null;
             clearComps();
             setIndex(0, 0);
+            adjustMarkers(readerIndex);
             return this;
         }
 
@@ -1849,6 +1827,7 @@
         // Update indexes and markers.
         updateComponentOffsets(0);
         setIndex(0, writerIndex - readerIndex);
+        adjustMarkers(readerIndex);
         return this;
     }
 
@@ -1958,6 +1937,30 @@
     @Override
     public CompositeByteBuf clear() {
         super.clear();
+        return this;
+    }
+
+    @Override
+    public CompositeByteBuf markReaderIndex() {
+        super.markReaderIndex();
+        return this;
+    }
+
+    @Override
+    public CompositeByteBuf resetReaderIndex() {
+        super.resetReaderIndex();
+        return this;
+    }
+
+    @Override
+    public CompositeByteBuf markWriterIndex() {
+        super.markWriterIndex();
+        return this;
+    }
+
+    @Override
+    public CompositeByteBuf resetWriterIndex() {
+        super.resetWriterIndex();
         return this;
     }
 
