/*
 * Copyright 2013 The Netty Project
 *
 * The Netty Project licenses this file to you under the Apache License,
 * version 2.0 (the "License"); you may not use this file except in compliance
 * with the License. You may obtain a copy of the License at:
 *
 *   https://www.apache.org/licenses/LICENSE-2.0
 *
 * Unless required by applicable law or agreed to in writing, software
 * distributed under the License is distributed on an "AS IS" BASIS, WITHOUT
 * WARRANTIES OR CONDITIONS OF ANY KIND, either express or implied. See the
 * License for the specific language governing permissions and limitations
 * under the License.
 */
package io.netty.buffer;

import io.netty.util.internal.StringUtil;

import java.io.IOException;
import java.io.InputStream;
import java.io.OutputStream;
import java.nio.ByteBuffer;
import java.nio.ByteOrder;
import java.nio.ReadOnlyBufferException;
import java.nio.channels.FileChannel;
import java.nio.channels.GatheringByteChannel;
import java.nio.channels.ScatteringByteChannel;


/**
 * Read-only ByteBuf which wraps a read-only ByteBuffer.
 */
class ReadOnlyByteBufferBuf extends AbstractReferenceCountedByteBuf {

    protected final ByteBuffer buffer;
    private final ByteBufAllocator allocator;
    private ByteBuffer tmpNioBuf;

    ReadOnlyByteBufferBuf(ByteBufAllocator allocator, ByteBuffer buffer) {
        super(buffer.remaining());
        if (!buffer.isReadOnly()) {
            throw new IllegalArgumentException("must be a readonly buffer: " + StringUtil.simpleClassName(buffer));
        }

        this.allocator = allocator;
        this.buffer = buffer.slice().order(ByteOrder.BIG_ENDIAN);
        writerIndex(this.buffer.limit());
    }

    @Override
    protected void deallocate() { }

    @Override
    public boolean isWritable() {
        return false;
    }

    @Override
    public boolean isWritable(int numBytes) {
        return false;
    }

    @Override
    public ByteBuf ensureWritable(int minWritableBytes) {
        throw new ReadOnlyBufferException();
    }

    @Override
    public int ensureWritable(int minWritableBytes, boolean force) {
        return 1;
    }

    @Override
    public byte getByte(int index) {
        ensureAccessible();
        return _getByte(index);
    }

    @Override
    protected byte _getByte(int index) {
        return buffer.get(index);
    }

    @Override
    public short getShort(int index) {
        ensureAccessible();
        return _getShort(index);
    }

    @Override
    protected short _getShort(int index) {
        return buffer.getShort(index);
    }

    @Override
    public short getShortLE(int index) {
        ensureAccessible();
        return _getShortLE(index);
    }

    @Override
    protected short _getShortLE(int index) {
        return ByteBufUtil.swapShort(buffer.getShort(index));
    }

    @Override
    public int getUnsignedMedium(int index) {
        ensureAccessible();
        return _getUnsignedMedium(index);
    }

    @Override
    protected int _getUnsignedMedium(int index) {
        return (getByte(index) & 0xff)     << 16 |
               (getByte(index + 1) & 0xff) << 8  |
               getByte(index + 2) & 0xff;
    }

    @Override
    public int getUnsignedMediumLE(int index) {
        ensureAccessible();
        return _getUnsignedMediumLE(index);
    }

    @Override
    protected int _getUnsignedMediumLE(int index) {
        return getByte(index)      & 0xff       |
               (getByte(index + 1) & 0xff) << 8 |
               (getByte(index + 2) & 0xff) << 16;
    }

    @Override
    public int getInt(int index) {
        ensureAccessible();
        return _getInt(index);
    }

    @Override
    protected int _getInt(int index) {
        return buffer.getInt(index);
    }

    @Override
    public int getIntLE(int index) {
        ensureAccessible();
        return _getIntLE(index);
    }

    @Override
    protected int _getIntLE(int index) {
        return ByteBufUtil.swapInt(buffer.getInt(index));
    }

    @Override
    public long getLong(int index) {
        ensureAccessible();
        return _getLong(index);
    }

    @Override
    protected long _getLong(int index) {
        return buffer.getLong(index);
    }

    @Override
    public long getLongLE(int index) {
        ensureAccessible();
        return _getLongLE(index);
    }

    @Override
    protected long _getLongLE(int index) {
        return ByteBufUtil.swapLong(buffer.getLong(index));
    }

    @Override
    public ByteBuf getBytes(int index, ByteBuf dst, int dstIndex, int length) {
        return getBytes(index, dst, dstIndex, length, false);
    }

    @Override
    public ByteBuf readBytes(ByteBuf dst, int dstIndex, int length) {
        checkReadableBytes(length);
        getBytes(readerIndex, dst, dstIndex, length, true);
        readerIndex += length;
        return this;
    }

    protected ByteBuf getBytes(int index, ByteBuf dst, int dstIndex, int length, boolean internal) {
        checkDstIndex(index, length, dstIndex, dst.capacity());
        if (dst.hasArray()) {
            getBytes(index, dst.array(), dst.arrayOffset() + dstIndex, length);
        } else if (dst.nioBufferCount() > 0) {
            for (ByteBuffer bb: dst.nioBuffers(dstIndex, length)) {
                int bbLen = bb.remaining();
                getBytes(index, bb, internal);
                index += bbLen;
            }
        } else {
            dst.setBytes(dstIndex, this, index, length);
        }
        return this;
    }

    @Override
    public ByteBuf getBytes(int index, byte[] dst, int dstIndex, int length) {
        return getBytes(index, dst, dstIndex, length, false);
    }

    @Override
    public ByteBuf readBytes(byte[] dst, int dstIndex, int length) {
        checkReadableBytes(length);
        getBytes(readerIndex, dst, dstIndex, length, true);
        readerIndex += length;
        return this;
    }

    protected ByteBuf getBytes(int index, byte[] dst, int dstIndex, int length, boolean internal) {
        checkDstIndex(index, length, dstIndex, dst.length);

        final ByteBuffer tmpBuf = nioBuffer(internal);
        tmpBuf.clear().position(index).limit(index + length);
        tmpBuf.get(dst, dstIndex, length);
        return this;
    }

    @Override
    public ByteBuf getBytes(int index, ByteBuffer dst) {
        return getBytes(index, dst, false);
    }

    @Override
    public ByteBuf readBytes(ByteBuffer dst) {
        int length = dst.remaining();
        checkReadableBytes(length);
        getBytes(readerIndex, dst, true);
        readerIndex += length;
        return this;
    }

    private ByteBuf getBytes(int index, ByteBuffer dst, boolean internal) {
        checkIndex(index, dst.remaining());

        final ByteBuffer tmpBuf = nioBuffer(internal);
        tmpBuf.clear().position(index).limit(index + dst.remaining());
        dst.put(tmpBuf);
        return this;
    }

    @Override
    public ByteBuf setByte(int index, int value) {
        throw new ReadOnlyBufferException();
    }

    @Override
    protected void _setByte(int index, int value) {
        throw new ReadOnlyBufferException();
    }

    @Override
    public ByteBuf setShort(int index, int value) {
        throw new ReadOnlyBufferException();
    }

    @Override
    protected void _setShort(int index, int value) {
        throw new ReadOnlyBufferException();
    }

    @Override
    public ByteBuf setShortLE(int index, int value) {
        throw new ReadOnlyBufferException();
    }

    @Override
    protected void _setShortLE(int index, int value) {
        throw new ReadOnlyBufferException();
    }

    @Override
    public ByteBuf setMedium(int index, int value) {
        throw new ReadOnlyBufferException();
    }

    @Override
    protected void _setMedium(int index, int value) {
        throw new ReadOnlyBufferException();
    }

    @Override
    public ByteBuf setMediumLE(int index, int value) {
        throw new ReadOnlyBufferException();
    }

    @Override
    protected void _setMediumLE(int index, int value) {
        throw new ReadOnlyBufferException();
    }

    @Override
    public ByteBuf setInt(int index, int value) {
        throw new ReadOnlyBufferException();
    }

    @Override
    protected void _setInt(int index, int value) {
        throw new ReadOnlyBufferException();
    }

    @Override
    public ByteBuf setIntLE(int index, int value) {
        throw new ReadOnlyBufferException();
    }

    @Override
    protected void _setIntLE(int index, int value) {
        throw new ReadOnlyBufferException();
    }

    @Override
    public ByteBuf setLong(int index, long value) {
        throw new ReadOnlyBufferException();
    }

    @Override
    protected void _setLong(int index, long value) {
        throw new ReadOnlyBufferException();
    }

    @Override
    public ByteBuf setLongLE(int index, long value) {
        throw new ReadOnlyBufferException();
    }

    @Override
    protected void _setLongLE(int index, long value) {
        throw new ReadOnlyBufferException();
    }

    @Override
    public int capacity() {
        return maxCapacity();
    }

    @Override
    public ByteBuf capacity(int newCapacity) {
        throw new ReadOnlyBufferException();
    }

    @Override
    public ByteBufAllocator alloc() {
        return allocator;
    }

    @Override
    public ByteOrder order() {
        return ByteOrder.BIG_ENDIAN;
    }

    @Override
    public ByteBuf unwrap() {
        return null;
    }

    @Override
    public boolean isReadOnly() {
        return buffer.isReadOnly();
    }

    @Override
    public boolean isDirect() {
        return buffer.isDirect();
    }

    @Override
    public ByteBuf getBytes(int index, OutputStream out, int length) throws IOException {
        return getBytes(index, out, length, false);
    }

    @Override
    public ByteBuf readBytes(OutputStream out, int length) throws IOException {
        checkReadableBytes(length);
        getBytes(readerIndex, out, length, true);
        readerIndex += length;
        return this;
    }

    private ByteBuf getBytes(int index, OutputStream out, int length, boolean internal) throws IOException {
        ensureAccessible();
        if (length == 0) {
            return this;
        }

        if (buffer.hasArray()) {
            out.write(buffer.array(), index + buffer.arrayOffset(), length);
        } else {
            byte[] tmp = ByteBufUtil.threadLocalTempArray(length);
            ByteBuffer tmpBuf = nioBuffer(internal);
            tmpBuf.clear().position(index);
            tmpBuf.get(tmp, 0, length);
            out.write(tmp, 0, length);
        }
        return this;
    }

    @Override
    public int getBytes(int index, GatheringByteChannel out, int length) throws IOException {
        return getBytes(index, out, length, false);
    }

    @Override
    public int readBytes(GatheringByteChannel out, int length) throws IOException {
        checkReadableBytes(length);
        int readBytes = getBytes(readerIndex, out, length, true);
        readerIndex += readBytes;
        return readBytes;
    }

    private int getBytes(int index, GatheringByteChannel out, int length, boolean internal) throws IOException {
        ensureAccessible();
        if (length == 0) {
            return 0;
        }

        ByteBuffer tmpBuf = nioBuffer(internal);
        tmpBuf.clear().position(index).limit(index + length);
        return out.write(tmpBuf);
    }

    @Override
    public int getBytes(int index, FileChannel out, long position, int length) throws IOException {
        return getBytes(index, out, position, length, false);
    }

    @Override
    public int readBytes(FileChannel out, long position, int length) throws IOException {
        checkReadableBytes(length);
        int readBytes = getBytes(readerIndex, out, position, length, true);
        readerIndex += readBytes;
        return readBytes;
    }

    private int getBytes(int index, FileChannel out, long position, int length, boolean internal) throws IOException {
        ensureAccessible();
        if (length == 0) {
            return 0;
        }

        ByteBuffer tmpBuf = nioBuffer(internal);
        tmpBuf.clear().position(index).limit(index + length);
        return out.write(tmpBuf, position);
    }

    @Override
    public ByteBuf setBytes(int index, ByteBuf src, int srcIndex, int length) {
        throw new ReadOnlyBufferException();
    }

    @Override
    public ByteBuf setBytes(int index, byte[] src, int srcIndex, int length) {
        throw new ReadOnlyBufferException();
    }

    @Override
    public ByteBuf setBytes(int index, ByteBuffer src) {
        throw new ReadOnlyBufferException();
    }

    @Override
    public int setBytes(int index, InputStream in, int length) throws IOException {
        throw new ReadOnlyBufferException();
    }

    @Override
    public int setBytes(int index, ScatteringByteChannel in, int length) throws IOException {
        throw new ReadOnlyBufferException();
    }

    @Override
    public int setBytes(int index, FileChannel in, long position, int length) throws IOException {
        throw new ReadOnlyBufferException();
    }

    protected final ByteBuffer internalNioBuffer() {
        ByteBuffer tmpNioBuf = this.tmpNioBuf;
        if (tmpNioBuf == null) {
            this.tmpNioBuf = tmpNioBuf = buffer.duplicate();
        }
        return tmpNioBuf;
    }

    @Override
    public ByteBuf copy(int index, int length) {
        ensureAccessible();
        ByteBuffer src;
        try {
            // Always duplicate the buffer so it's safe to call copy from multiple threads.
            src = (ByteBuffer) buffer.duplicate().clear().position(index).limit(index + length);
        } catch (IllegalArgumentException ignored) {
            throw new IndexOutOfBoundsException("Too many bytes to read - Need " + (index + length));
        }

        ByteBuf dst = src.isDirect() ? alloc().directBuffer(length) : alloc().heapBuffer(length);
        dst.writeBytes(src);
        return dst;
    }

    @Override
    public int nioBufferCount() {
        return 1;
    }

    @Override
    public ByteBuffer[] nioBuffers(int index, int length) {
        return new ByteBuffer[] { nioBuffer(index, length) };
    }

    @Override
    public ByteBuffer nioBuffer(int index, int length) {
        checkIndex(index, length);
        return (ByteBuffer) buffer.duplicate().position(index).limit(index + length);
    }

    @Override
    public ByteBuffer internalNioBuffer(int index, int length) {
        ensureAccessible();
        return (ByteBuffer) internalNioBuffer().clear().position(index).limit(index + length);
    }

    @Override
    public final boolean isContiguous() {
        return true;
    }

    @Override
    public boolean hasArray() {
        return buffer.hasArray();
    }

    @Override
    public byte[] array() {
        return buffer.array();
    }

    @Override
    public int arrayOffset() {
        return buffer.arrayOffset();
    }

    @Override
    public boolean hasMemoryAddress() {
        return false;
    }

    @Override
    public long memoryAddress() {
        throw new UnsupportedOperationException();
    }

<<<<<<< HEAD
    @Override
    public ByteBuf duplicate() {
        return new ReadOnlyByteBufferBuf(allocator, buffer);
    }

    @Override
    public ByteBuf slice(int index, int length) {
        return new ReadOnlyByteBufferBuf(allocator,
                (ByteBuffer) buffer.duplicate().position(index).limit(index + length));
=======
    private ByteBuffer nioBuffer(boolean internal) {
        return internal ? internalNioBuffer() : buffer.duplicate();
>>>>>>> d19f9027
    }
}<|MERGE_RESOLUTION|>--- conflicted
+++ resolved
@@ -558,7 +558,10 @@
         throw new UnsupportedOperationException();
     }
 
-<<<<<<< HEAD
+    private ByteBuffer nioBuffer(boolean internal) {
+        return internal ? internalNioBuffer() : buffer.duplicate();
+    }
+
     @Override
     public ByteBuf duplicate() {
         return new ReadOnlyByteBufferBuf(allocator, buffer);
@@ -568,9 +571,5 @@
     public ByteBuf slice(int index, int length) {
         return new ReadOnlyByteBufferBuf(allocator,
                 (ByteBuffer) buffer.duplicate().position(index).limit(index + length));
-=======
-    private ByteBuffer nioBuffer(boolean internal) {
-        return internal ? internalNioBuffer() : buffer.duplicate();
->>>>>>> d19f9027
     }
 }