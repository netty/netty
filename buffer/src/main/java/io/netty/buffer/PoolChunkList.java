/*
 * Copyright 2012 The Netty Project
 *
 * The Netty Project licenses this file to you under the Apache License,
 * version 2.0 (the "License"); you may not use this file except in compliance
 * with the License. You may obtain a copy of the License at:
 *
 *   https://www.apache.org/licenses/LICENSE-2.0
 *
 * Unless required by applicable law or agreed to in writing, software
 * distributed under the License is distributed on an "AS IS" BASIS, WITHOUT
 * WARRANTIES OR CONDITIONS OF ANY KIND, either express or implied. See the
 * License for the specific language governing permissions and limitations
 * under the License.
 */

package io.netty.buffer;

import io.netty.util.internal.StringUtil;

import java.util.ArrayList;
import java.util.Collections;
import java.util.Iterator;
import java.util.List;

import static java.lang.Math.*;

<<<<<<< HEAD
// PoolChunkList负责管理多个chunk的生命周期，在此基础上对内存分配进行进一步的优化;
// PoolChunkList主要是为了提高内存分配的效率，每个list中包含多个chunk，
// 而多个list又可以形成一个大的link list，在进行内存分配时，我们可以先从比较靠前的list中分配内存，
// 这样分配到的几率更大。在高峰期申请过多的内存后，随着流量下降慢慢的释放掉多余内存，形成一个良性的循环。
// 需要注意的时由于需要对无用的chunk进行释放，PoolChunkList形成的link list并不是一个完整的双向链表，
// 而是一个包含出口的链表（这里说法可能不够准确，意思就是这个双向链表中的其中一个分头结点的节点只有一个next节点没有prev节点。
=======
import java.nio.ByteBuffer;
>>>>>>> 6724786d

final class PoolChunkList<T> implements PoolChunkListMetric {
    private static final Iterator<PoolChunkMetric> EMPTY_METRICS = Collections.<PoolChunkMetric>emptyList().iterator();



    private final PoolArena<T> arena;
    // list还有自己的next和prev节点，最终组成一个list的link list
    private final PoolChunkList<T> nextList;
    // 当前list中的chunk最小使用比例
    private final int minUsage;
    // 当前list中的chunk最大使用比例
    private final int maxUsage;
    private final int maxCapacity;
    // chunk有prev和next两个属性，因此这里只用一个节点就可以维护一个chunk链
    private PoolChunk<T> head;
    private final int freeMinThreshold;
    private final int freeMaxThreshold;

    // This is only update once when create the linked like list of PoolChunkList in PoolArena constructor.
    private PoolChunkList<T> prevList;

    // TODO: Test if adding padding helps under contention
    //private long pad0, pad1, pad2, pad3, pad4, pad5, pad6, pad7;

    PoolChunkList(PoolArena<T> arena, PoolChunkList<T> nextList, int minUsage, int maxUsage, int chunkSize) {
        assert minUsage <= maxUsage;
        this.arena = arena;
        this.nextList = nextList;
        this.minUsage = minUsage;
        this.maxUsage = maxUsage;
        maxCapacity = calculateMaxCapacity(minUsage, chunkSize);

        // the thresholds are aligned with PoolChunk.usage() logic:
        // 1) basic logic: usage() = 100 - freeBytes * 100L / chunkSize
        //    so, for example: (usage() >= maxUsage) condition can be transformed in the following way:
        //      100 - freeBytes * 100L / chunkSize >= maxUsage
        //      freeBytes <= chunkSize * (100 - maxUsage) / 100
        //      let freeMinThreshold = chunkSize * (100 - maxUsage) / 100, then freeBytes <= freeMinThreshold
        //
        //  2) usage() returns an int value and has a floor rounding during a calculation,
        //     to be aligned absolute thresholds should be shifted for "the rounding step":
        //       freeBytes * 100 / chunkSize < 1
        //       the condition can be converted to: freeBytes < 1 * chunkSize / 100
        //     this is why we have + 0.99999999 shifts. A example why just +1 shift cannot be used:
        //       freeBytes = 16777216 == freeMaxThreshold: 16777216, usage = 0 < minUsage: 1, chunkSize: 16777216
        //     At the same time we want to have zero thresholds in case of (maxUsage == 100) and (minUsage == 100).
        //
        freeMinThreshold = (maxUsage == 100) ? 0 : (int) (chunkSize * (100.0 - maxUsage + 0.99999999) / 100L);
        freeMaxThreshold = (minUsage == 100) ? 0 : (int) (chunkSize * (100.0 - minUsage + 0.99999999) / 100L);
    }

    /**
     * Calculates the maximum capacity of a buffer that will ever be possible to allocate out of the {@link PoolChunk}s
     * that belong to the {@link PoolChunkList} with the given {@code minUsage} and {@code maxUsage} settings.
     */
    private static int calculateMaxCapacity(int minUsage, int chunkSize) {
        minUsage = minUsage0(minUsage);

        if (minUsage == 100) {
            // If the minUsage is 100 we can not allocate anything out of this list.
            return 0;
        }

        // Calculate the maximum amount of bytes that can be allocated from a PoolChunk in this PoolChunkList.
        //
        // As an example:
        // - If a PoolChunkList has minUsage == 25 we are allowed to allocate at most 75% of the chunkSize because
        //   this is the maximum amount available in any PoolChunk in this PoolChunkList.
        return  (int) (chunkSize * (100L - minUsage) / 100L);
    }

    void prevList(PoolChunkList<T> prevList) {
        assert this.prevList == null;
        this.prevList = prevList;
    }

<<<<<<< HEAD

    // 为buf分配指定大小的内存
    boolean allocate(PooledByteBuf<T> buf, int reqCapacity, int normCapacity) {

        // 如果list中没有chunk则直接返回，看来这个list本身没有创建chunk的能力啊，只是负责维护chunk链。

        if (head == null || normCapacity > maxCapacity) {
=======
    boolean allocate(PooledByteBuf<T> buf, int reqCapacity, int sizeIdx, PoolThreadCache threadCache) {
        int normCapacity = arena.sizeIdx2size(sizeIdx);
        if (normCapacity > maxCapacity) {
>>>>>>> 6724786d
            // Either this PoolChunkList is empty or the requested capacity is larger then the capacity which can
            // be handled by the PoolChunks that are contained in this PoolChunkList.
            return false;
        }
<<<<<<< HEAD
        // 我们一个一个chunk开始找
        for (PoolChunk<T> cur = head;;) {
            long handle = cur.allocate(normCapacity);
            if (handle < 0) {
                // handle < 0表示分配失败，继续到下一个chunk尝试
                cur = cur.next;
                if (cur == null) {
                    return false;
                }
            } else {
                // 分配成功则将分配到的资源赋给ByteBuf
                cur.initBufinitBuf(buf, handle, reqCapacity);
                // 当前chunk的使用量超过一个上限阈值，则将其从当前list转移到下一个list

                // 当一个chunk的用量超过一定的比例，会将该chunk从当前list挪到下一个list中，这样挪有什么好处呢？
                // 我们知道chunk本身是从连续的内存中分配一小段连续的内存，
                // 这样实际使用内存者读写很方便，然而这种策略也带来了一个坏处，
                // 随着内存的不断分配和回收，chunk中可能存在很多碎片。
                // 碎片越来越多后我们想分配一段连续内存的失败几率就会提高。
                // 针对这种情况我们可以把使用比例较大的chunk放到更后面，
                // 而先从使用比例更小的chunk中更早，这样成功的几率就提高了。
                // 然而光把chunk往后放是不科学的，因为随着内存的释放，
                // 原先被严重瓜分的chunk中会存在越来越多的大块连续内存，
                // 所以还得在特定条件下把chunk从后往前调。调整的时机当然就是在内存释放的时候了：
                if (cur.usage() >= maxUsage) {
=======

        for (PoolChunk<T> cur = head; cur != null; cur = cur.next) {
            if (cur.allocate(buf, reqCapacity, sizeIdx, threadCache)) {
                if (cur.freeBytes <= freeMinThreshold) {
>>>>>>> 6724786d
                    remove(cur);
                    nextList.add(cur);
                }
                return true;
            }
        }
        return false;
    }

<<<<<<< HEAD
    // 释放指定chunk内的指定page或page内的subpage
    boolean free(PoolChunk<T> chunk, long handle) {
        // handle代表了chunk中的某个page或sugPage;
        chunk.free(handle);
        // 用量少于阈值则从当前list移到前一个list,如果不存在前一个list,则销毁chunk
        if (chunk.usage() < minUsage) {
=======
    boolean free(PoolChunk<T> chunk, long handle, int normCapacity, ByteBuffer nioBuffer) {
        chunk.free(handle, normCapacity, nioBuffer);
        if (chunk.freeBytes > freeMaxThreshold) {
>>>>>>> 6724786d
            remove(chunk);
            // Move the PoolChunk down the PoolChunkList linked-list.
            return move0(chunk);
        }
        return true;
    }

    private boolean move(PoolChunk<T> chunk) {
        assert chunk.usage() < maxUsage;

        if (chunk.freeBytes > freeMaxThreshold) {
            // Move the PoolChunk down the PoolChunkList linked-list.
            return move0(chunk);
        }

        // PoolChunk fits into this PoolChunkList, adding it here.
        add0(chunk);
        return true;
    }

    /**
     * Moves the {@link PoolChunk} down the {@link PoolChunkList} linked-list so it will end up in the right
     * {@link PoolChunkList} that has the correct minUsage / maxUsage in respect to {@link PoolChunk#usage()}.
     */
    private boolean move0(PoolChunk<T> chunk) {
        // 从这里我们可以看出在一个chunk经历了一些列的分配内存、释放内存之后，list会将整个chunk释放掉
        // 这样如果在流量高峰期分配了较多内存，随着流量的慢慢回落，内存会慢慢的释放出来。
        if (prevList == null) {
            // There is no previous PoolChunkList so return false which result in having the PoolChunk destroyed and
            // all memory associated with the PoolChunk will be released.
            assert chunk.usage() == 0;
            return false;
        }
        return prevList.move(chunk);
    }

    // // 增加节点
    void add(PoolChunk<T> chunk) {
<<<<<<< HEAD
        // 如果超过当前list的上限阈值，则放入下一个list
        if (chunk.usage() >= maxUsage) {
=======
        if (chunk.freeBytes <= freeMinThreshold) {
>>>>>>> 6724786d
            nextList.add(chunk);
            return;
        }
        add0(chunk);
    }

    /**
     * Adds the {@link PoolChunk} to this {@link PoolChunkList}.
     */
    void add0(PoolChunk<T> chunk) {

        chunk.parent = this;
        if (head == null) {
            //  不存在头结点则该节点作为头结点
            head = chunk;
            chunk.prev = null;
            chunk.next = null;
        } else {
            // 存在头结点则将该节点放到头结点之前，该节点成为头结点。
            // 刚放入的节点使用比例相对更小，分配到资源的可能性更大，因此放到头结点
            chunk.prev = null;
            chunk.next = head;
            head.prev = chunk;
            head = chunk;
        }
    }

    private void remove(PoolChunk<T> cur) {
        if (cur == head) {
            head = cur.next;
            if (head != null) {
                head.prev = null;
            }
        } else {
            PoolChunk<T> next = cur.next;
            cur.prev.next = next;
            if (next != null) {
                next.prev = cur.prev;
            }
        }
    }

    @Override
    public int minUsage() {
        return minUsage0(minUsage);
    }

    @Override
    public int maxUsage() {
        return min(maxUsage, 100);
    }

    private static int minUsage0(int value) {
        return max(1, value);
    }

    @Override
    public Iterator<PoolChunkMetric> iterator() {
        synchronized (arena) {
            if (head == null) {
                return EMPTY_METRICS;
            }
            List<PoolChunkMetric> metrics = new ArrayList<PoolChunkMetric>();
            for (PoolChunk<T> cur = head;;) {
                metrics.add(cur);
                cur = cur.next;
                if (cur == null) {
                    break;
                }
            }
            return metrics.iterator();
        }
    }

    @Override
    public String toString() {
        StringBuilder buf = new StringBuilder();
        synchronized (arena) {
            if (head == null) {
                return "none";
            }

            for (PoolChunk<T> cur = head;;) {
                buf.append(cur);
                cur = cur.next;
                if (cur == null) {
                    break;
                }
                buf.append(StringUtil.NEWLINE);
            }
        }
        return buf.toString();
    }

    void destroy(PoolArena<T> arena) {
        PoolChunk<T> chunk = head;
        while (chunk != null) {
            arena.destroyChunk(chunk);
            chunk = chunk.next;
        }
        head = null;
    }
}<|MERGE_RESOLUTION|>--- conflicted
+++ resolved
@@ -17,24 +17,12 @@
 package io.netty.buffer;
 
 import io.netty.util.internal.StringUtil;
-
 import java.util.ArrayList;
 import java.util.Collections;
 import java.util.Iterator;
 import java.util.List;
-
 import static java.lang.Math.*;
-
-<<<<<<< HEAD
-// PoolChunkList负责管理多个chunk的生命周期，在此基础上对内存分配进行进一步的优化;
-// PoolChunkList主要是为了提高内存分配的效率，每个list中包含多个chunk，
-// 而多个list又可以形成一个大的link list，在进行内存分配时，我们可以先从比较靠前的list中分配内存，
-// 这样分配到的几率更大。在高峰期申请过多的内存后，随着流量下降慢慢的释放掉多余内存，形成一个良性的循环。
-// 需要注意的时由于需要对无用的chunk进行释放，PoolChunkList形成的link list并不是一个完整的双向链表，
-// 而是一个包含出口的链表（这里说法可能不够准确，意思就是这个双向链表中的其中一个分头结点的节点只有一个next节点没有prev节点。
-=======
 import java.nio.ByteBuffer;
->>>>>>> 6724786d
 
 final class PoolChunkList<T> implements PoolChunkListMetric {
     private static final Iterator<PoolChunkMetric> EMPTY_METRICS = Collections.<PoolChunkMetric>emptyList().iterator();
@@ -112,55 +100,16 @@
         this.prevList = prevList;
     }
 
-<<<<<<< HEAD
-
-    // 为buf分配指定大小的内存
-    boolean allocate(PooledByteBuf<T> buf, int reqCapacity, int normCapacity) {
-
-        // 如果list中没有chunk则直接返回，看来这个list本身没有创建chunk的能力啊，只是负责维护chunk链。
-
-        if (head == null || normCapacity > maxCapacity) {
-=======
     boolean allocate(PooledByteBuf<T> buf, int reqCapacity, int sizeIdx, PoolThreadCache threadCache) {
         int normCapacity = arena.sizeIdx2size(sizeIdx);
         if (normCapacity > maxCapacity) {
->>>>>>> 6724786d
             // Either this PoolChunkList is empty or the requested capacity is larger then the capacity which can
             // be handled by the PoolChunks that are contained in this PoolChunkList.
             return false;
         }
-<<<<<<< HEAD
-        // 我们一个一个chunk开始找
-        for (PoolChunk<T> cur = head;;) {
-            long handle = cur.allocate(normCapacity);
-            if (handle < 0) {
-                // handle < 0表示分配失败，继续到下一个chunk尝试
-                cur = cur.next;
-                if (cur == null) {
-                    return false;
-                }
-            } else {
-                // 分配成功则将分配到的资源赋给ByteBuf
-                cur.initBufinitBuf(buf, handle, reqCapacity);
-                // 当前chunk的使用量超过一个上限阈值，则将其从当前list转移到下一个list
-
-                // 当一个chunk的用量超过一定的比例，会将该chunk从当前list挪到下一个list中，这样挪有什么好处呢？
-                // 我们知道chunk本身是从连续的内存中分配一小段连续的内存，
-                // 这样实际使用内存者读写很方便，然而这种策略也带来了一个坏处，
-                // 随着内存的不断分配和回收，chunk中可能存在很多碎片。
-                // 碎片越来越多后我们想分配一段连续内存的失败几率就会提高。
-                // 针对这种情况我们可以把使用比例较大的chunk放到更后面，
-                // 而先从使用比例更小的chunk中更早，这样成功的几率就提高了。
-                // 然而光把chunk往后放是不科学的，因为随着内存的释放，
-                // 原先被严重瓜分的chunk中会存在越来越多的大块连续内存，
-                // 所以还得在特定条件下把chunk从后往前调。调整的时机当然就是在内存释放的时候了：
-                if (cur.usage() >= maxUsage) {
-=======
-
         for (PoolChunk<T> cur = head; cur != null; cur = cur.next) {
             if (cur.allocate(buf, reqCapacity, sizeIdx, threadCache)) {
                 if (cur.freeBytes <= freeMinThreshold) {
->>>>>>> 6724786d
                     remove(cur);
                     nextList.add(cur);
                 }
@@ -170,18 +119,9 @@
         return false;
     }
 
-<<<<<<< HEAD
-    // 释放指定chunk内的指定page或page内的subpage
-    boolean free(PoolChunk<T> chunk, long handle) {
-        // handle代表了chunk中的某个page或sugPage;
-        chunk.free(handle);
-        // 用量少于阈值则从当前list移到前一个list,如果不存在前一个list,则销毁chunk
-        if (chunk.usage() < minUsage) {
-=======
     boolean free(PoolChunk<T> chunk, long handle, int normCapacity, ByteBuffer nioBuffer) {
         chunk.free(handle, normCapacity, nioBuffer);
         if (chunk.freeBytes > freeMaxThreshold) {
->>>>>>> 6724786d
             remove(chunk);
             // Move the PoolChunk down the PoolChunkList linked-list.
             return move0(chunk);
@@ -220,12 +160,7 @@
 
     // // 增加节点
     void add(PoolChunk<T> chunk) {
-<<<<<<< HEAD
-        // 如果超过当前list的上限阈值，则放入下一个list
-        if (chunk.usage() >= maxUsage) {
-=======
         if (chunk.freeBytes <= freeMinThreshold) {
->>>>>>> 6724786d
             nextList.add(chunk);
             return;
         }
