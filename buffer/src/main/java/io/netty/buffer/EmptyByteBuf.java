--- conflicted
+++ resolved
@@ -17,10 +17,6 @@
 package io.netty.buffer;
 
 import static io.netty.util.internal.ObjectUtil.checkPositiveOrZero;
-<<<<<<< HEAD
-import static java.util.Objects.requireNonNull;
-=======
->>>>>>> 71860e5b
 
 import io.netty.util.ByteProcessor;
 import io.netty.util.internal.EmptyArrays;
@@ -68,7 +64,9 @@
     }
 
     private EmptyByteBuf(ByteBufAllocator alloc, ByteOrder order) {
-        requireNonNull(alloc, "alloc");
+        if (alloc == null) {
+            throw new NullPointerException("alloc");
+        }
 
         this.alloc = alloc;
         this.order = order;
@@ -122,7 +120,9 @@
 
     @Override
     public ByteBuf order(ByteOrder endianness) {
-        requireNonNull(endianness, "endianness");
+        if (endianness == null) {
+            throw new NullPointerException("endianness");
+        }
         if (endianness == order()) {
             return this;
         }
@@ -190,6 +190,26 @@
 
     @Override
     public ByteBuf clear() {
+        return this;
+    }
+
+    @Override
+    public ByteBuf markReaderIndex() {
+        return this;
+    }
+
+    @Override
+    public ByteBuf resetReaderIndex() {
+        return this;
+    }
+
+    @Override
+    public ByteBuf markWriterIndex() {
+        return this;
+    }
+
+    @Override
+    public ByteBuf resetWriterIndex() {
         return this;
     }
 
