--- conflicted
+++ resolved
@@ -1259,7 +1259,6 @@
         AllocatorControl control = this.control;
         long baseOffset = this.baseOffset;
         int rsize = this.rsize;
-<<<<<<< HEAD
         return drop -> {
             UnsafeBuffer copy = new UnsafeBuffer(memory, baseOffset, rsize, control, drop);
             copy.roff = roff;
@@ -1267,19 +1266,6 @@
             copy.implicitCapacityLimit = implicitCapacityLimit;
             if (readOnly) {
                 copy.makeReadOnly();
-=======
-        return new Owned<>() {
-            @Override
-            public UnsafeBuffer transferOwnership(Drop<UnsafeBuffer> drop) {
-                UnsafeBuffer copy = new UnsafeBuffer(memory, baseOffset, rsize, control, drop);
-                copy.roff = roff;
-                copy.woff = woff;
-                copy.implicitCapacityLimit = implicitCapacityLimit;
-                if (readOnly) {
-                    copy.makeReadOnly();
-                }
-                return copy;
->>>>>>> e9a61fbd
             }
             return copy;
         };
