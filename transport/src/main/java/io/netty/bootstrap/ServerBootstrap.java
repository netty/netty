/*
 * Copyright 2012 The Netty Project
 *
 * The Netty Project licenses this file to you under the Apache License,
 * version 2.0 (the "License"); you may not use this file except in compliance
 * with the License. You may obtain a copy of the License at:
 *
 *   http://www.apache.org/licenses/LICENSE-2.0
 *
 * Unless required by applicable law or agreed to in writing, software
 * distributed under the License is distributed on an "AS IS" BASIS, WITHOUT
 * WARRANTIES OR CONDITIONS OF ANY KIND, either express or implied. See the
 * License for the specific language governing permissions and limitations
 * under the License.
 */
package io.netty.bootstrap;

import static java.util.Objects.requireNonNull;

import io.netty.channel.Channel;
import io.netty.channel.ChannelConfig;
import io.netty.channel.ChannelFuture;
import io.netty.channel.ChannelFutureListener;
import io.netty.channel.ChannelHandler;
import io.netty.channel.ChannelHandlerContext;
import io.netty.channel.ChannelInboundHandler;
import io.netty.channel.ChannelInitializer;
import io.netty.channel.ChannelOption;
import io.netty.channel.ChannelPipeline;
import io.netty.channel.ChannelPromise;
import io.netty.channel.EventLoop;
import io.netty.channel.EventLoopGroup;
import io.netty.channel.ReflectiveServerChannelFactory;
import io.netty.channel.ServerChannel;
import io.netty.channel.ServerChannelFactory;
import io.netty.util.AttributeKey;
import io.netty.util.internal.ObjectUtil;
import io.netty.util.internal.logging.InternalLogger;
import io.netty.util.internal.logging.InternalLoggerFactory;

import java.util.Map;
import java.util.Map.Entry;
import java.util.concurrent.ConcurrentHashMap;
import java.util.concurrent.TimeUnit;

/**
 * {@link Bootstrap} sub-class which allows easy bootstrap of {@link ServerChannel}
 *
 */
public class ServerBootstrap extends AbstractBootstrap<ServerBootstrap, ServerChannel,
        ServerChannelFactory<? extends ServerChannel>> {

    private static final InternalLogger logger = InternalLoggerFactory.getInstance(ServerBootstrap.class);

<<<<<<< HEAD
    private final Map<ChannelOption<?>, Object> childOptions = new ConcurrentHashMap<>();
    private final Map<AttributeKey<?>, Object> childAttrs = new ConcurrentHashMap<>();
=======
    private final Map<ChannelOption<?>, Object> childOptions = new ConcurrentHashMap<ChannelOption<?>, Object>();
    private final Map<AttributeKey<?>, Object> childAttrs = new ConcurrentHashMap<AttributeKey<?>, Object>();
>>>>>>> 71860e5b
    private final ServerBootstrapConfig config = new ServerBootstrapConfig(this);
    private volatile EventLoopGroup childGroup;
    private volatile ChannelHandler childHandler;
    volatile ServerChannelFactory<? extends ServerChannel> channelFactory;

    public ServerBootstrap() { }

    private ServerBootstrap(ServerBootstrap bootstrap) {
        super(bootstrap);
        childGroup = bootstrap.childGroup;
        childHandler = bootstrap.childHandler;
<<<<<<< HEAD
        channelFactory = bootstrap.channelFactory;
=======
>>>>>>> 71860e5b
        childOptions.putAll(bootstrap.childOptions);
        childAttrs.putAll(bootstrap.childAttrs);
    }

    /**
     * Specify the {@link EventLoopGroup} which is used for the parent (acceptor) and the child (client).
     */
    @Override
    public ServerBootstrap group(EventLoopGroup group) {
        return group(group, group);
    }

    /**
     * Set the {@link EventLoopGroup} for the parent (acceptor) and the child (client). These
     * {@link EventLoopGroup}'s are used to handle all the events and IO for {@link ServerChannel} and
     * {@link Channel}'s.
     */
    public ServerBootstrap group(EventLoopGroup parentGroup, EventLoopGroup childGroup) {
        super.group(parentGroup);
<<<<<<< HEAD
        requireNonNull(childGroup, "childGroup");
=======
        ObjectUtil.checkNotNull(childGroup, "childGroup");
>>>>>>> 71860e5b
        if (this.childGroup != null) {
            throw new IllegalStateException("childGroup set already");
        }
        this.childGroup = childGroup;
        return this;
    }

    /**
     * Allow to specify a {@link ChannelOption} which is used for the {@link Channel} instances once they get created
     * (after the acceptor accepted the {@link Channel}). Use a value of {@code null} to remove a previous set
     * {@link ChannelOption}.
     */
    public <T> ServerBootstrap childOption(ChannelOption<T> childOption, T value) {
<<<<<<< HEAD
        requireNonNull(childOption, "childOption");
=======
        ObjectUtil.checkNotNull(childOption, "childOption");
>>>>>>> 71860e5b
        if (value == null) {
            childOptions.remove(childOption);
        } else {
            childOptions.put(childOption, value);
        }
        return this;
    }

    /**
     * Set the specific {@link AttributeKey} with the given value on every child {@link Channel}. If the value is
     * {@code null} the {@link AttributeKey} is removed
     */
    public <T> ServerBootstrap childAttr(AttributeKey<T> childKey, T value) {
<<<<<<< HEAD
        requireNonNull(childKey, "childKey");
=======
        ObjectUtil.checkNotNull(childKey, "childKey");
>>>>>>> 71860e5b
        if (value == null) {
            childAttrs.remove(childKey);
        } else {
            childAttrs.put(childKey, value);
        }
        return this;
    }

    /**
     * Set the {@link ChannelHandler} which is used to serve the request for the {@link Channel}'s.
     */
    public ServerBootstrap childHandler(ChannelHandler childHandler) {
<<<<<<< HEAD
        requireNonNull(childHandler, "childHandler");
        this.childHandler = childHandler;
        return this;
    }

    /**
     * The {@link Class} which is used to create {@link ServerChannel} instances from.
     * You either use this or {@link #channelFactory(ServerChannelFactory)} if your
     * {@link Channel} implementation has no no-args constructor.
     */
    public ServerBootstrap channel(Class<? extends ServerChannel> channelClass) {
        requireNonNull(channelClass, "channelClass");
        return channelFactory(new ReflectiveServerChannelFactory<ServerChannel>(channelClass));
    }

    /**
     * {@link ServerChannelFactory} which is used to create {@link Channel} instances from
     * when calling {@link #bind()}. This method is usually only used if {@link #channel(Class)}
     * is not working for you because of some more complex needs. If your {@link Channel} implementation
     * has a no-args constructor, its highly recommend to just use {@link #channel(Class)} to
     * simplify your code.
     */
    public ServerBootstrap channelFactory(ServerChannelFactory<? extends ServerChannel> channelFactory) {
        requireNonNull(channelFactory, "channelFactory");
        if (this.channelFactory != null) {
            throw new IllegalStateException("channelFactory set already");
        }
=======
        this.childHandler = ObjectUtil.checkNotNull(childHandler, "childHandler");
        return this;
    }

    @Override
    void init(Channel channel) {
        setChannelOptions(channel, options0().entrySet().toArray(newOptionArray(0)), logger);
        setAttributes(channel, attrs0().entrySet().toArray(newAttrArray(0)));
>>>>>>> 71860e5b

        this.channelFactory = channelFactory;
        return this;
    }

    @Override
    ChannelFuture init(Channel channel) {
        final ChannelPromise promise = channel.newPromise();
        setChannelOptions(channel, options0().entrySet().toArray(newOptionArray(0)), logger);
        setAttributes(channel, attrs0().entrySet().toArray(newAttrArray(0)));

        ChannelPipeline p = channel.pipeline();

        final ChannelHandler currentChildHandler = childHandler;
        final Entry<ChannelOption<?>, Object>[] currentChildOptions =
                childOptions.entrySet().toArray(newOptionArray(0));
        final Entry<AttributeKey<?>, Object>[] currentChildAttrs = childAttrs.entrySet().toArray(newAttrArray(0));

        p.addLast(new ChannelInitializer<Channel>() {
            @Override
            public void initChannel(final Channel ch) {
                final ChannelPipeline pipeline = ch.pipeline();
                ChannelHandler handler = config.handler();
                if (handler != null) {
                    pipeline.addLast(handler);
                }

                ch.eventLoop().execute(() -> {
                    pipeline.addLast(new ServerBootstrapAcceptor(
                            ch, currentChildHandler, currentChildOptions, currentChildAttrs));
                    promise.setSuccess();
                });
            }
        });
        return promise;
    }

    @Override
    ServerChannel newChannel(EventLoop eventLoop) throws Exception {
        return channelFactory.newChannel(eventLoop, childGroup);
    }

    @Override
    public ServerBootstrap validate() {
        super.validate();
        if (childHandler == null) {
            throw new IllegalStateException("childHandler not set");
        }
        if (channelFactory == null) {
            throw new IllegalStateException("channelFactory not set");
        }
        if (childGroup == null) {
            logger.warn("childGroup is not set. Using parentGroup instead.");
            childGroup = config.group();
        }
        return this;
    }

<<<<<<< HEAD
    private static class ServerBootstrapAcceptor implements ChannelInboundHandler {

=======
    private static class ServerBootstrapAcceptor extends ChannelInboundHandlerAdapter {

        private final EventLoopGroup childGroup;
>>>>>>> 71860e5b
        private final ChannelHandler childHandler;
        private final Entry<ChannelOption<?>, Object>[] childOptions;
        private final Entry<AttributeKey<?>, Object>[] childAttrs;
        private final Runnable enableAutoReadTask;

        ServerBootstrapAcceptor(
                final Channel channel, ChannelHandler childHandler,
                Entry<ChannelOption<?>, Object>[] childOptions, Entry<AttributeKey<?>, Object>[] childAttrs) {
            this.childHandler = childHandler;
            this.childOptions = childOptions;
            this.childAttrs = childAttrs;

            // Task which is scheduled to re-enable auto-read.
            // It's important to create this Runnable before we try to submit it as otherwise the URLClassLoader may
            // not be able to load the class because of the file limit it already reached.
            //
            // See https://github.com/netty/netty/issues/1328
            enableAutoReadTask = () -> channel.config().setAutoRead(true);
        }

        @Override
        public void channelRead(ChannelHandlerContext ctx, Object msg) {
            final Channel child = (Channel) msg;

<<<<<<< HEAD
            EventLoop childEventLoop = child.eventLoop();
            // Ensure we always execute on the child EventLoop.
            if (childEventLoop.inEventLoop()) {
                initChild(child);
            } else {
                try {
                    childEventLoop.execute(() -> initChild(child));
                } catch (Throwable cause) {
                    forceClose(child, cause);
                }
            }
        }
=======
            child.pipeline().addLast(childHandler);

            setChannelOptions(child, childOptions, logger);
            setAttributes(child, childAttrs);
>>>>>>> 71860e5b

        private void initChild(final Channel child) {
            assert child.eventLoop().inEventLoop();
            try {
                child.pipeline().addLast(childHandler);

                setChannelOptions(child, childOptions, logger);
                setAttributes(child, childAttrs);

                child.register().addListener((ChannelFutureListener) future -> {
                    if (!future.isSuccess()) {
                        forceClose(child, future.cause());
                    }
                });
            } catch (Throwable t) {
                forceClose(child, t);
            }
        }

        private static void forceClose(Channel child, Throwable t) {
            child.unsafe().closeForcibly();
            logger.warn("Failed to register an accepted channel: {}", child, t);
        }

        @Override
        public void exceptionCaught(ChannelHandlerContext ctx, Throwable cause) throws Exception {
            final ChannelConfig config = ctx.channel().config();
            if (config.isAutoRead()) {
                // stop accept new connections for 1 second to allow the channel to recover
                // See https://github.com/netty/netty/issues/1328
                config.setAutoRead(false);
                ctx.channel().eventLoop().schedule(enableAutoReadTask, 1, TimeUnit.SECONDS);
            }
            // still let the exceptionCaught event flow through the pipeline to give the user
            // a chance to do something with it
            ctx.fireExceptionCaught(cause);
        }
    }

    @Override
    @SuppressWarnings("CloneDoesntCallSuperClone")
    public ServerBootstrap clone() {
        return new ServerBootstrap(this);
    }

    /**
     * Return the configured {@link EventLoopGroup} which will be used for the child channels or {@code null}
     * if non is configured yet.
     *
     * @deprecated Use {@link #config()} instead.
     */
    @Deprecated
    public EventLoopGroup childGroup() {
        return childGroup;
    }

    final ChannelHandler childHandler() {
        return childHandler;
    }

    final Map<ChannelOption<?>, Object> childOptions() {
        return copiedMap(childOptions);
    }

    final Map<AttributeKey<?>, Object> childAttrs() {
        return copiedMap(childAttrs);
    }

    @Override
    public final ServerBootstrapConfig config() {
        return config;
    }
}<|MERGE_RESOLUTION|>--- conflicted
+++ resolved
@@ -15,24 +15,18 @@
  */
 package io.netty.bootstrap;
 
-import static java.util.Objects.requireNonNull;
-
 import io.netty.channel.Channel;
 import io.netty.channel.ChannelConfig;
 import io.netty.channel.ChannelFuture;
 import io.netty.channel.ChannelFutureListener;
 import io.netty.channel.ChannelHandler;
 import io.netty.channel.ChannelHandlerContext;
-import io.netty.channel.ChannelInboundHandler;
+import io.netty.channel.ChannelInboundHandlerAdapter;
 import io.netty.channel.ChannelInitializer;
 import io.netty.channel.ChannelOption;
 import io.netty.channel.ChannelPipeline;
-import io.netty.channel.ChannelPromise;
-import io.netty.channel.EventLoop;
 import io.netty.channel.EventLoopGroup;
-import io.netty.channel.ReflectiveServerChannelFactory;
 import io.netty.channel.ServerChannel;
-import io.netty.channel.ServerChannelFactory;
 import io.netty.util.AttributeKey;
 import io.netty.util.internal.ObjectUtil;
 import io.netty.util.internal.logging.InternalLogger;
@@ -47,22 +41,15 @@
  * {@link Bootstrap} sub-class which allows easy bootstrap of {@link ServerChannel}
  *
  */
-public class ServerBootstrap extends AbstractBootstrap<ServerBootstrap, ServerChannel,
-        ServerChannelFactory<? extends ServerChannel>> {
+public class ServerBootstrap extends AbstractBootstrap<ServerBootstrap, ServerChannel> {
 
     private static final InternalLogger logger = InternalLoggerFactory.getInstance(ServerBootstrap.class);
 
-<<<<<<< HEAD
-    private final Map<ChannelOption<?>, Object> childOptions = new ConcurrentHashMap<>();
-    private final Map<AttributeKey<?>, Object> childAttrs = new ConcurrentHashMap<>();
-=======
     private final Map<ChannelOption<?>, Object> childOptions = new ConcurrentHashMap<ChannelOption<?>, Object>();
     private final Map<AttributeKey<?>, Object> childAttrs = new ConcurrentHashMap<AttributeKey<?>, Object>();
->>>>>>> 71860e5b
     private final ServerBootstrapConfig config = new ServerBootstrapConfig(this);
     private volatile EventLoopGroup childGroup;
     private volatile ChannelHandler childHandler;
-    volatile ServerChannelFactory<? extends ServerChannel> channelFactory;
 
     public ServerBootstrap() { }
 
@@ -70,10 +57,6 @@
         super(bootstrap);
         childGroup = bootstrap.childGroup;
         childHandler = bootstrap.childHandler;
-<<<<<<< HEAD
-        channelFactory = bootstrap.channelFactory;
-=======
->>>>>>> 71860e5b
         childOptions.putAll(bootstrap.childOptions);
         childAttrs.putAll(bootstrap.childAttrs);
     }
@@ -93,11 +76,7 @@
      */
     public ServerBootstrap group(EventLoopGroup parentGroup, EventLoopGroup childGroup) {
         super.group(parentGroup);
-<<<<<<< HEAD
-        requireNonNull(childGroup, "childGroup");
-=======
         ObjectUtil.checkNotNull(childGroup, "childGroup");
->>>>>>> 71860e5b
         if (this.childGroup != null) {
             throw new IllegalStateException("childGroup set already");
         }
@@ -111,11 +90,7 @@
      * {@link ChannelOption}.
      */
     public <T> ServerBootstrap childOption(ChannelOption<T> childOption, T value) {
-<<<<<<< HEAD
-        requireNonNull(childOption, "childOption");
-=======
         ObjectUtil.checkNotNull(childOption, "childOption");
->>>>>>> 71860e5b
         if (value == null) {
             childOptions.remove(childOption);
         } else {
@@ -129,11 +104,7 @@
      * {@code null} the {@link AttributeKey} is removed
      */
     public <T> ServerBootstrap childAttr(AttributeKey<T> childKey, T value) {
-<<<<<<< HEAD
-        requireNonNull(childKey, "childKey");
-=======
         ObjectUtil.checkNotNull(childKey, "childKey");
->>>>>>> 71860e5b
         if (value == null) {
             childAttrs.remove(childKey);
         } else {
@@ -146,35 +117,6 @@
      * Set the {@link ChannelHandler} which is used to serve the request for the {@link Channel}'s.
      */
     public ServerBootstrap childHandler(ChannelHandler childHandler) {
-<<<<<<< HEAD
-        requireNonNull(childHandler, "childHandler");
-        this.childHandler = childHandler;
-        return this;
-    }
-
-    /**
-     * The {@link Class} which is used to create {@link ServerChannel} instances from.
-     * You either use this or {@link #channelFactory(ServerChannelFactory)} if your
-     * {@link Channel} implementation has no no-args constructor.
-     */
-    public ServerBootstrap channel(Class<? extends ServerChannel> channelClass) {
-        requireNonNull(channelClass, "channelClass");
-        return channelFactory(new ReflectiveServerChannelFactory<ServerChannel>(channelClass));
-    }
-
-    /**
-     * {@link ServerChannelFactory} which is used to create {@link Channel} instances from
-     * when calling {@link #bind()}. This method is usually only used if {@link #channel(Class)}
-     * is not working for you because of some more complex needs. If your {@link Channel} implementation
-     * has a no-args constructor, its highly recommend to just use {@link #channel(Class)} to
-     * simplify your code.
-     */
-    public ServerBootstrap channelFactory(ServerChannelFactory<? extends ServerChannel> channelFactory) {
-        requireNonNull(channelFactory, "channelFactory");
-        if (this.channelFactory != null) {
-            throw new IllegalStateException("channelFactory set already");
-        }
-=======
         this.childHandler = ObjectUtil.checkNotNull(childHandler, "childHandler");
         return this;
     }
@@ -183,20 +125,10 @@
     void init(Channel channel) {
         setChannelOptions(channel, options0().entrySet().toArray(newOptionArray(0)), logger);
         setAttributes(channel, attrs0().entrySet().toArray(newAttrArray(0)));
->>>>>>> 71860e5b
-
-        this.channelFactory = channelFactory;
-        return this;
-    }
-
-    @Override
-    ChannelFuture init(Channel channel) {
-        final ChannelPromise promise = channel.newPromise();
-        setChannelOptions(channel, options0().entrySet().toArray(newOptionArray(0)), logger);
-        setAttributes(channel, attrs0().entrySet().toArray(newAttrArray(0)));
 
         ChannelPipeline p = channel.pipeline();
 
+        final EventLoopGroup currentChildGroup = childGroup;
         final ChannelHandler currentChildHandler = childHandler;
         final Entry<ChannelOption<?>, Object>[] currentChildOptions =
                 childOptions.entrySet().toArray(newOptionArray(0));
@@ -211,19 +143,15 @@
                     pipeline.addLast(handler);
                 }
 
-                ch.eventLoop().execute(() -> {
-                    pipeline.addLast(new ServerBootstrapAcceptor(
-                            ch, currentChildHandler, currentChildOptions, currentChildAttrs));
-                    promise.setSuccess();
+                ch.eventLoop().execute(new Runnable() {
+                    @Override
+                    public void run() {
+                        pipeline.addLast(new ServerBootstrapAcceptor(
+                                ch, currentChildGroup, currentChildHandler, currentChildOptions, currentChildAttrs));
+                    }
                 });
             }
         });
-        return promise;
-    }
-
-    @Override
-    ServerChannel newChannel(EventLoop eventLoop) throws Exception {
-        return channelFactory.newChannel(eventLoop, childGroup);
     }
 
     @Override
@@ -232,9 +160,6 @@
         if (childHandler == null) {
             throw new IllegalStateException("childHandler not set");
         }
-        if (channelFactory == null) {
-            throw new IllegalStateException("channelFactory not set");
-        }
         if (childGroup == null) {
             logger.warn("childGroup is not set. Using parentGroup instead.");
             childGroup = config.group();
@@ -242,22 +167,18 @@
         return this;
     }
 
-<<<<<<< HEAD
-    private static class ServerBootstrapAcceptor implements ChannelInboundHandler {
-
-=======
     private static class ServerBootstrapAcceptor extends ChannelInboundHandlerAdapter {
 
         private final EventLoopGroup childGroup;
->>>>>>> 71860e5b
         private final ChannelHandler childHandler;
         private final Entry<ChannelOption<?>, Object>[] childOptions;
         private final Entry<AttributeKey<?>, Object>[] childAttrs;
         private final Runnable enableAutoReadTask;
 
         ServerBootstrapAcceptor(
-                final Channel channel, ChannelHandler childHandler,
+                final Channel channel, EventLoopGroup childGroup, ChannelHandler childHandler,
                 Entry<ChannelOption<?>, Object>[] childOptions, Entry<AttributeKey<?>, Object>[] childAttrs) {
+            this.childGroup = childGroup;
             this.childHandler = childHandler;
             this.childOptions = childOptions;
             this.childAttrs = childAttrs;
@@ -267,44 +188,31 @@
             // not be able to load the class because of the file limit it already reached.
             //
             // See https://github.com/netty/netty/issues/1328
-            enableAutoReadTask = () -> channel.config().setAutoRead(true);
+            enableAutoReadTask = new Runnable() {
+                @Override
+                public void run() {
+                    channel.config().setAutoRead(true);
+                }
+            };
         }
 
         @Override
+        @SuppressWarnings("unchecked")
         public void channelRead(ChannelHandlerContext ctx, Object msg) {
             final Channel child = (Channel) msg;
 
-<<<<<<< HEAD
-            EventLoop childEventLoop = child.eventLoop();
-            // Ensure we always execute on the child EventLoop.
-            if (childEventLoop.inEventLoop()) {
-                initChild(child);
-            } else {
-                try {
-                    childEventLoop.execute(() -> initChild(child));
-                } catch (Throwable cause) {
-                    forceClose(child, cause);
-                }
-            }
-        }
-=======
             child.pipeline().addLast(childHandler);
 
             setChannelOptions(child, childOptions, logger);
             setAttributes(child, childAttrs);
->>>>>>> 71860e5b
-
-        private void initChild(final Channel child) {
-            assert child.eventLoop().inEventLoop();
+
             try {
-                child.pipeline().addLast(childHandler);
-
-                setChannelOptions(child, childOptions, logger);
-                setAttributes(child, childAttrs);
-
-                child.register().addListener((ChannelFutureListener) future -> {
-                    if (!future.isSuccess()) {
-                        forceClose(child, future.cause());
+                childGroup.register(child).addListener(new ChannelFutureListener() {
+                    @Override
+                    public void operationComplete(ChannelFuture future) throws Exception {
+                        if (!future.isSuccess()) {
+                            forceClose(child, future.cause());
+                        }
                     }
                 });
             } catch (Throwable t) {
