/*
 * Copyright 2024 The Netty Project
 *
 * The Netty Project licenses this file to you under the Apache License,
 * version 2.0 (the "License"); you may not use this file except in compliance
 * with the License. You may obtain a copy of the License at:
 *
 *   https://www.apache.org/licenses/LICENSE-2.0
 *
 * Unless required by applicable law or agreed to in writing, software
 * distributed under the License is distributed on an "AS IS" BASIS, WITHOUT
 * WARRANTIES OR CONDITIONS OF ANY KIND, either express or implied. See the
 * License for the specific language governing permissions and limitations
 * under the License.
 */
package io.netty.channel.nio;

import io.netty.channel.Channel;
import io.netty.channel.EventLoopTaskQueueFactory;
import io.netty.channel.IoHandler;
import io.netty.channel.SingleThreadIoEventLoop;
import io.netty.util.concurrent.RejectedExecutionHandler;
import io.netty.util.internal.ObjectUtil;
import io.netty.util.internal.PlatformDependent;
import io.netty.util.internal.logging.InternalLogger;
import io.netty.util.internal.logging.InternalLoggerFactory;

import java.nio.channels.SelectableChannel;
import java.nio.channels.SelectionKey;
import java.nio.channels.Selector;
import java.nio.channels.spi.SelectorProvider;
import java.util.Iterator;
import java.util.NoSuchElementException;
import java.util.Queue;
import java.util.Set;
import java.util.concurrent.Executor;

/**
 * {@link SingleThreadIoEventLoop} implementation which register the {@link Channel}'s to a
 * {@link Selector} and so does the multi-plexing of these in the event loop.
 *
 * @deprecated Use {@link SingleThreadIoEventLoop} with {@link NioIoHandler}
 */
@Deprecated
public final class NioEventLoop extends SingleThreadIoEventLoop {

    private static final InternalLogger logger = InternalLoggerFactory.getInstance(NioEventLoop.class);

<<<<<<< HEAD
    NioEventLoop(NioEventLoopGroup parent, Executor executor, IoHandler ioHandler,
                 EventLoopTaskQueueFactory taskQueueFactory,
                 EventLoopTaskQueueFactory tailTaskQueueFactory, RejectedExecutionHandler rejectedExecutionHandler) {
        super(parent, executor, ioHandler, newTaskQueue(taskQueueFactory), newTaskQueue(tailTaskQueueFactory),
=======
    private static final int CLEANUP_INTERVAL = 256; // XXX Hard-coded value, but won't need customization.

    private static final boolean DISABLE_KEY_SET_OPTIMIZATION =
            SystemPropertyUtil.getBoolean("io.netty.noKeySetOptimization", false);

    private static final int MIN_PREMATURE_SELECTOR_RETURNS = 3;
    private static final int SELECTOR_AUTO_REBUILD_THRESHOLD;

    private final IntSupplier selectNowSupplier = new IntSupplier() {
        @Override
        public int get() throws Exception {
            return selectNow();
        }
    };

    // Workaround for JDK NIO bug.
    //
    // See:
    // - https://bugs.openjdk.java.net/browse/JDK-6427854 for first few dev (unreleased) builds of JDK 7
    // - https://bugs.openjdk.java.net/browse/JDK-6527572 for JDK prior to 5.0u15-rev and 6u10
    // - https://github.com/netty/netty/issues/203
    static {
        int selectorAutoRebuildThreshold = SystemPropertyUtil.getInt("io.netty.selectorAutoRebuildThreshold", 512);
        if (selectorAutoRebuildThreshold < MIN_PREMATURE_SELECTOR_RETURNS) {
            selectorAutoRebuildThreshold = 0;
        }

        SELECTOR_AUTO_REBUILD_THRESHOLD = selectorAutoRebuildThreshold;

        if (logger.isDebugEnabled()) {
            logger.debug("-Dio.netty.noKeySetOptimization: {}", DISABLE_KEY_SET_OPTIMIZATION);
            logger.debug("-Dio.netty.selectorAutoRebuildThreshold: {}", SELECTOR_AUTO_REBUILD_THRESHOLD);
        }
    }

    /**
     * The NIO {@link Selector}.
     */
    private Selector selector;
    private Selector unwrappedSelector;
    private SelectedSelectionKeySet selectedKeys;

    private final SelectorProvider provider;

    private static final long AWAKE = -1L;
    private static final long NONE = Long.MAX_VALUE;

    // nextWakeupNanos is:
    //    AWAKE            when EL is awake
    //    NONE             when EL is waiting with no wakeup scheduled
    //    other value T    when EL is waiting with wakeup scheduled at time T
    private final AtomicLong nextWakeupNanos = new AtomicLong(AWAKE);

    private final SelectStrategy selectStrategy;

    private volatile int ioRatio = 50;
    private int cancelledKeys;
    private boolean needsToSelectAgain;

    NioEventLoop(NioEventLoopGroup parent, Executor executor, SelectorProvider selectorProvider,
                 SelectStrategy strategy, RejectedExecutionHandler rejectedExecutionHandler,
                 EventLoopTaskQueueFactory taskQueueFactory, EventLoopTaskQueueFactory tailTaskQueueFactory) {
        super(parent, executor, false, newTaskQueue(taskQueueFactory), newTaskQueue(tailTaskQueueFactory),
>>>>>>> e2aab650
                rejectedExecutionHandler);
    }

    private static Queue<Runnable> newTaskQueue(
            EventLoopTaskQueueFactory queueFactory) {
        if (queueFactory == null) {
            return newTaskQueue0(DEFAULT_MAX_PENDING_TASKS);
        }
        return queueFactory.newTaskQueue(DEFAULT_MAX_PENDING_TASKS);
    }

    /**
     * Returns the {@link SelectorProvider} used by this {@link NioEventLoop} to obtain the {@link Selector}.
     */
    public SelectorProvider selectorProvider() {
        return ((NioIoHandler) ioHandler()).selectorProvider();
    }

    @Override
    protected Queue<Runnable> newTaskQueue(int maxPendingTasks) {
        return newTaskQueue0(maxPendingTasks);
    }

    private static Queue<Runnable> newTaskQueue0(int maxPendingTasks) {
        // This event loop never calls takeTask()
        return maxPendingTasks == Integer.MAX_VALUE ? PlatformDependent.<Runnable>newMpscQueue()
                : PlatformDependent.<Runnable>newMpscQueue(maxPendingTasks);
    }

    /**
     * Registers an arbitrary {@link SelectableChannel}, not necessarily created by Netty, to the {@link Selector}
     * of this event loop.  Once the specified {@link SelectableChannel} is registered, the specified {@code task} will
     * be executed by this event loop when the {@link SelectableChannel} is ready.
     */
    public void register(final SelectableChannel ch, final int interestOps, final NioTask<?> task) {
        ObjectUtil.checkNotNull(ch, "ch");
        if (interestOps == 0) {
            throw new IllegalArgumentException("interestOps must be non-zero.");
        }
        if ((interestOps & ~ch.validOps()) != 0) {
            throw new IllegalArgumentException(
                    "invalid interestOps: " + interestOps + "(validOps: " + ch.validOps() + ')');
        }
        ObjectUtil.checkNotNull(task, "task");

        if (isShutdown()) {
            throw new IllegalStateException("event loop shut down");
        }

        @SuppressWarnings("unchecked")
        final NioTask<SelectableChannel> nioTask = (NioTask<SelectableChannel>) task;
        if (inEventLoop()) {
            register0(ch, interestOps, nioTask);
        } else {
            try {
                // Offload to the EventLoop as otherwise java.nio.channels.spi.AbstractSelectableChannel.register
                // may block for a long time while trying to obtain an internal lock that may be hold while selecting.
                submit(new Runnable() {
                    @Override
                    public void run() {
                        register0(ch, interestOps, nioTask);
                    }
                }).sync();
            } catch (InterruptedException ignore) {
                // Even if interrupted we did schedule it so just mark the Thread as interrupted.
                Thread.currentThread().interrupt();
            }
        }
    }

    private void register0(final SelectableChannel ch, int interestOps, final NioTask<SelectableChannel> task) {
        try {
            register(
                    new NioSelectableChannelHandle<SelectableChannel>(ch, interestOps) {
                        @Override
                        protected void handle(SelectableChannel channel, SelectionKey key) {
                            try {
                                task.channelReady(channel, key);
                            } catch (Exception e) {
                                logger.warn("Unexpected exception while running NioTask.channelReady(...)", e);
                            }
                        }

                        @Override
                        protected void deregister(SelectableChannel channel) {
                            try {
                                task.channelUnregistered(channel, null);
                            } catch (Exception e) {
                                logger.warn("Unexpected exception while running NioTask.channelUnregistered(...)", e);
                            }
                        }
                    }, NioIoOpt.valueOf(interestOps)).get();
        } catch (Exception e) {
            throw new IllegalStateException(e);
        }
    }

    /**
     * Always return 0.
     */
    public int getIoRatio() {
        return 0;
    }

    /**
     * This method is a no-op.
     *
     * @deprecated
     */
    @Deprecated
    public void setIoRatio(int ioRatio) {
        logger.debug("NioEventLoop.setIoRatio(int) logic was removed, this is a no-op");
    }

    /**
     * Replaces the current {@link Selector} of this event loop with newly created {@link Selector}s to work
     * around the infamous epoll 100% CPU bug.
     */
    public void rebuildSelector() {
        if (!inEventLoop()) {
            execute(new Runnable() {
                @Override
                public void run() {
                    ((NioIoHandler) ioHandler()).rebuildSelector0();
                }
            });
            return;
        }
        ((NioIoHandler) ioHandler()).rebuildSelector0();
    }

    @Override
    public int registeredChannels() {
        return ((NioIoHandler) ioHandler()).numRegistered();
    }

    @Override
    public Iterator<Channel> registeredChannelsIterator() {
        assert inEventLoop();
        final Set<SelectionKey> keys =  ((NioIoHandler) ioHandler()).registeredSet();
        if (keys.isEmpty()) {
            return ChannelsReadOnlyIterator.empty();
        }
        return new Iterator<Channel>() {
            final Iterator<SelectionKey> selectionKeyIterator =
                    ObjectUtil.checkNotNull(keys, "selectionKeys")
                            .iterator();
            Channel next;
            boolean isDone;

            @Override
            public boolean hasNext() {
                if (isDone) {
                    return false;
                }
                Channel cur = next;
                if (cur == null) {
                    cur = next = nextOrDone();
                    return cur != null;
                }
                return true;
            }

            @Override
            public Channel next() {
                if (isDone) {
                    throw new NoSuchElementException();
                }
                Channel cur = next;
                if (cur == null) {
                    cur = nextOrDone();
                    if (cur == null) {
                        throw new NoSuchElementException();
                    }
                }
                next = nextOrDone();
                return cur;
            }

            @Override
            public void remove() {
                throw new UnsupportedOperationException("remove");
            }

            private Channel nextOrDone() {
                Iterator<SelectionKey> it = selectionKeyIterator;
                while (it.hasNext()) {
                    SelectionKey key = it.next();
                    if (key.isValid()) {
                        Object attachment = key.attachment();
                        if (attachment instanceof NioIoHandler.DefaultNioRegistration) {
                            NioHandle handle =  ((NioIoHandler.DefaultNioRegistration) attachment).handle();
                            if (handle instanceof AbstractNioChannel.AbstractNioUnsafe) {
                                return ((AbstractNioChannel.AbstractNioUnsafe) handle).channel();
                            }
                        }
                    }
                }
                isDone = true;
                return null;
            }
        };
    }

    Selector unwrappedSelector() {
        return ((NioIoHandler) ioHandler()).unwrappedSelector();
    }
}<|MERGE_RESOLUTION|>--- conflicted
+++ resolved
@@ -46,76 +46,10 @@
 
     private static final InternalLogger logger = InternalLoggerFactory.getInstance(NioEventLoop.class);
 
-<<<<<<< HEAD
     NioEventLoop(NioEventLoopGroup parent, Executor executor, IoHandler ioHandler,
                  EventLoopTaskQueueFactory taskQueueFactory,
                  EventLoopTaskQueueFactory tailTaskQueueFactory, RejectedExecutionHandler rejectedExecutionHandler) {
         super(parent, executor, ioHandler, newTaskQueue(taskQueueFactory), newTaskQueue(tailTaskQueueFactory),
-=======
-    private static final int CLEANUP_INTERVAL = 256; // XXX Hard-coded value, but won't need customization.
-
-    private static final boolean DISABLE_KEY_SET_OPTIMIZATION =
-            SystemPropertyUtil.getBoolean("io.netty.noKeySetOptimization", false);
-
-    private static final int MIN_PREMATURE_SELECTOR_RETURNS = 3;
-    private static final int SELECTOR_AUTO_REBUILD_THRESHOLD;
-
-    private final IntSupplier selectNowSupplier = new IntSupplier() {
-        @Override
-        public int get() throws Exception {
-            return selectNow();
-        }
-    };
-
-    // Workaround for JDK NIO bug.
-    //
-    // See:
-    // - https://bugs.openjdk.java.net/browse/JDK-6427854 for first few dev (unreleased) builds of JDK 7
-    // - https://bugs.openjdk.java.net/browse/JDK-6527572 for JDK prior to 5.0u15-rev and 6u10
-    // - https://github.com/netty/netty/issues/203
-    static {
-        int selectorAutoRebuildThreshold = SystemPropertyUtil.getInt("io.netty.selectorAutoRebuildThreshold", 512);
-        if (selectorAutoRebuildThreshold < MIN_PREMATURE_SELECTOR_RETURNS) {
-            selectorAutoRebuildThreshold = 0;
-        }
-
-        SELECTOR_AUTO_REBUILD_THRESHOLD = selectorAutoRebuildThreshold;
-
-        if (logger.isDebugEnabled()) {
-            logger.debug("-Dio.netty.noKeySetOptimization: {}", DISABLE_KEY_SET_OPTIMIZATION);
-            logger.debug("-Dio.netty.selectorAutoRebuildThreshold: {}", SELECTOR_AUTO_REBUILD_THRESHOLD);
-        }
-    }
-
-    /**
-     * The NIO {@link Selector}.
-     */
-    private Selector selector;
-    private Selector unwrappedSelector;
-    private SelectedSelectionKeySet selectedKeys;
-
-    private final SelectorProvider provider;
-
-    private static final long AWAKE = -1L;
-    private static final long NONE = Long.MAX_VALUE;
-
-    // nextWakeupNanos is:
-    //    AWAKE            when EL is awake
-    //    NONE             when EL is waiting with no wakeup scheduled
-    //    other value T    when EL is waiting with wakeup scheduled at time T
-    private final AtomicLong nextWakeupNanos = new AtomicLong(AWAKE);
-
-    private final SelectStrategy selectStrategy;
-
-    private volatile int ioRatio = 50;
-    private int cancelledKeys;
-    private boolean needsToSelectAgain;
-
-    NioEventLoop(NioEventLoopGroup parent, Executor executor, SelectorProvider selectorProvider,
-                 SelectStrategy strategy, RejectedExecutionHandler rejectedExecutionHandler,
-                 EventLoopTaskQueueFactory taskQueueFactory, EventLoopTaskQueueFactory tailTaskQueueFactory) {
-        super(parent, executor, false, newTaskQueue(taskQueueFactory), newTaskQueue(tailTaskQueueFactory),
->>>>>>> e2aab650
                 rejectedExecutionHandler);
     }
 
