/*
 * Copyright 2012 The Netty Project
 *
 * The Netty Project licenses this file to you under the Apache License,
 * version 2.0 (the "License"); you may not use this file except in compliance
 * with the License. You may obtain a copy of the License at:
 *
 *   http://www.apache.org/licenses/LICENSE-2.0
 *
 * Unless required by applicable law or agreed to in writing, software
 * distributed under the License is distributed on an "AS IS" BASIS, WITHOUT
 * WARRANTIES OR CONDITIONS OF ANY KIND, either express or implied. See the
 * License for the specific language governing permissions and limitations
 * under the License.
 */
package io.netty.channel.socket;

import io.netty.buffer.ByteBufAllocator;
import io.netty.channel.ChannelException;
import io.netty.channel.ChannelOption;
import io.netty.channel.DefaultChannelConfig;
import io.netty.channel.MessageSizeEstimator;
import io.netty.channel.RecvByteBufAllocator;
import io.netty.channel.WriteBufferWaterMark;
import io.netty.util.NetUtil;

import java.net.ServerSocket;
import java.net.SocketException;
import java.util.Map;

import static io.netty.channel.ChannelOption.SO_BACKLOG;
import static io.netty.channel.ChannelOption.SO_RCVBUF;
import static io.netty.channel.ChannelOption.SO_REUSEADDR;
import static io.netty.util.internal.ObjectUtil.checkPositiveOrZero;
<<<<<<< HEAD
import static java.util.Objects.requireNonNull;
=======
>>>>>>> 71860e5b

/**
 * The default {@link ServerSocketChannelConfig} implementation.
 */
public class DefaultServerSocketChannelConfig extends DefaultChannelConfig
                                              implements ServerSocketChannelConfig {

    protected final ServerSocket javaSocket;
    private volatile int backlog = NetUtil.SOMAXCONN;

    /**
     * Creates a new instance.
     */
    public DefaultServerSocketChannelConfig(ServerSocketChannel channel, ServerSocket javaSocket) {
        super(channel);
        requireNonNull(javaSocket, "javaSocket");
        this.javaSocket = javaSocket;
    }

    @Override
    public Map<ChannelOption<?>, Object> getOptions() {
        return getOptions(super.getOptions(), SO_RCVBUF, SO_REUSEADDR, SO_BACKLOG);
    }

    @SuppressWarnings("unchecked")
    @Override
    public <T> T getOption(ChannelOption<T> option) {
        if (option == SO_RCVBUF) {
            return (T) Integer.valueOf(getReceiveBufferSize());
        }
        if (option == SO_REUSEADDR) {
            return (T) Boolean.valueOf(isReuseAddress());
        }
        if (option == SO_BACKLOG) {
            return (T) Integer.valueOf(getBacklog());
        }

        return super.getOption(option);
    }

    @Override
    public <T> boolean setOption(ChannelOption<T> option, T value) {
        validate(option, value);

        if (option == SO_RCVBUF) {
            setReceiveBufferSize((Integer) value);
        } else if (option == SO_REUSEADDR) {
            setReuseAddress((Boolean) value);
        } else if (option == SO_BACKLOG) {
            setBacklog((Integer) value);
        } else {
            return super.setOption(option, value);
        }

        return true;
    }

    @Override
    public boolean isReuseAddress() {
        try {
            return javaSocket.getReuseAddress();
        } catch (SocketException e) {
            throw new ChannelException(e);
        }
    }

    @Override
    public ServerSocketChannelConfig setReuseAddress(boolean reuseAddress) {
        try {
            javaSocket.setReuseAddress(reuseAddress);
        } catch (SocketException e) {
            throw new ChannelException(e);
        }
        return this;
    }

    @Override
    public int getReceiveBufferSize() {
        try {
            return javaSocket.getReceiveBufferSize();
        } catch (SocketException e) {
            throw new ChannelException(e);
        }
    }

    @Override
    public ServerSocketChannelConfig setReceiveBufferSize(int receiveBufferSize) {
        try {
            javaSocket.setReceiveBufferSize(receiveBufferSize);
        } catch (SocketException e) {
            throw new ChannelException(e);
        }
        return this;
    }

    @Override
    public ServerSocketChannelConfig setPerformancePreferences(int connectionTime, int latency, int bandwidth) {
        javaSocket.setPerformancePreferences(connectionTime, latency, bandwidth);
        return this;
    }

    @Override
    public int getBacklog() {
        return backlog;
    }

    @Override
    public ServerSocketChannelConfig setBacklog(int backlog) {
        checkPositiveOrZero(backlog, "backlog");
        this.backlog = backlog;
        return this;
    }

    @Override
    public ServerSocketChannelConfig setConnectTimeoutMillis(int connectTimeoutMillis) {
        super.setConnectTimeoutMillis(connectTimeoutMillis);
        return this;
    }

    @Override
    @Deprecated
    public ServerSocketChannelConfig setMaxMessagesPerRead(int maxMessagesPerRead) {
        super.setMaxMessagesPerRead(maxMessagesPerRead);
        return this;
    }

    @Override
    public ServerSocketChannelConfig setWriteSpinCount(int writeSpinCount) {
        super.setWriteSpinCount(writeSpinCount);
        return this;
    }

    @Override
    public ServerSocketChannelConfig setAllocator(ByteBufAllocator allocator) {
        super.setAllocator(allocator);
        return this;
    }

    @Override
    public ServerSocketChannelConfig setRecvByteBufAllocator(RecvByteBufAllocator allocator) {
        super.setRecvByteBufAllocator(allocator);
        return this;
    }

    @Override
    public ServerSocketChannelConfig setAutoRead(boolean autoRead) {
        super.setAutoRead(autoRead);
        return this;
    }

    @Override
    public ServerSocketChannelConfig setWriteBufferHighWaterMark(int writeBufferHighWaterMark) {
        super.setWriteBufferHighWaterMark(writeBufferHighWaterMark);
        return this;
    }

    @Override
    public ServerSocketChannelConfig setWriteBufferLowWaterMark(int writeBufferLowWaterMark) {
        super.setWriteBufferLowWaterMark(writeBufferLowWaterMark);
        return this;
    }

    @Override
    public ServerSocketChannelConfig setWriteBufferWaterMark(WriteBufferWaterMark writeBufferWaterMark) {
        super.setWriteBufferWaterMark(writeBufferWaterMark);
        return this;
    }

    @Override
    public ServerSocketChannelConfig setMessageSizeEstimator(MessageSizeEstimator estimator) {
        super.setMessageSizeEstimator(estimator);
        return this;
    }
}<|MERGE_RESOLUTION|>--- conflicted
+++ resolved
@@ -32,10 +32,6 @@
 import static io.netty.channel.ChannelOption.SO_RCVBUF;
 import static io.netty.channel.ChannelOption.SO_REUSEADDR;
 import static io.netty.util.internal.ObjectUtil.checkPositiveOrZero;
-<<<<<<< HEAD
-import static java.util.Objects.requireNonNull;
-=======
->>>>>>> 71860e5b
 
 /**
  * The default {@link ServerSocketChannelConfig} implementation.
@@ -51,7 +47,9 @@
      */
     public DefaultServerSocketChannelConfig(ServerSocketChannel channel, ServerSocket javaSocket) {
         super(channel);
-        requireNonNull(javaSocket, "javaSocket");
+        if (javaSocket == null) {
+            throw new NullPointerException("javaSocket");
+        }
         this.javaSocket = javaSocket;
     }
 
