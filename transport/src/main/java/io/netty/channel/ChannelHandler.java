--- conflicted
+++ resolved
@@ -17,7 +17,6 @@
 
 import io.netty.util.Attribute;
 import io.netty.util.AttributeKey;
-import io.netty.channel.ChannelHandlerMask.Skip;
 
 import java.lang.annotation.Documented;
 import java.lang.annotation.ElementType;
@@ -25,12 +24,30 @@
 import java.lang.annotation.Retention;
 import java.lang.annotation.RetentionPolicy;
 import java.lang.annotation.Target;
-import java.net.SocketAddress;
 
 /**
  * Handles an I/O event or intercepts an I/O operation, and forwards it to its next handler in
  * its {@link ChannelPipeline}.
  *
+ * <h3>Sub-types</h3>
+ * <p>
+ * {@link ChannelHandler} itself does not provide many methods, but you usually have to implement one of its subtypes:
+ * <ul>
+ * <li>{@link ChannelInboundHandler} to handle inbound I/O events, and</li>
+ * <li>{@link ChannelOutboundHandler} to handle outbound I/O operations.</li>
+ * </ul>
+ * </p>
+ * <p>
+ * Alternatively, the following adapter classes are provided for your convenience:
+ * <ul>
+ * <li>{@link ChannelInboundHandlerAdapter} to handle inbound I/O events,</li>
+ * <li>{@link ChannelOutboundHandlerAdapter} to handle outbound I/O operations, and</li>
+ * <li>{@link ChannelDuplexHandler} to handle both inbound and outbound events</li>
+ * </ul>
+ * </p>
+ * <p>
+ * For more information, please refer to the documentation of each subtype.
+ * </p>
  *
  * <h3>The context object</h3>
  * <p>
@@ -55,7 +72,7 @@
  *     <b>private boolean loggedIn;</b>
  *
  *     {@code @Override}
- *     public void messageReceived({@link ChannelHandlerContext} ctx, Message message) {
+ *     public void channelRead0({@link ChannelHandlerContext} ctx, Message message) {
  *         if (message instanceof LoginMessage) {
  *             authenticate((LoginMessage) message);
  *             <b>loggedIn = true;</b>
@@ -163,19 +180,12 @@
     /**
      * Gets called after the {@link ChannelHandler} was added to the actual context and it's ready to handle events.
      */
-    default void handlerAdded(ChannelHandlerContext ctx) throws Exception {
-        // NOOP
-    }
+    void handlerAdded(ChannelHandlerContext ctx) throws Exception;
 
     /**
      * Gets called after the {@link ChannelHandler} was removed from the actual context and it doesn't handle events
      * anymore.
      */
-<<<<<<< HEAD
-    default void handlerRemoved(ChannelHandlerContext ctx) throws Exception {
-        // NOOP
-    }
-=======
     void handlerRemoved(ChannelHandlerContext ctx) throws Exception;
 
     /**
@@ -186,7 +196,6 @@
      */
     @Deprecated
     void exceptionCaught(ChannelHandlerContext ctx, Throwable cause) throws Exception;
->>>>>>> 71860e5b
 
     /**
      * Indicates that the same instance of the annotated {@link ChannelHandler}
@@ -202,198 +211,9 @@
      */
     @Inherited
     @Documented
-    @Target({ElementType.TYPE, ElementType.TYPE_USE})
+    @Target(ElementType.TYPE)
     @Retention(RetentionPolicy.RUNTIME)
     @interface Sharable {
         // no value
     }
-
-    /**
-     * The {@link Channel} of the {@link ChannelHandlerContext} was registered with its {@link EventLoop}
-     */
-    @Skip
-    default void channelRegistered(ChannelHandlerContext ctx) throws Exception {
-        ctx.fireChannelRegistered();
-    }
-
-    /**
-     * The {@link Channel} of the {@link ChannelHandlerContext} was unregistered from its {@link EventLoop}
-     */
-    @Skip
-    default void channelUnregistered(ChannelHandlerContext ctx) throws Exception {
-        ctx.fireChannelUnregistered();
-    }
-
-    /**
-     * The {@link Channel} of the {@link ChannelHandlerContext} is now active
-     */
-    @Skip
-    default void channelActive(ChannelHandlerContext ctx) throws Exception {
-        ctx.fireChannelActive();
-    }
-
-    /**
-     * The {@link Channel} of the {@link ChannelHandlerContext} was registered is now inactive and reached its
-     * end of lifetime.
-     */
-    @Skip
-    default void channelInactive(ChannelHandlerContext ctx) throws Exception {
-        ctx.fireChannelInactive();
-    }
-
-    /**
-     * Invoked when the current {@link Channel} has read a message from the peer.
-     */
-    @Skip
-    default void channelRead(ChannelHandlerContext ctx, Object msg) throws Exception {
-        ctx.fireChannelRead(msg);
-    }
-
-    /**
-     * Invoked when the last message read by the current read operation has been consumed by
-     * {@link #channelRead(ChannelHandlerContext, Object)}.  If {@link ChannelOption#AUTO_READ} is off, no further
-     * attempt to read an inbound data from the current {@link Channel} will be made until
-     * {@link ChannelHandlerContext#read()} is called.
-     */
-    @Skip
-    default void channelReadComplete(ChannelHandlerContext ctx) throws Exception {
-        ctx.fireChannelReadComplete();
-    }
-
-    /**
-     * Gets called if an user event was triggered.
-     */
-    @Skip
-    default void userEventTriggered(ChannelHandlerContext ctx, Object evt) throws Exception {
-        ctx.fireUserEventTriggered(evt);
-    }
-
-    /**
-     * Gets called once the writable state of a {@link Channel} changed. You can check the state with
-     * {@link Channel#isWritable()}.
-     */
-    @Skip
-    default void channelWritabilityChanged(ChannelHandlerContext ctx) throws Exception {
-        ctx.fireChannelWritabilityChanged();
-    }
-
-    /**
-     * Gets called if a {@link Throwable} was thrown.
-     */
-    @Skip
-    default void exceptionCaught(ChannelHandlerContext ctx, Throwable cause) throws Exception {
-        ctx.fireExceptionCaught(cause);
-    }
-
-    /**
-     * Called once a bind operation is made.
-     *
-     * @param ctx           the {@link ChannelHandlerContext} for which the bind operation is made
-     * @param localAddress  the {@link SocketAddress} to which it should bound
-     * @param promise       the {@link ChannelPromise} to notify once the operation completes
-     * @throws Exception    thrown if an error occurs
-     */
-    @Skip
-    default void bind(ChannelHandlerContext ctx, SocketAddress localAddress, ChannelPromise promise) throws Exception {
-        ctx.bind(localAddress, promise);
-    }
-
-    /**
-     * Called once a connect operation is made.
-     *
-     * @param ctx               the {@link ChannelHandlerContext} for which the connect operation is made
-     * @param remoteAddress     the {@link SocketAddress} to which it should connect
-     * @param localAddress      the {@link SocketAddress} which is used as source on connect
-     * @param promise           the {@link ChannelPromise} to notify once the operation completes
-     * @throws Exception        thrown if an error occurs
-     */
-    @Skip
-    default void connect(
-            ChannelHandlerContext ctx, SocketAddress remoteAddress,
-            SocketAddress localAddress, ChannelPromise promise) throws Exception {
-        ctx.connect(remoteAddress, localAddress, promise);
-    }
-
-    /**
-     * Called once a disconnect operation is made.
-     *
-     * @param ctx               the {@link ChannelHandlerContext} for which the disconnect operation is made
-     * @param promise           the {@link ChannelPromise} to notify once the operation completes
-     * @throws Exception        thrown if an error occurs
-     */
-    @Skip
-    default void disconnect(ChannelHandlerContext ctx, ChannelPromise promise) throws Exception {
-        ctx.disconnect(promise);
-    }
-
-    /**
-     * Called once a close operation is made.
-     *
-     * @param ctx               the {@link ChannelHandlerContext} for which the close operation is made
-     * @param promise           the {@link ChannelPromise} to notify once the operation completes
-     * @throws Exception        thrown if an error occurs
-     */
-    @Skip
-    default void close(ChannelHandlerContext ctx, ChannelPromise promise) throws Exception {
-        ctx.close(promise);
-    }
-
-    /**
-     * Called once a register operation is made to register for IO on the {@link EventLoop}.
-     *
-     * @param ctx               the {@link ChannelHandlerContext} for which the register operation is made
-     * @param promise           the {@link ChannelPromise} to notify once the operation completes
-     * @throws Exception        thrown if an error occurs
-     */
-    @Skip
-    default void register(ChannelHandlerContext ctx, ChannelPromise promise) throws Exception {
-        ctx.register(promise);
-    }
-
-    /**
-     * Called once a deregister operation is made from the current registered {@link EventLoop}.
-     *
-     * @param ctx               the {@link ChannelHandlerContext} for which the deregister operation is made
-     * @param promise           the {@link ChannelPromise} to notify once the operation completes
-     * @throws Exception        thrown if an error occurs
-     */
-    @Skip
-    default void deregister(ChannelHandlerContext ctx, ChannelPromise promise) throws Exception {
-        ctx.deregister(promise);
-    }
-
-    /**
-     * Intercepts {@link ChannelHandlerContext#read()}.
-     */
-    @Skip
-    default void read(ChannelHandlerContext ctx) throws Exception {
-        ctx.read();
-    }
-
-    /**
-     * Called once a write operation is made. The write operation will write the messages through the
-     * {@link ChannelPipeline}. Those are then ready to be flushed to the actual {@link Channel} once
-     * {@link Channel#flush()} is called
-     *
-     * @param ctx               the {@link ChannelHandlerContext} for which the write operation is made
-     * @param msg               the message to write
-     * @param promise           the {@link ChannelPromise} to notify once the operation completes
-     * @throws Exception        thrown if an error occurs
-     */
-    @Skip
-    default void write(ChannelHandlerContext ctx, Object msg, ChannelPromise promise) throws Exception {
-        ctx.write(msg, promise);
-    }
-
-    /**
-     * Called once a flush operation is made. The flush operation will try to flush out all previous written messages
-     * that are pending.
-     *
-     * @param ctx               the {@link ChannelHandlerContext} for which the flush operation is made
-     * @throws Exception        thrown if an error occurs
-     */
-    @Skip
-    default void flush(ChannelHandlerContext ctx) throws Exception {
-        ctx.flush();
-    }
 }