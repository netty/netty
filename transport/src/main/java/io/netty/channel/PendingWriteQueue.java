--- conflicted
+++ resolved
@@ -15,11 +15,6 @@
  */
 package io.netty.channel;
 
-<<<<<<< HEAD
-import static java.util.Objects.requireNonNull;
-
-=======
->>>>>>> 71860e5b
 import io.netty.util.ReferenceCountUtil;
 import io.netty.util.concurrent.PromiseCombiner;
 import io.netty.util.internal.ObjectPool;
@@ -97,8 +92,12 @@
      */
     public void add(Object msg, ChannelPromise promise) {
         assert ctx.executor().inEventLoop();
-        requireNonNull(msg, "msg");
-        requireNonNull(promise, "promise");
+        if (msg == null) {
+            throw new NullPointerException("msg");
+        }
+        if (promise == null) {
+            throw new NullPointerException("promise");
+        }
         // It is possible for writes to be triggered from removeAndFailAll(). To preserve ordering,
         // we should add them to the queue and let removeAndFailAll() fail them later.
         int messageSize = size(msg);
@@ -166,7 +165,9 @@
      */
     public void removeAndFailAll(Throwable cause) {
         assert ctx.executor().inEventLoop();
-        requireNonNull(cause, "cause");
+        if (cause == null) {
+            throw new NullPointerException("cause");
+        }
         // It is possible for some of the failed promises to trigger more writes. The new writes
         // will "revive" the queue, so we need to clean them up until the queue is empty.
         for (PendingWrite write = head; write != null; write = head) {
@@ -191,7 +192,9 @@
      */
     public void removeAndFail(Throwable cause) {
         assert ctx.executor().inEventLoop();
-        requireNonNull(cause, "cause");
+        if (cause == null) {
+            throw new NullPointerException("cause");
+        }
         PendingWrite write = head;
 
         if (write == null) {
