/*
 * Copyright 2012 The Netty Project
 *
 * The Netty Project licenses this file to you under the Apache License,
 * version 2.0 (the "License"); you may not use this file except in compliance
 * with the License. You may obtain a copy of the License at:
 *
 *   http://www.apache.org/licenses/LICENSE-2.0
 *
 * Unless required by applicable law or agreed to in writing, software
 * distributed under the License is distributed on an "AS IS" BASIS, WITHOUT
 * WARRANTIES OR CONDITIONS OF ANY KIND, either express or implied. See the
 * License for the specific language governing permissions and limitations
 * under the License.
 */
package io.netty.channel;

import static java.util.Objects.requireNonNull;

import io.netty.buffer.ByteBufAllocator;
import io.netty.util.Attribute;
import io.netty.util.AttributeKey;
import io.netty.util.ReferenceCountUtil;
import io.netty.util.ResourceLeakHint;
import io.netty.util.concurrent.EventExecutor;
import io.netty.util.internal.ObjectPool;
import io.netty.util.internal.PromiseNotificationUtil;
import io.netty.util.internal.SystemPropertyUtil;
import io.netty.util.internal.StringUtil;
import io.netty.util.internal.ThrowableUtil;
import io.netty.util.internal.logging.InternalLogger;
import io.netty.util.internal.logging.InternalLoggerFactory;

import java.net.SocketAddress;
import java.util.concurrent.atomic.AtomicIntegerFieldUpdater;

import static io.netty.channel.ChannelHandlerMask.*;

final class DefaultChannelHandlerContext implements ChannelHandlerContext, ResourceLeakHint {

    private static final InternalLogger logger = InternalLoggerFactory.getInstance(DefaultChannelHandlerContext.class);

    private static final AtomicIntegerFieldUpdater<DefaultChannelHandlerContext> HANDLER_STATE_UPDATER =
            AtomicIntegerFieldUpdater.newUpdater(DefaultChannelHandlerContext.class, "handlerState");

    /**
     * Neither {@link ChannelHandler#handlerAdded(ChannelHandlerContext)}
     * nor {@link ChannelHandler#handlerRemoved(ChannelHandlerContext)} was called.
     */
    private static final int INIT = 0;

    /**
     * {@link ChannelHandler#handlerAdded(ChannelHandlerContext)} was called.
     */
    private static final int ADD_COMPLETE = 1;

    /**
     * {@link ChannelHandler#handlerRemoved(ChannelHandlerContext)} was called.
     */
    private static final int REMOVE_COMPLETE = 2;

    private final int executionMask;
    private final DefaultChannelPipeline pipeline;
    private final ChannelHandler handler;
    private final String name;

<<<<<<< HEAD
    // Lazily instantiated tasks used to trigger events to a handler with different executor.
    // There is no need to make this volatile as at worse it will just create a few more instances then needed.
    private Tasks invokeTasks;

    DefaultChannelHandlerContext next;
    DefaultChannelHandlerContext prev;
    private volatile int handlerState = INIT;

    // Keeps track of processing different events
    private short outboundOperations;
    private short inboundOperations;

    DefaultChannelHandlerContext(DefaultChannelPipeline pipeline, String name,
                                 ChannelHandler handler) {
        this.name = requireNonNull(name, "name");
        this.pipeline = pipeline;
        this.executionMask = mask(handler.getClass());
=======
    DefaultChannelHandlerContext(
            DefaultChannelPipeline pipeline, EventExecutor executor, String name, ChannelHandler handler) {
        super(pipeline, executor, name, handler.getClass());
>>>>>>> 71860e5b
        this.handler = handler;
    }

    private Tasks invokeTasks() {
        Tasks tasks = invokeTasks;
        if (tasks == null) {
            invokeTasks = tasks = new Tasks(this);
        }
        return tasks;
    }

    @Override
    public EventExecutor executor() {
        return pipeline().executor();
    }

    @Override
    public ChannelHandler handler() {
        return handler;
    }
<<<<<<< HEAD

    @Override
    public Channel channel() {
        return pipeline.channel();
    }

    @Override
    public ChannelPipeline pipeline() {
        return pipeline;
    }

    @Override
    public ByteBufAllocator alloc() {
        return channel().config().getAllocator();
    }

    @Override
    public String name() {
        return name;
    }

    private boolean isProcessInboundDirectly() {
        assert inboundOperations >= 0;
        return inboundOperations == 0;
    }

    private boolean isProcessOutboundDirectly() {
        assert outboundOperations >= 0;
        return outboundOperations == 0;
    }

    private void incrementOutboundOperations() {
        assert outboundOperations >= 0;
        outboundOperations++;
    }

    private void decrementOutboundOperations() {
        assert outboundOperations > 0;
        outboundOperations--;
    }

    private void incrementInboundOperations() {
        assert inboundOperations >= 0;
        inboundOperations++;
    }

    private void decrementInboundOperations() {
        assert inboundOperations > 0;
        inboundOperations--;
    }

    private static void executeInboundReentrance(DefaultChannelHandlerContext context, Runnable task) {
        context.incrementInboundOperations();
        try {
            context.executor().execute(task);
        } catch (Throwable cause) {
            context.decrementInboundOperations();
            throw cause;
        }
    }

    private static void executeOutboundReentrance(
            DefaultChannelHandlerContext context, Runnable task, ChannelPromise promise, Object msg) {
        context.incrementOutboundOperations();
        if (!safeExecute(context.executor(), task, promise, msg)) {
            context.decrementOutboundOperations();
        }
    }

    @Override
    public ChannelHandlerContext fireChannelRegistered() {
        EventExecutor executor = executor();
        if (executor.inEventLoop()) {
            findAndInvokeChannelRegistered();
        } else {
            executor.execute(this::findAndInvokeChannelRegistered);
        }
        return this;
    }

    private void findAndInvokeChannelRegistered() {
        DefaultChannelHandlerContext context = findContextInbound(MASK_CHANNEL_REGISTERED);
        if (context.isProcessInboundDirectly()) {
            context.invokeChannelRegistered();
        } else {
            executeInboundReentrance(context, context::invokeChannelRegistered0);
        }
    }

    void invokeChannelRegistered() {
        incrementInboundOperations();
        invokeChannelRegistered0();
    }

    private void invokeChannelRegistered0() {
        try {
            handler().channelRegistered(this);
        } catch (Throwable t) {
            notifyHandlerException(t);
        } finally {
            decrementInboundOperations();
        }
    }

    @Override
    public ChannelHandlerContext fireChannelUnregistered() {
        EventExecutor executor = executor();
        if (executor.inEventLoop()) {
            findAndInvokeChannelUnregistered();
        } else {
            executor.execute(this::findAndInvokeChannelUnregistered);
        }
        return this;
    }

    private void findAndInvokeChannelUnregistered() {
        DefaultChannelHandlerContext context = findContextInbound(MASK_CHANNEL_UNREGISTERED);
        if (context.isProcessInboundDirectly()) {
            context.invokeChannelUnregistered();
        } else {
            executeInboundReentrance(context, context::invokeChannelUnregistered0);
        }
    }

    void invokeChannelUnregistered() {
        incrementInboundOperations();
        invokeChannelUnregistered0();
    }

    private void invokeChannelUnregistered0() {
        try {
            handler().channelUnregistered(this);
        } catch (Throwable t) {
            notifyHandlerException(t);
        } finally {
            decrementInboundOperations();
        }
    }

    @Override
    public ChannelHandlerContext fireChannelActive() {
        EventExecutor executor = executor();
        if (executor.inEventLoop()) {
            findAndInvokeChannelActive();
        } else {
            executor.execute(this::findAndInvokeChannelActive);
        }
        return this;
    }

    private void findAndInvokeChannelActive() {
        DefaultChannelHandlerContext context = findContextInbound(MASK_CHANNEL_ACTIVE);
        if (context.isProcessInboundDirectly()) {
            context.invokeChannelActive();
        } else {
            executeInboundReentrance(context, context::invokeChannelActive0);
        }
    }

    void invokeChannelActive() {
        incrementInboundOperations();
        invokeChannelActive0();
    }

    private void invokeChannelActive0() {
        try {
            handler().channelActive(this);
        } catch (Throwable t) {
            notifyHandlerException(t);
        } finally {
            decrementInboundOperations();
        }
    }

    @Override
    public ChannelHandlerContext fireChannelInactive() {
        EventExecutor executor = executor();
        if (executor.inEventLoop()) {
            findAndInvokeChannelInactive();
        } else {
            executor.execute(this::findAndInvokeChannelInactive);
        }
        return this;
    }

    private void findAndInvokeChannelInactive() {
        DefaultChannelHandlerContext context = findContextInbound(MASK_CHANNEL_INACTIVE);
        if (context.isProcessInboundDirectly()) {
            context.invokeChannelInactive();
        } else {
            executeInboundReentrance(context, context::invokeChannelInactive0);
        }
    }

    void invokeChannelInactive() {
        incrementInboundOperations();
        invokeChannelInactive0();
    }

    private void invokeChannelInactive0() {
        try {
            handler().channelInactive(this);
        } catch (Throwable t) {
            notifyHandlerException(t);
        } finally {
            decrementInboundOperations();
        }
    }

    @Override
    public ChannelHandlerContext fireExceptionCaught(Throwable cause) {
        requireNonNull(cause, "cause");
        EventExecutor executor = executor();
        if (executor.inEventLoop()) {
            findAndInvokeExceptionCaught(cause);
        } else {
            try {
                executor.execute(() -> findAndInvokeExceptionCaught(cause));
            } catch (Throwable t) {
                if (logger.isWarnEnabled()) {
                    logger.warn("Failed to submit an exceptionCaught() event.", t);
                    logger.warn("The exceptionCaught() event that was failed to submit was:", cause);
                }
            }
        }
        return this;
    }

    private void findAndInvokeExceptionCaught(Throwable cause) {
        DefaultChannelHandlerContext context = findContextInbound(MASK_EXCEPTION_CAUGHT);
        if (context.isProcessInboundDirectly()) {
            context.invokeExceptionCaught(cause);
        } else {
            executeInboundReentrance(context, () -> context.invokeExceptionCaught0(cause));
        }
    }

    void invokeExceptionCaught(final Throwable cause) {
        incrementInboundOperations();
        invokeExceptionCaught0(cause);
    }

    private void invokeExceptionCaught0(final Throwable cause) {
        try {
            handler().exceptionCaught(this, cause);
        } catch (Throwable error) {
            if (logger.isDebugEnabled()) {
                logger.debug(
                        "An exception {}" +
                                "was thrown by a user handler's exceptionCaught() " +
                                "method while handling the following exception:",
                        ThrowableUtil.stackTraceToString(error), cause);
            } else if (logger.isWarnEnabled()) {
                logger.warn(
                        "An exception '{}' [enable DEBUG level for full stacktrace] " +
                                "was thrown by a user handler's exceptionCaught() " +
                                "method while handling the following exception:", error, cause);
            }
        } finally {
            decrementInboundOperations();
        }
    }

    @Override
    public ChannelHandlerContext fireUserEventTriggered(Object event) {
        requireNonNull(event, "event");
        EventExecutor executor = executor();
        if (executor.inEventLoop()) {
            findAndInvokeUserEventTriggered(event);
        } else {
            executor.execute(() -> findAndInvokeUserEventTriggered(event));
        }
        return this;
    }

    private void findAndInvokeUserEventTriggered(Object event) {
        DefaultChannelHandlerContext context = findContextInbound(MASK_USER_EVENT_TRIGGERED);
        if (context.isProcessInboundDirectly()) {
            context.invokeUserEventTriggered(event);
        } else {
            executeInboundReentrance(context, () -> context.invokeUserEventTriggered0(event));
        }
    }

    void invokeUserEventTriggered(Object event) {
        incrementInboundOperations();
        invokeUserEventTriggered0(event);
    }

    private void invokeUserEventTriggered0(Object event) {
        try {
            handler().userEventTriggered(this, event);
        } catch (Throwable t) {
            notifyHandlerException(t);
        } finally {
            decrementInboundOperations();
        }
    }

    @Override
    public ChannelHandlerContext fireChannelRead(final Object msg) {
        requireNonNull(msg, "msg");
        EventExecutor executor = executor();
        if (executor.inEventLoop()) {
            findAndInvokeChannelRead(msg);
        } else {
            try {
                executor.execute(() -> findAndInvokeChannelRead(msg));
            } catch (Throwable cause) {
                ReferenceCountUtil.release(msg);
                throw cause;
            }
        }
        return this;
    }

    private void findAndInvokeChannelRead(Object msg) {
        DefaultChannelHandlerContext context = findContextInbound(MASK_CHANNEL_READ);
        if (context.isProcessInboundDirectly()) {
            context.invokeChannelRead(msg);
        } else {
            executeInboundReentrance(context, () -> context.invokeChannelRead0(msg));
        }
    }

    void invokeChannelRead(Object msg) {
        incrementInboundOperations();
        invokeChannelRead0(msg);
    }

    private void invokeChannelRead0(Object msg) {
        final Object m = pipeline.touch(requireNonNull(msg, "msg"), this);
        try {
            handler().channelRead(this, m);
        } catch (Throwable t) {
            notifyHandlerException(t);
        } finally {
            decrementInboundOperations();
        }
    }

    @Override
    public ChannelHandlerContext fireChannelReadComplete() {
        EventExecutor executor = executor();
        if (executor.inEventLoop()) {
            findAndInvokeChannelReadComplete();
        } else {
            Tasks tasks = invokeTasks();
            executor.execute(tasks.invokeChannelReadCompleteTask);
        }
        return this;
    }

    private void findAndInvokeChannelReadComplete() {
        DefaultChannelHandlerContext context = findContextInbound(MASK_CHANNEL_READ_COMPLETE);
        if (context.isProcessInboundDirectly()) {
            context.invokeChannelReadComplete();
        } else {
            executeInboundReentrance(context, context::invokeChannelReadComplete0);
        }
    }

    void invokeChannelReadComplete() {
        incrementInboundOperations();
        invokeChannelReadComplete0();
    }

    private void invokeChannelReadComplete0() {
        try {
            handler().channelReadComplete(this);
        } catch (Throwable t) {
            notifyHandlerException(t);
        } finally {
            decrementInboundOperations();
        }
    }

    @Override
    public ChannelHandlerContext fireChannelWritabilityChanged() {
        EventExecutor executor = executor();
        if (executor.inEventLoop()) {
            findAndInvokeChannelWritabilityChanged();
        } else {
            Tasks tasks = invokeTasks();
            executor.execute(tasks.invokeChannelWritableStateChangedTask);
        }
        return this;
    }

    private void findAndInvokeChannelWritabilityChanged() {
        DefaultChannelHandlerContext context = findContextInbound(MASK_CHANNEL_WRITABILITY_CHANGED);
        if (context.isProcessInboundDirectly()) {
            context.invokeChannelWritabilityChanged();
        } else {
            executeInboundReentrance(context, context::invokeChannelWritabilityChanged0);
        }
    }

    void invokeChannelWritabilityChanged() {
        incrementInboundOperations();
        invokeChannelWritabilityChanged0();
    }

    private void invokeChannelWritabilityChanged0() {
        try {
            handler().channelWritabilityChanged(this);
        } catch (Throwable t) {
            notifyHandlerException(t);
        } finally {
            decrementInboundOperations();
        }
    }

    @Override
    public ChannelFuture bind(SocketAddress localAddress) {
        return bind(localAddress, newPromise());
    }

    @Override
    public ChannelFuture connect(SocketAddress remoteAddress) {
        return connect(remoteAddress, newPromise());
    }

    @Override
    public ChannelFuture connect(SocketAddress remoteAddress, SocketAddress localAddress) {
        return connect(remoteAddress, localAddress, newPromise());
    }

    @Override
    public ChannelFuture disconnect() {
        return disconnect(newPromise());
    }

    @Override
    public ChannelFuture close() {
        return close(newPromise());
    }

    @Override
    public ChannelFuture register() {
        return register(newPromise());
    }

    @Override
    public ChannelFuture deregister() {
        return deregister(newPromise());
    }

    @Override
    public ChannelFuture bind(final SocketAddress localAddress, final ChannelPromise promise) {
        requireNonNull(localAddress, "localAddress");
        if (isNotValidPromise(promise, false)) {
            // cancelled
            return promise;
        }

        EventExecutor executor = executor();
        if (executor.inEventLoop()) {
            findAndInvokeBind(localAddress, promise);
        } else {
            safeExecute(executor, () -> findAndInvokeBind(localAddress, promise), promise, null);
        }
        return promise;
    }

    private void findAndInvokeBind(SocketAddress localAddress, ChannelPromise promise) {
        DefaultChannelHandlerContext context = findContextOutbound(MASK_BIND);
        if (context.isProcessOutboundDirectly()) {
            context.invokeBind(localAddress, promise);
        } else {
            executeOutboundReentrance(context, () -> context.invokeBind0(localAddress, promise), promise, null);
        }
    }

    private void invokeBind(SocketAddress localAddress, ChannelPromise promise) {
        incrementOutboundOperations();
        invokeBind0(localAddress, promise);
    }

    private void invokeBind0(SocketAddress localAddress, ChannelPromise promise) {
        try {
            handler().bind(this, localAddress, promise);
        } catch (Throwable t) {
            notifyOutboundHandlerException(t, promise);
        } finally {
            decrementOutboundOperations();
        }
    }

    @Override
    public ChannelFuture connect(SocketAddress remoteAddress, ChannelPromise promise) {
        return connect(remoteAddress, null, promise);
    }

    @Override
    public ChannelFuture connect(
            final SocketAddress remoteAddress, final SocketAddress localAddress, final ChannelPromise promise) {
        requireNonNull(remoteAddress, "remoteAddress");
        if (isNotValidPromise(promise, false)) {
            // cancelled
            return promise;
        }

        EventExecutor executor = executor();
        if (executor.inEventLoop()) {
            findAndInvokeConnect(remoteAddress, localAddress, promise);
        } else {
            safeExecute(executor, () -> findAndInvokeConnect(remoteAddress, localAddress, promise), promise, null);
        }
        return promise;
    }

    private void findAndInvokeConnect(SocketAddress remoteAddress, SocketAddress localAddress, ChannelPromise promise) {
        DefaultChannelHandlerContext context = findContextOutbound(MASK_CONNECT);
        if (context.isProcessOutboundDirectly()) {
            context.invokeConnect(remoteAddress, localAddress, promise);
        } else {
            executeOutboundReentrance(context, () -> context.invokeConnect0(remoteAddress, localAddress, promise),
                    promise, null);
        }
    }

    private void invokeConnect(SocketAddress remoteAddress, SocketAddress localAddress, ChannelPromise promise) {
        incrementOutboundOperations();
        invokeConnect0(remoteAddress, localAddress, promise);
    }

    private void invokeConnect0(SocketAddress remoteAddress, SocketAddress localAddress, ChannelPromise promise) {
        try {
            handler().connect(this, remoteAddress, localAddress, promise);
        } catch (Throwable t) {
            notifyOutboundHandlerException(t, promise);
        } finally {
            decrementOutboundOperations();
        }
    }

    @Override
    public ChannelFuture disconnect(final ChannelPromise promise) {
        if (!channel().metadata().hasDisconnect()) {
            // Translate disconnect to close if the channel has no notion of disconnect-reconnect.
            // So far, UDP/IP is the only transport that has such behavior.
            return close(promise);
        }

        if (isNotValidPromise(promise, false)) {
            // cancelled
            return promise;
        }

        EventExecutor executor = executor();
        if (executor.inEventLoop()) {
            findAndInvokeDisconnect(promise);
        } else {
            safeExecute(executor, () -> findAndInvokeDisconnect(promise), promise, null);
        }
        return promise;
    }

    private void findAndInvokeDisconnect(ChannelPromise promise) {
        DefaultChannelHandlerContext context = findContextOutbound(MASK_DISCONNECT);
        if (context.isProcessOutboundDirectly()) {
            context.invokeDisconnect(promise);
        } else {
            executeOutboundReentrance(context, () -> context.invokeDisconnect0(promise), promise, null);
        }
    }

    private void invokeDisconnect(ChannelPromise promise) {
        incrementOutboundOperations();
        invokeDisconnect0(promise);
    }

    private void invokeDisconnect0(ChannelPromise promise) {
        try {
            handler().disconnect(this, promise);
        } catch (Throwable t) {
            notifyOutboundHandlerException(t, promise);
        } finally {
            decrementOutboundOperations();
        }
    }

    @Override
    public ChannelFuture close(final ChannelPromise promise) {
        if (isNotValidPromise(promise, false)) {
            // cancelled
            return promise;
        }

        EventExecutor executor = executor();
        if (executor.inEventLoop()) {
            findAndInvokeClose(promise);
        } else {
            safeExecute(executor, () -> findAndInvokeClose(promise), promise, null);
        }
        return promise;
    }

    private void findAndInvokeClose(ChannelPromise promise) {
        DefaultChannelHandlerContext context = findContextOutbound(MASK_CLOSE);
        if (context.isProcessOutboundDirectly()) {
            context.invokeClose(promise);
        } else {
            executeOutboundReentrance(context, () -> context.invokeClose0(promise), promise, null);
        }
    }

    private void invokeClose(ChannelPromise promise) {
        incrementOutboundOperations();
        invokeClose0(promise);
    }

    private void invokeClose0(ChannelPromise promise) {
        try {
            handler().close(this, promise);
        } catch (Throwable t) {
            notifyOutboundHandlerException(t, promise);
        } finally {
            decrementOutboundOperations();
        }
    }

    @Override
    public ChannelFuture register(final ChannelPromise promise) {
        if (isNotValidPromise(promise, false)) {
            // cancelled
            return promise;
        }

        EventExecutor executor = executor();
        if (executor.inEventLoop()) {
            findAndInvokeRegister(promise);
        } else {
            safeExecute(executor, () -> findAndInvokeRegister(promise), promise, null);
        }
        return promise;
    }

    private void findAndInvokeRegister(ChannelPromise promise) {
        DefaultChannelHandlerContext context = findContextOutbound(MASK_REGISTER);
        if (context.isProcessOutboundDirectly()) {
            context.invokeRegister(promise);
        } else {
            executeOutboundReentrance(context, () -> context.invokeRegister0(promise), promise, null);
        }
    }

    private void invokeRegister(ChannelPromise promise) {
        incrementOutboundOperations();
        invokeRegister0(promise);
    }

    private void invokeRegister0(ChannelPromise promise) {
        try {
            handler().register(this, promise);
        } catch (Throwable t) {
            notifyOutboundHandlerException(t, promise);
        } finally {
            decrementOutboundOperations();
        }
    }

    @Override
    public ChannelFuture deregister(final ChannelPromise promise) {
        if (isNotValidPromise(promise, false)) {
            // cancelled
            return promise;
        }

        EventExecutor executor = executor();
        if (executor.inEventLoop()) {
            findAndInvokeDeregister(promise);
        } else {
            safeExecute(executor, () -> findAndInvokeDeregister(promise), promise, null);
        }
        return promise;
    }

    private void findAndInvokeDeregister(ChannelPromise promise) {
        DefaultChannelHandlerContext context = findContextOutbound(MASK_DEREGISTER);
        if (context.isProcessOutboundDirectly()) {
            context.invokeDeregister(promise);
        } else {
            executeOutboundReentrance(context, () -> context.invokeDeregister0(promise), promise, null);
        }
    }

    private void invokeDeregister(ChannelPromise promise) {
        incrementOutboundOperations();
        invokeDeregister0(promise);
    }

    private void invokeDeregister0(ChannelPromise promise) {
        try {
            handler().deregister(this, promise);
        } catch (Throwable t) {
            notifyOutboundHandlerException(t, promise);
        } finally {
            decrementOutboundOperations();
        }
    }

    @Override
    public ChannelHandlerContext read() {
        EventExecutor executor = executor();
        if (executor.inEventLoop()) {
            findAndInvokeRead();
        } else {
            Tasks tasks = invokeTasks();
            executor.execute(tasks.invokeReadTask);
        }
        return this;
    }

    private void findAndInvokeRead() {
        DefaultChannelHandlerContext context = findContextOutbound(MASK_READ);
        if (context.isProcessOutboundDirectly()) {
            context.invokeRead();
        } else {
            executeOutboundReentrance(context, context::invokeRead0, null, null);
        }
    }

    private void invokeRead() {
        incrementOutboundOperations();
        invokeRead0();
    }

    private void invokeRead0() {
        try {
            handler().read(this);
        } catch (Throwable t) {
            invokeExceptionCaughtFromOutbound(t);
        } finally {
            decrementOutboundOperations();
        }
    }

    private void invokeExceptionCaughtFromOutbound(Throwable t) {
        if ((executionMask & MASK_EXCEPTION_CAUGHT) != 0) {
            notifyHandlerException(t);
        } else {
            DefaultChannelHandlerContext context = findContextInbound(MASK_EXCEPTION_CAUGHT);
            if (context.isProcessInboundDirectly()) {
                context.invokeExceptionCaught(t);
            } else {
                executeInboundReentrance(context, () -> context.invokeExceptionCaught0(t));
            }
        }
    }

    @Override
    public ChannelFuture write(Object msg) {
        return write(msg, newPromise());
    }

    @Override
    public ChannelFuture write(final Object msg, final ChannelPromise promise) {
        write(msg, false, promise);

        return promise;
    }

    private void invokeWrite(Object msg, ChannelPromise promise) {
        incrementOutboundOperations();
        invokeWrite0(msg, promise);
    }

    private void invokeWrite0(Object msg, ChannelPromise promise) {
        final Object m = pipeline.touch(msg, this);
        try {
            handler().write(this, m, promise);
        } catch (Throwable t) {
            notifyOutboundHandlerException(t, promise);
        } finally {
            decrementOutboundOperations();
        }
    }

    @Override
    public ChannelHandlerContext flush() {
        EventExecutor executor = executor();
        if (executor.inEventLoop()) {
            findAndInvokeFlush();
        } else {
            Tasks tasks = invokeTasks();
            safeExecute(executor, tasks.invokeFlushTask, channel().voidPromise(), null);
        }

        return this;
    }

    private void findAndInvokeFlush() {
        DefaultChannelHandlerContext context = findContextOutbound(MASK_FLUSH);
        if (context.isProcessOutboundDirectly()) {
            context.invokeFlush();
        } else {
            executeOutboundReentrance(context, context::invokeFlush0, null, null);
        }
    }

    private void invokeFlush() {
        incrementOutboundOperations();
        invokeFlush0();
    }

    private void invokeFlush0() {
        try {
            handler().flush(this);
        } catch (Throwable t) {
            invokeExceptionCaughtFromOutbound(t);
        } finally {
            decrementOutboundOperations();
        }
    }

    @Override
    public ChannelFuture writeAndFlush(Object msg, ChannelPromise promise) {
        write(msg, true, promise);
        return promise;
    }

    private void write(Object msg, boolean flush, ChannelPromise promise) {
        requireNonNull(msg, "msg");
        try {
            if (isNotValidPromise(promise, true)) {
                ReferenceCountUtil.release(msg);
                // cancelled
                return;
            }
        } catch (RuntimeException e) {
            ReferenceCountUtil.release(msg);
            throw e;
        }

        EventExecutor executor = executor();
        if (executor.inEventLoop()) {
            final DefaultChannelHandlerContext next = findContextOutbound(flush ?
                    (MASK_WRITE | MASK_FLUSH) : MASK_WRITE);
            if (flush) {
                if (next.isProcessOutboundDirectly()) {
                    next.invokeWrite(msg, promise);
                    next.invokeFlush();
                } else {
                    executeOutboundReentrance(next, () -> next.invokeWrite0(msg, promise), promise, msg);
                    executeOutboundReentrance(next, next::invokeFlush0, null, null);
                }
            } else {
                if (next.isProcessOutboundDirectly()) {
                    next.invokeWrite(msg, promise);
                } else {
                    executeOutboundReentrance(next, () -> next.invokeWrite0(msg, promise), promise, msg);
                }
            }
        } else {
            final AbstractWriteTask task;
            if (flush) {
                task = WriteAndFlushTask.newInstance(this, msg, promise);
            }  else {
                task = WriteTask.newInstance(this, msg, promise);
            }
            if (!safeExecute(executor, task, promise, msg)) {
                // We failed to submit the AbstractWriteTask. We need to cancel it so we decrement the pending bytes
                // and put it back in the Recycler for re-use later.
                //
                // See https://github.com/netty/netty/issues/8343.
                task.cancel();
            }
        }
    }

    @Override
    public ChannelFuture writeAndFlush(Object msg) {
        return writeAndFlush(msg, newPromise());
    }

    private static void notifyOutboundHandlerException(Throwable cause, ChannelPromise promise) {
        // Only log if the given promise is not of type VoidChannelPromise as tryFailure(...) is expected to return
        // false.
        PromiseNotificationUtil.tryFailure(promise, cause, promise instanceof VoidChannelPromise ? null : logger);
    }

    private void notifyHandlerException(Throwable cause) {
        if (inExceptionCaught(cause)) {
            if (logger.isWarnEnabled()) {
                logger.warn(
                        "An exception was thrown by a user handler " +
                                "while handling an exceptionCaught event", cause);
            }
            return;
        }
        invokeExceptionCaught(cause);
    }

    private static boolean inExceptionCaught(Throwable cause) {
        do {
            StackTraceElement[] trace = cause.getStackTrace();
            if (trace != null) {
                for (StackTraceElement t : trace) {
                    if (t == null) {
                        break;
                    }
                    if ("exceptionCaught".equals(t.getMethodName())) {
                        return true;
                    }
                }
            }

            cause = cause.getCause();
        } while (cause != null);

        return false;
    }

    @Override
    public ChannelPromise newPromise() {
        return pipeline().newPromise();
    }

    @Override
    public ChannelProgressivePromise newProgressivePromise() {
        return pipeline().newProgressivePromise();
    }

    @Override
    public ChannelFuture newSucceededFuture() {
        return pipeline().newSucceededFuture();
    }

    @Override
    public ChannelFuture newFailedFuture(Throwable cause) {
        return pipeline().newFailedFuture(cause);
    }

    private boolean isNotValidPromise(ChannelPromise promise, boolean allowVoidPromise) {
        requireNonNull(promise, "promise");

        if (promise.isDone()) {
            // Check if the promise was cancelled and if so signal that the processing of the operation
            // should not be performed.
            //
            // See https://github.com/netty/netty/issues/2349
            if (promise.isCancelled()) {
                return true;
            }
            throw new IllegalArgumentException("promise already done: " + promise);
        }

        if (promise.channel() != channel()) {
            throw new IllegalArgumentException(String.format(
                    "promise.channel does not match: %s (expected: %s)", promise.channel(), channel()));
        }

        if (promise.getClass() == DefaultChannelPromise.class) {
            return false;
        }

        if (!allowVoidPromise && promise instanceof VoidChannelPromise) {
            throw new IllegalArgumentException(
                    StringUtil.simpleClassName(VoidChannelPromise.class) + " not allowed for this operation");
        }

        if (promise instanceof AbstractChannel.CloseFuture) {
            throw new IllegalArgumentException(
                    StringUtil.simpleClassName(AbstractChannel.CloseFuture.class) + " not allowed in a pipeline");
        }
        return false;
    }

    private DefaultChannelHandlerContext findContextInbound(int mask) {
        DefaultChannelHandlerContext ctx = this;
        do {
            ctx = ctx.next;
        } while ((ctx.executionMask & mask) == 0 && ctx.isProcessInboundDirectly());
        return ctx;
    }

    private DefaultChannelHandlerContext findContextOutbound(int mask) {
        DefaultChannelHandlerContext ctx = this;
        do {
            ctx = ctx.prev;
        } while ((ctx.executionMask & mask) == 0 && ctx.isProcessOutboundDirectly());
        return ctx;
    }

    @Override
    public ChannelPromise voidPromise() {
        return channel().voidPromise();
    }

    private void setRemoved() {
        handlerState = REMOVE_COMPLETE;
    }

    boolean setAddComplete() {
        // Ensure we never update when the handlerState is REMOVE_COMPLETE already.
        // oldState is usually ADD_PENDING but can also be REMOVE_COMPLETE when an EventExecutor is used that is not
        // exposing ordering guarantees.
        return HANDLER_STATE_UPDATER.getAndSet(this, ADD_COMPLETE) != REMOVE_COMPLETE;
    }

    void callHandlerAdded() throws Exception {
        // We must call setAddComplete before calling handlerAdded. Otherwise if the handlerAdded method generates
        // any pipeline events ctx.handler() will miss them because the state will not allow it.
        if (setAddComplete()) {
            handler().handlerAdded(this);
        }
    }

    void callHandlerRemoved() throws Exception {
        try {
            // Only call handlerRemoved(...) if we called handlerAdded(...) before.
            if (handlerState == ADD_COMPLETE) {
                handler().handlerRemoved(this);
            }
        } finally {
            // Mark the handler as removed in any case.
            setRemoved();
        }
    }

    @Override
    public boolean isRemoved() {
        return handlerState == REMOVE_COMPLETE;
    }

    @Override
    public <T> Attribute<T> attr(AttributeKey<T> key) {
        return channel().attr(key);
    }

    @Override
    public <T> boolean hasAttr(AttributeKey<T> key) {
        return channel().hasAttr(key);
    }

    private static boolean safeExecute(EventExecutor executor, Runnable runnable, ChannelPromise promise, Object msg) {
        try {
            executor.execute(runnable);
            return true;
        } catch (Throwable cause) {
            try {
                if (promise != null) {
                    promise.setFailure(cause);
                }
            } finally {
                if (msg != null) {
                    ReferenceCountUtil.release(msg);
                }
            }
            return false;
        }
    }

    @Override
    public String toHintString() {
        return '\'' + name + "' will handle the message from this point.";
    }

    @Override
    public String toString() {
        return StringUtil.simpleClassName(ChannelHandlerContext.class) + '(' + name + ", " + channel() + ')';
    }

    private static final boolean ESTIMATE_TASK_SIZE_ON_SUBMIT =
            SystemPropertyUtil.getBoolean("io.netty.transport.estimateSizeOnSubmit", true);

    // Assuming a 64-bit JVM, 16 bytes object header, 3 reference fields and one int field, plus alignment
    private static final int WRITE_TASK_OVERHEAD =
            SystemPropertyUtil.getInt("io.netty.transport.writeTaskSizeOverhead", 48);

    abstract static class AbstractWriteTask implements Runnable {

        private final ObjectPool.Handle<AbstractWriteTask> handle;
        private DefaultChannelHandlerContext ctx;
        private Object msg;
        private ChannelPromise promise;
        private int size;

        @SuppressWarnings("unchecked")
        private AbstractWriteTask(ObjectPool.Handle<? extends AbstractWriteTask> handle) {
            this.handle = (ObjectPool.Handle<AbstractWriteTask>) handle;
        }

        protected static void init(AbstractWriteTask task, DefaultChannelHandlerContext ctx,
                                   Object msg, ChannelPromise promise) {
            task.ctx = ctx;
            task.msg = msg;
            task.promise = promise;

            if (ESTIMATE_TASK_SIZE_ON_SUBMIT) {
                task.size = ctx.pipeline.estimatorHandle().size(msg) + WRITE_TASK_OVERHEAD;
                ctx.pipeline.incrementPendingOutboundBytes(task.size);
            } else {
                task.size = 0;
            }
        }

        protected abstract DefaultChannelHandlerContext findContext(DefaultChannelHandlerContext ctx);
        @Override
        public final void run() {
            try {
                decrementPendingOutboundBytes();
                DefaultChannelHandlerContext next = findContext(ctx);
                write(next, msg, promise);
            } finally {
                recycle();
            }
        }

        void cancel() {
            try {
                decrementPendingOutboundBytes();
            } finally {
                recycle();
            }
        }

        private void decrementPendingOutboundBytes() {
            if (ESTIMATE_TASK_SIZE_ON_SUBMIT) {
                ctx.pipeline.decrementPendingOutboundBytes(size);
            }
        }

        private void recycle() {
            // Set to null so the GC can collect them directly
            ctx = null;
            msg = null;
            promise = null;
            handle.recycle(this);
        }

        protected void write(DefaultChannelHandlerContext ctx, Object msg, ChannelPromise promise) {
            ctx.invokeWrite(msg, promise);
        }
    }

    static final class WriteTask extends AbstractWriteTask implements SingleThreadEventLoop.NonWakeupRunnable {

        private static final ObjectPool<WriteTask> RECYCLER = ObjectPool.newPool(
                new ObjectPool.ObjectCreator<WriteTask>() {
            @Override
            public WriteTask newObject(ObjectPool.Handle<WriteTask> handle) {
                return new WriteTask(handle);
            }
        });

        static WriteTask newInstance(
                DefaultChannelHandlerContext ctx, Object msg, ChannelPromise promise) {
            WriteTask task = RECYCLER.get();
            init(task, ctx, msg, promise);
            return task;
        }

        @Override
        protected DefaultChannelHandlerContext findContext(DefaultChannelHandlerContext ctx) {
            return ctx.findContextOutbound(MASK_WRITE);
        }

        private WriteTask(ObjectPool.Handle<WriteTask> handle) {
            super(handle);
        }
    }

    static final class WriteAndFlushTask extends AbstractWriteTask {

        private static final ObjectPool<WriteAndFlushTask> RECYCLER = ObjectPool.newPool(
                new ObjectPool.ObjectCreator<WriteAndFlushTask>() {
            @Override
            public WriteAndFlushTask newObject(ObjectPool.Handle<WriteAndFlushTask> handle) {
                return new WriteAndFlushTask(handle);
            }
        });

        static WriteAndFlushTask newInstance(
                DefaultChannelHandlerContext ctx, Object msg, ChannelPromise promise) {
            WriteAndFlushTask task = RECYCLER.get();
            init(task, ctx, msg, promise);
            return task;
        }

        private WriteAndFlushTask(ObjectPool.Handle<WriteAndFlushTask> handle) {
            super(handle);
        }

        @Override
        protected DefaultChannelHandlerContext findContext(DefaultChannelHandlerContext ctx) {
            return ctx.findContextOutbound(MASK_WRITE | MASK_FLUSH);
        }

        @Override
        public void write(DefaultChannelHandlerContext ctx, Object msg, ChannelPromise promise) {
            super.write(ctx, msg, promise);
            ctx.invokeFlush();
        }
    }

    private static final class Tasks {
        private final Runnable invokeChannelReadCompleteTask;
        private final Runnable invokeReadTask;
        private final Runnable invokeChannelWritableStateChangedTask;
        private final Runnable invokeFlushTask;

        Tasks(DefaultChannelHandlerContext ctx) {
            invokeChannelReadCompleteTask = ctx::findAndInvokeChannelReadComplete;
            invokeReadTask = ctx::findAndInvokeRead;
            invokeChannelWritableStateChangedTask = ctx::invokeChannelWritabilityChanged;
            invokeFlushTask = ctx::findAndInvokeFlush;
        }
    }
=======
>>>>>>> 71860e5b
}<|MERGE_RESOLUTION|>--- conflicted
+++ resolved
@@ -1,1324 +1,34 @@
 /*
- * Copyright 2012 The Netty Project
- *
- * The Netty Project licenses this file to you under the Apache License,
- * version 2.0 (the "License"); you may not use this file except in compliance
- * with the License. You may obtain a copy of the License at:
- *
- *   http://www.apache.org/licenses/LICENSE-2.0
- *
- * Unless required by applicable law or agreed to in writing, software
- * distributed under the License is distributed on an "AS IS" BASIS, WITHOUT
- * WARRANTIES OR CONDITIONS OF ANY KIND, either express or implied. See the
- * License for the specific language governing permissions and limitations
- * under the License.
- */
+* Copyright 2014 The Netty Project
+*
+* The Netty Project licenses this file to you under the Apache License,
+* version 2.0 (the "License"); you may not use this file except in compliance
+* with the License. You may obtain a copy of the License at:
+*
+*   http://www.apache.org/licenses/LICENSE-2.0
+*
+* Unless required by applicable law or agreed to in writing, software
+* distributed under the License is distributed on an "AS IS" BASIS, WITHOUT
+* WARRANTIES OR CONDITIONS OF ANY KIND, either express or implied. See the
+* License for the specific language governing permissions and limitations
+* under the License.
+*/
 package io.netty.channel;
 
-import static java.util.Objects.requireNonNull;
+import io.netty.util.concurrent.EventExecutor;
 
-import io.netty.buffer.ByteBufAllocator;
-import io.netty.util.Attribute;
-import io.netty.util.AttributeKey;
-import io.netty.util.ReferenceCountUtil;
-import io.netty.util.ResourceLeakHint;
-import io.netty.util.concurrent.EventExecutor;
-import io.netty.util.internal.ObjectPool;
-import io.netty.util.internal.PromiseNotificationUtil;
-import io.netty.util.internal.SystemPropertyUtil;
-import io.netty.util.internal.StringUtil;
-import io.netty.util.internal.ThrowableUtil;
-import io.netty.util.internal.logging.InternalLogger;
-import io.netty.util.internal.logging.InternalLoggerFactory;
+final class DefaultChannelHandlerContext extends AbstractChannelHandlerContext {
 
-import java.net.SocketAddress;
-import java.util.concurrent.atomic.AtomicIntegerFieldUpdater;
+    private final ChannelHandler handler;
 
-import static io.netty.channel.ChannelHandlerMask.*;
-
-final class DefaultChannelHandlerContext implements ChannelHandlerContext, ResourceLeakHint {
-
-    private static final InternalLogger logger = InternalLoggerFactory.getInstance(DefaultChannelHandlerContext.class);
-
-    private static final AtomicIntegerFieldUpdater<DefaultChannelHandlerContext> HANDLER_STATE_UPDATER =
-            AtomicIntegerFieldUpdater.newUpdater(DefaultChannelHandlerContext.class, "handlerState");
-
-    /**
-     * Neither {@link ChannelHandler#handlerAdded(ChannelHandlerContext)}
-     * nor {@link ChannelHandler#handlerRemoved(ChannelHandlerContext)} was called.
-     */
-    private static final int INIT = 0;
-
-    /**
-     * {@link ChannelHandler#handlerAdded(ChannelHandlerContext)} was called.
-     */
-    private static final int ADD_COMPLETE = 1;
-
-    /**
-     * {@link ChannelHandler#handlerRemoved(ChannelHandlerContext)} was called.
-     */
-    private static final int REMOVE_COMPLETE = 2;
-
-    private final int executionMask;
-    private final DefaultChannelPipeline pipeline;
-    private final ChannelHandler handler;
-    private final String name;
-
-<<<<<<< HEAD
-    // Lazily instantiated tasks used to trigger events to a handler with different executor.
-    // There is no need to make this volatile as at worse it will just create a few more instances then needed.
-    private Tasks invokeTasks;
-
-    DefaultChannelHandlerContext next;
-    DefaultChannelHandlerContext prev;
-    private volatile int handlerState = INIT;
-
-    // Keeps track of processing different events
-    private short outboundOperations;
-    private short inboundOperations;
-
-    DefaultChannelHandlerContext(DefaultChannelPipeline pipeline, String name,
-                                 ChannelHandler handler) {
-        this.name = requireNonNull(name, "name");
-        this.pipeline = pipeline;
-        this.executionMask = mask(handler.getClass());
-=======
     DefaultChannelHandlerContext(
             DefaultChannelPipeline pipeline, EventExecutor executor, String name, ChannelHandler handler) {
         super(pipeline, executor, name, handler.getClass());
->>>>>>> 71860e5b
         this.handler = handler;
-    }
-
-    private Tasks invokeTasks() {
-        Tasks tasks = invokeTasks;
-        if (tasks == null) {
-            invokeTasks = tasks = new Tasks(this);
-        }
-        return tasks;
-    }
-
-    @Override
-    public EventExecutor executor() {
-        return pipeline().executor();
     }
 
     @Override
     public ChannelHandler handler() {
         return handler;
     }
-<<<<<<< HEAD
-
-    @Override
-    public Channel channel() {
-        return pipeline.channel();
-    }
-
-    @Override
-    public ChannelPipeline pipeline() {
-        return pipeline;
-    }
-
-    @Override
-    public ByteBufAllocator alloc() {
-        return channel().config().getAllocator();
-    }
-
-    @Override
-    public String name() {
-        return name;
-    }
-
-    private boolean isProcessInboundDirectly() {
-        assert inboundOperations >= 0;
-        return inboundOperations == 0;
-    }
-
-    private boolean isProcessOutboundDirectly() {
-        assert outboundOperations >= 0;
-        return outboundOperations == 0;
-    }
-
-    private void incrementOutboundOperations() {
-        assert outboundOperations >= 0;
-        outboundOperations++;
-    }
-
-    private void decrementOutboundOperations() {
-        assert outboundOperations > 0;
-        outboundOperations--;
-    }
-
-    private void incrementInboundOperations() {
-        assert inboundOperations >= 0;
-        inboundOperations++;
-    }
-
-    private void decrementInboundOperations() {
-        assert inboundOperations > 0;
-        inboundOperations--;
-    }
-
-    private static void executeInboundReentrance(DefaultChannelHandlerContext context, Runnable task) {
-        context.incrementInboundOperations();
-        try {
-            context.executor().execute(task);
-        } catch (Throwable cause) {
-            context.decrementInboundOperations();
-            throw cause;
-        }
-    }
-
-    private static void executeOutboundReentrance(
-            DefaultChannelHandlerContext context, Runnable task, ChannelPromise promise, Object msg) {
-        context.incrementOutboundOperations();
-        if (!safeExecute(context.executor(), task, promise, msg)) {
-            context.decrementOutboundOperations();
-        }
-    }
-
-    @Override
-    public ChannelHandlerContext fireChannelRegistered() {
-        EventExecutor executor = executor();
-        if (executor.inEventLoop()) {
-            findAndInvokeChannelRegistered();
-        } else {
-            executor.execute(this::findAndInvokeChannelRegistered);
-        }
-        return this;
-    }
-
-    private void findAndInvokeChannelRegistered() {
-        DefaultChannelHandlerContext context = findContextInbound(MASK_CHANNEL_REGISTERED);
-        if (context.isProcessInboundDirectly()) {
-            context.invokeChannelRegistered();
-        } else {
-            executeInboundReentrance(context, context::invokeChannelRegistered0);
-        }
-    }
-
-    void invokeChannelRegistered() {
-        incrementInboundOperations();
-        invokeChannelRegistered0();
-    }
-
-    private void invokeChannelRegistered0() {
-        try {
-            handler().channelRegistered(this);
-        } catch (Throwable t) {
-            notifyHandlerException(t);
-        } finally {
-            decrementInboundOperations();
-        }
-    }
-
-    @Override
-    public ChannelHandlerContext fireChannelUnregistered() {
-        EventExecutor executor = executor();
-        if (executor.inEventLoop()) {
-            findAndInvokeChannelUnregistered();
-        } else {
-            executor.execute(this::findAndInvokeChannelUnregistered);
-        }
-        return this;
-    }
-
-    private void findAndInvokeChannelUnregistered() {
-        DefaultChannelHandlerContext context = findContextInbound(MASK_CHANNEL_UNREGISTERED);
-        if (context.isProcessInboundDirectly()) {
-            context.invokeChannelUnregistered();
-        } else {
-            executeInboundReentrance(context, context::invokeChannelUnregistered0);
-        }
-    }
-
-    void invokeChannelUnregistered() {
-        incrementInboundOperations();
-        invokeChannelUnregistered0();
-    }
-
-    private void invokeChannelUnregistered0() {
-        try {
-            handler().channelUnregistered(this);
-        } catch (Throwable t) {
-            notifyHandlerException(t);
-        } finally {
-            decrementInboundOperations();
-        }
-    }
-
-    @Override
-    public ChannelHandlerContext fireChannelActive() {
-        EventExecutor executor = executor();
-        if (executor.inEventLoop()) {
-            findAndInvokeChannelActive();
-        } else {
-            executor.execute(this::findAndInvokeChannelActive);
-        }
-        return this;
-    }
-
-    private void findAndInvokeChannelActive() {
-        DefaultChannelHandlerContext context = findContextInbound(MASK_CHANNEL_ACTIVE);
-        if (context.isProcessInboundDirectly()) {
-            context.invokeChannelActive();
-        } else {
-            executeInboundReentrance(context, context::invokeChannelActive0);
-        }
-    }
-
-    void invokeChannelActive() {
-        incrementInboundOperations();
-        invokeChannelActive0();
-    }
-
-    private void invokeChannelActive0() {
-        try {
-            handler().channelActive(this);
-        } catch (Throwable t) {
-            notifyHandlerException(t);
-        } finally {
-            decrementInboundOperations();
-        }
-    }
-
-    @Override
-    public ChannelHandlerContext fireChannelInactive() {
-        EventExecutor executor = executor();
-        if (executor.inEventLoop()) {
-            findAndInvokeChannelInactive();
-        } else {
-            executor.execute(this::findAndInvokeChannelInactive);
-        }
-        return this;
-    }
-
-    private void findAndInvokeChannelInactive() {
-        DefaultChannelHandlerContext context = findContextInbound(MASK_CHANNEL_INACTIVE);
-        if (context.isProcessInboundDirectly()) {
-            context.invokeChannelInactive();
-        } else {
-            executeInboundReentrance(context, context::invokeChannelInactive0);
-        }
-    }
-
-    void invokeChannelInactive() {
-        incrementInboundOperations();
-        invokeChannelInactive0();
-    }
-
-    private void invokeChannelInactive0() {
-        try {
-            handler().channelInactive(this);
-        } catch (Throwable t) {
-            notifyHandlerException(t);
-        } finally {
-            decrementInboundOperations();
-        }
-    }
-
-    @Override
-    public ChannelHandlerContext fireExceptionCaught(Throwable cause) {
-        requireNonNull(cause, "cause");
-        EventExecutor executor = executor();
-        if (executor.inEventLoop()) {
-            findAndInvokeExceptionCaught(cause);
-        } else {
-            try {
-                executor.execute(() -> findAndInvokeExceptionCaught(cause));
-            } catch (Throwable t) {
-                if (logger.isWarnEnabled()) {
-                    logger.warn("Failed to submit an exceptionCaught() event.", t);
-                    logger.warn("The exceptionCaught() event that was failed to submit was:", cause);
-                }
-            }
-        }
-        return this;
-    }
-
-    private void findAndInvokeExceptionCaught(Throwable cause) {
-        DefaultChannelHandlerContext context = findContextInbound(MASK_EXCEPTION_CAUGHT);
-        if (context.isProcessInboundDirectly()) {
-            context.invokeExceptionCaught(cause);
-        } else {
-            executeInboundReentrance(context, () -> context.invokeExceptionCaught0(cause));
-        }
-    }
-
-    void invokeExceptionCaught(final Throwable cause) {
-        incrementInboundOperations();
-        invokeExceptionCaught0(cause);
-    }
-
-    private void invokeExceptionCaught0(final Throwable cause) {
-        try {
-            handler().exceptionCaught(this, cause);
-        } catch (Throwable error) {
-            if (logger.isDebugEnabled()) {
-                logger.debug(
-                        "An exception {}" +
-                                "was thrown by a user handler's exceptionCaught() " +
-                                "method while handling the following exception:",
-                        ThrowableUtil.stackTraceToString(error), cause);
-            } else if (logger.isWarnEnabled()) {
-                logger.warn(
-                        "An exception '{}' [enable DEBUG level for full stacktrace] " +
-                                "was thrown by a user handler's exceptionCaught() " +
-                                "method while handling the following exception:", error, cause);
-            }
-        } finally {
-            decrementInboundOperations();
-        }
-    }
-
-    @Override
-    public ChannelHandlerContext fireUserEventTriggered(Object event) {
-        requireNonNull(event, "event");
-        EventExecutor executor = executor();
-        if (executor.inEventLoop()) {
-            findAndInvokeUserEventTriggered(event);
-        } else {
-            executor.execute(() -> findAndInvokeUserEventTriggered(event));
-        }
-        return this;
-    }
-
-    private void findAndInvokeUserEventTriggered(Object event) {
-        DefaultChannelHandlerContext context = findContextInbound(MASK_USER_EVENT_TRIGGERED);
-        if (context.isProcessInboundDirectly()) {
-            context.invokeUserEventTriggered(event);
-        } else {
-            executeInboundReentrance(context, () -> context.invokeUserEventTriggered0(event));
-        }
-    }
-
-    void invokeUserEventTriggered(Object event) {
-        incrementInboundOperations();
-        invokeUserEventTriggered0(event);
-    }
-
-    private void invokeUserEventTriggered0(Object event) {
-        try {
-            handler().userEventTriggered(this, event);
-        } catch (Throwable t) {
-            notifyHandlerException(t);
-        } finally {
-            decrementInboundOperations();
-        }
-    }
-
-    @Override
-    public ChannelHandlerContext fireChannelRead(final Object msg) {
-        requireNonNull(msg, "msg");
-        EventExecutor executor = executor();
-        if (executor.inEventLoop()) {
-            findAndInvokeChannelRead(msg);
-        } else {
-            try {
-                executor.execute(() -> findAndInvokeChannelRead(msg));
-            } catch (Throwable cause) {
-                ReferenceCountUtil.release(msg);
-                throw cause;
-            }
-        }
-        return this;
-    }
-
-    private void findAndInvokeChannelRead(Object msg) {
-        DefaultChannelHandlerContext context = findContextInbound(MASK_CHANNEL_READ);
-        if (context.isProcessInboundDirectly()) {
-            context.invokeChannelRead(msg);
-        } else {
-            executeInboundReentrance(context, () -> context.invokeChannelRead0(msg));
-        }
-    }
-
-    void invokeChannelRead(Object msg) {
-        incrementInboundOperations();
-        invokeChannelRead0(msg);
-    }
-
-    private void invokeChannelRead0(Object msg) {
-        final Object m = pipeline.touch(requireNonNull(msg, "msg"), this);
-        try {
-            handler().channelRead(this, m);
-        } catch (Throwable t) {
-            notifyHandlerException(t);
-        } finally {
-            decrementInboundOperations();
-        }
-    }
-
-    @Override
-    public ChannelHandlerContext fireChannelReadComplete() {
-        EventExecutor executor = executor();
-        if (executor.inEventLoop()) {
-            findAndInvokeChannelReadComplete();
-        } else {
-            Tasks tasks = invokeTasks();
-            executor.execute(tasks.invokeChannelReadCompleteTask);
-        }
-        return this;
-    }
-
-    private void findAndInvokeChannelReadComplete() {
-        DefaultChannelHandlerContext context = findContextInbound(MASK_CHANNEL_READ_COMPLETE);
-        if (context.isProcessInboundDirectly()) {
-            context.invokeChannelReadComplete();
-        } else {
-            executeInboundReentrance(context, context::invokeChannelReadComplete0);
-        }
-    }
-
-    void invokeChannelReadComplete() {
-        incrementInboundOperations();
-        invokeChannelReadComplete0();
-    }
-
-    private void invokeChannelReadComplete0() {
-        try {
-            handler().channelReadComplete(this);
-        } catch (Throwable t) {
-            notifyHandlerException(t);
-        } finally {
-            decrementInboundOperations();
-        }
-    }
-
-    @Override
-    public ChannelHandlerContext fireChannelWritabilityChanged() {
-        EventExecutor executor = executor();
-        if (executor.inEventLoop()) {
-            findAndInvokeChannelWritabilityChanged();
-        } else {
-            Tasks tasks = invokeTasks();
-            executor.execute(tasks.invokeChannelWritableStateChangedTask);
-        }
-        return this;
-    }
-
-    private void findAndInvokeChannelWritabilityChanged() {
-        DefaultChannelHandlerContext context = findContextInbound(MASK_CHANNEL_WRITABILITY_CHANGED);
-        if (context.isProcessInboundDirectly()) {
-            context.invokeChannelWritabilityChanged();
-        } else {
-            executeInboundReentrance(context, context::invokeChannelWritabilityChanged0);
-        }
-    }
-
-    void invokeChannelWritabilityChanged() {
-        incrementInboundOperations();
-        invokeChannelWritabilityChanged0();
-    }
-
-    private void invokeChannelWritabilityChanged0() {
-        try {
-            handler().channelWritabilityChanged(this);
-        } catch (Throwable t) {
-            notifyHandlerException(t);
-        } finally {
-            decrementInboundOperations();
-        }
-    }
-
-    @Override
-    public ChannelFuture bind(SocketAddress localAddress) {
-        return bind(localAddress, newPromise());
-    }
-
-    @Override
-    public ChannelFuture connect(SocketAddress remoteAddress) {
-        return connect(remoteAddress, newPromise());
-    }
-
-    @Override
-    public ChannelFuture connect(SocketAddress remoteAddress, SocketAddress localAddress) {
-        return connect(remoteAddress, localAddress, newPromise());
-    }
-
-    @Override
-    public ChannelFuture disconnect() {
-        return disconnect(newPromise());
-    }
-
-    @Override
-    public ChannelFuture close() {
-        return close(newPromise());
-    }
-
-    @Override
-    public ChannelFuture register() {
-        return register(newPromise());
-    }
-
-    @Override
-    public ChannelFuture deregister() {
-        return deregister(newPromise());
-    }
-
-    @Override
-    public ChannelFuture bind(final SocketAddress localAddress, final ChannelPromise promise) {
-        requireNonNull(localAddress, "localAddress");
-        if (isNotValidPromise(promise, false)) {
-            // cancelled
-            return promise;
-        }
-
-        EventExecutor executor = executor();
-        if (executor.inEventLoop()) {
-            findAndInvokeBind(localAddress, promise);
-        } else {
-            safeExecute(executor, () -> findAndInvokeBind(localAddress, promise), promise, null);
-        }
-        return promise;
-    }
-
-    private void findAndInvokeBind(SocketAddress localAddress, ChannelPromise promise) {
-        DefaultChannelHandlerContext context = findContextOutbound(MASK_BIND);
-        if (context.isProcessOutboundDirectly()) {
-            context.invokeBind(localAddress, promise);
-        } else {
-            executeOutboundReentrance(context, () -> context.invokeBind0(localAddress, promise), promise, null);
-        }
-    }
-
-    private void invokeBind(SocketAddress localAddress, ChannelPromise promise) {
-        incrementOutboundOperations();
-        invokeBind0(localAddress, promise);
-    }
-
-    private void invokeBind0(SocketAddress localAddress, ChannelPromise promise) {
-        try {
-            handler().bind(this, localAddress, promise);
-        } catch (Throwable t) {
-            notifyOutboundHandlerException(t, promise);
-        } finally {
-            decrementOutboundOperations();
-        }
-    }
-
-    @Override
-    public ChannelFuture connect(SocketAddress remoteAddress, ChannelPromise promise) {
-        return connect(remoteAddress, null, promise);
-    }
-
-    @Override
-    public ChannelFuture connect(
-            final SocketAddress remoteAddress, final SocketAddress localAddress, final ChannelPromise promise) {
-        requireNonNull(remoteAddress, "remoteAddress");
-        if (isNotValidPromise(promise, false)) {
-            // cancelled
-            return promise;
-        }
-
-        EventExecutor executor = executor();
-        if (executor.inEventLoop()) {
-            findAndInvokeConnect(remoteAddress, localAddress, promise);
-        } else {
-            safeExecute(executor, () -> findAndInvokeConnect(remoteAddress, localAddress, promise), promise, null);
-        }
-        return promise;
-    }
-
-    private void findAndInvokeConnect(SocketAddress remoteAddress, SocketAddress localAddress, ChannelPromise promise) {
-        DefaultChannelHandlerContext context = findContextOutbound(MASK_CONNECT);
-        if (context.isProcessOutboundDirectly()) {
-            context.invokeConnect(remoteAddress, localAddress, promise);
-        } else {
-            executeOutboundReentrance(context, () -> context.invokeConnect0(remoteAddress, localAddress, promise),
-                    promise, null);
-        }
-    }
-
-    private void invokeConnect(SocketAddress remoteAddress, SocketAddress localAddress, ChannelPromise promise) {
-        incrementOutboundOperations();
-        invokeConnect0(remoteAddress, localAddress, promise);
-    }
-
-    private void invokeConnect0(SocketAddress remoteAddress, SocketAddress localAddress, ChannelPromise promise) {
-        try {
-            handler().connect(this, remoteAddress, localAddress, promise);
-        } catch (Throwable t) {
-            notifyOutboundHandlerException(t, promise);
-        } finally {
-            decrementOutboundOperations();
-        }
-    }
-
-    @Override
-    public ChannelFuture disconnect(final ChannelPromise promise) {
-        if (!channel().metadata().hasDisconnect()) {
-            // Translate disconnect to close if the channel has no notion of disconnect-reconnect.
-            // So far, UDP/IP is the only transport that has such behavior.
-            return close(promise);
-        }
-
-        if (isNotValidPromise(promise, false)) {
-            // cancelled
-            return promise;
-        }
-
-        EventExecutor executor = executor();
-        if (executor.inEventLoop()) {
-            findAndInvokeDisconnect(promise);
-        } else {
-            safeExecute(executor, () -> findAndInvokeDisconnect(promise), promise, null);
-        }
-        return promise;
-    }
-
-    private void findAndInvokeDisconnect(ChannelPromise promise) {
-        DefaultChannelHandlerContext context = findContextOutbound(MASK_DISCONNECT);
-        if (context.isProcessOutboundDirectly()) {
-            context.invokeDisconnect(promise);
-        } else {
-            executeOutboundReentrance(context, () -> context.invokeDisconnect0(promise), promise, null);
-        }
-    }
-
-    private void invokeDisconnect(ChannelPromise promise) {
-        incrementOutboundOperations();
-        invokeDisconnect0(promise);
-    }
-
-    private void invokeDisconnect0(ChannelPromise promise) {
-        try {
-            handler().disconnect(this, promise);
-        } catch (Throwable t) {
-            notifyOutboundHandlerException(t, promise);
-        } finally {
-            decrementOutboundOperations();
-        }
-    }
-
-    @Override
-    public ChannelFuture close(final ChannelPromise promise) {
-        if (isNotValidPromise(promise, false)) {
-            // cancelled
-            return promise;
-        }
-
-        EventExecutor executor = executor();
-        if (executor.inEventLoop()) {
-            findAndInvokeClose(promise);
-        } else {
-            safeExecute(executor, () -> findAndInvokeClose(promise), promise, null);
-        }
-        return promise;
-    }
-
-    private void findAndInvokeClose(ChannelPromise promise) {
-        DefaultChannelHandlerContext context = findContextOutbound(MASK_CLOSE);
-        if (context.isProcessOutboundDirectly()) {
-            context.invokeClose(promise);
-        } else {
-            executeOutboundReentrance(context, () -> context.invokeClose0(promise), promise, null);
-        }
-    }
-
-    private void invokeClose(ChannelPromise promise) {
-        incrementOutboundOperations();
-        invokeClose0(promise);
-    }
-
-    private void invokeClose0(ChannelPromise promise) {
-        try {
-            handler().close(this, promise);
-        } catch (Throwable t) {
-            notifyOutboundHandlerException(t, promise);
-        } finally {
-            decrementOutboundOperations();
-        }
-    }
-
-    @Override
-    public ChannelFuture register(final ChannelPromise promise) {
-        if (isNotValidPromise(promise, false)) {
-            // cancelled
-            return promise;
-        }
-
-        EventExecutor executor = executor();
-        if (executor.inEventLoop()) {
-            findAndInvokeRegister(promise);
-        } else {
-            safeExecute(executor, () -> findAndInvokeRegister(promise), promise, null);
-        }
-        return promise;
-    }
-
-    private void findAndInvokeRegister(ChannelPromise promise) {
-        DefaultChannelHandlerContext context = findContextOutbound(MASK_REGISTER);
-        if (context.isProcessOutboundDirectly()) {
-            context.invokeRegister(promise);
-        } else {
-            executeOutboundReentrance(context, () -> context.invokeRegister0(promise), promise, null);
-        }
-    }
-
-    private void invokeRegister(ChannelPromise promise) {
-        incrementOutboundOperations();
-        invokeRegister0(promise);
-    }
-
-    private void invokeRegister0(ChannelPromise promise) {
-        try {
-            handler().register(this, promise);
-        } catch (Throwable t) {
-            notifyOutboundHandlerException(t, promise);
-        } finally {
-            decrementOutboundOperations();
-        }
-    }
-
-    @Override
-    public ChannelFuture deregister(final ChannelPromise promise) {
-        if (isNotValidPromise(promise, false)) {
-            // cancelled
-            return promise;
-        }
-
-        EventExecutor executor = executor();
-        if (executor.inEventLoop()) {
-            findAndInvokeDeregister(promise);
-        } else {
-            safeExecute(executor, () -> findAndInvokeDeregister(promise), promise, null);
-        }
-        return promise;
-    }
-
-    private void findAndInvokeDeregister(ChannelPromise promise) {
-        DefaultChannelHandlerContext context = findContextOutbound(MASK_DEREGISTER);
-        if (context.isProcessOutboundDirectly()) {
-            context.invokeDeregister(promise);
-        } else {
-            executeOutboundReentrance(context, () -> context.invokeDeregister0(promise), promise, null);
-        }
-    }
-
-    private void invokeDeregister(ChannelPromise promise) {
-        incrementOutboundOperations();
-        invokeDeregister0(promise);
-    }
-
-    private void invokeDeregister0(ChannelPromise promise) {
-        try {
-            handler().deregister(this, promise);
-        } catch (Throwable t) {
-            notifyOutboundHandlerException(t, promise);
-        } finally {
-            decrementOutboundOperations();
-        }
-    }
-
-    @Override
-    public ChannelHandlerContext read() {
-        EventExecutor executor = executor();
-        if (executor.inEventLoop()) {
-            findAndInvokeRead();
-        } else {
-            Tasks tasks = invokeTasks();
-            executor.execute(tasks.invokeReadTask);
-        }
-        return this;
-    }
-
-    private void findAndInvokeRead() {
-        DefaultChannelHandlerContext context = findContextOutbound(MASK_READ);
-        if (context.isProcessOutboundDirectly()) {
-            context.invokeRead();
-        } else {
-            executeOutboundReentrance(context, context::invokeRead0, null, null);
-        }
-    }
-
-    private void invokeRead() {
-        incrementOutboundOperations();
-        invokeRead0();
-    }
-
-    private void invokeRead0() {
-        try {
-            handler().read(this);
-        } catch (Throwable t) {
-            invokeExceptionCaughtFromOutbound(t);
-        } finally {
-            decrementOutboundOperations();
-        }
-    }
-
-    private void invokeExceptionCaughtFromOutbound(Throwable t) {
-        if ((executionMask & MASK_EXCEPTION_CAUGHT) != 0) {
-            notifyHandlerException(t);
-        } else {
-            DefaultChannelHandlerContext context = findContextInbound(MASK_EXCEPTION_CAUGHT);
-            if (context.isProcessInboundDirectly()) {
-                context.invokeExceptionCaught(t);
-            } else {
-                executeInboundReentrance(context, () -> context.invokeExceptionCaught0(t));
-            }
-        }
-    }
-
-    @Override
-    public ChannelFuture write(Object msg) {
-        return write(msg, newPromise());
-    }
-
-    @Override
-    public ChannelFuture write(final Object msg, final ChannelPromise promise) {
-        write(msg, false, promise);
-
-        return promise;
-    }
-
-    private void invokeWrite(Object msg, ChannelPromise promise) {
-        incrementOutboundOperations();
-        invokeWrite0(msg, promise);
-    }
-
-    private void invokeWrite0(Object msg, ChannelPromise promise) {
-        final Object m = pipeline.touch(msg, this);
-        try {
-            handler().write(this, m, promise);
-        } catch (Throwable t) {
-            notifyOutboundHandlerException(t, promise);
-        } finally {
-            decrementOutboundOperations();
-        }
-    }
-
-    @Override
-    public ChannelHandlerContext flush() {
-        EventExecutor executor = executor();
-        if (executor.inEventLoop()) {
-            findAndInvokeFlush();
-        } else {
-            Tasks tasks = invokeTasks();
-            safeExecute(executor, tasks.invokeFlushTask, channel().voidPromise(), null);
-        }
-
-        return this;
-    }
-
-    private void findAndInvokeFlush() {
-        DefaultChannelHandlerContext context = findContextOutbound(MASK_FLUSH);
-        if (context.isProcessOutboundDirectly()) {
-            context.invokeFlush();
-        } else {
-            executeOutboundReentrance(context, context::invokeFlush0, null, null);
-        }
-    }
-
-    private void invokeFlush() {
-        incrementOutboundOperations();
-        invokeFlush0();
-    }
-
-    private void invokeFlush0() {
-        try {
-            handler().flush(this);
-        } catch (Throwable t) {
-            invokeExceptionCaughtFromOutbound(t);
-        } finally {
-            decrementOutboundOperations();
-        }
-    }
-
-    @Override
-    public ChannelFuture writeAndFlush(Object msg, ChannelPromise promise) {
-        write(msg, true, promise);
-        return promise;
-    }
-
-    private void write(Object msg, boolean flush, ChannelPromise promise) {
-        requireNonNull(msg, "msg");
-        try {
-            if (isNotValidPromise(promise, true)) {
-                ReferenceCountUtil.release(msg);
-                // cancelled
-                return;
-            }
-        } catch (RuntimeException e) {
-            ReferenceCountUtil.release(msg);
-            throw e;
-        }
-
-        EventExecutor executor = executor();
-        if (executor.inEventLoop()) {
-            final DefaultChannelHandlerContext next = findContextOutbound(flush ?
-                    (MASK_WRITE | MASK_FLUSH) : MASK_WRITE);
-            if (flush) {
-                if (next.isProcessOutboundDirectly()) {
-                    next.invokeWrite(msg, promise);
-                    next.invokeFlush();
-                } else {
-                    executeOutboundReentrance(next, () -> next.invokeWrite0(msg, promise), promise, msg);
-                    executeOutboundReentrance(next, next::invokeFlush0, null, null);
-                }
-            } else {
-                if (next.isProcessOutboundDirectly()) {
-                    next.invokeWrite(msg, promise);
-                } else {
-                    executeOutboundReentrance(next, () -> next.invokeWrite0(msg, promise), promise, msg);
-                }
-            }
-        } else {
-            final AbstractWriteTask task;
-            if (flush) {
-                task = WriteAndFlushTask.newInstance(this, msg, promise);
-            }  else {
-                task = WriteTask.newInstance(this, msg, promise);
-            }
-            if (!safeExecute(executor, task, promise, msg)) {
-                // We failed to submit the AbstractWriteTask. We need to cancel it so we decrement the pending bytes
-                // and put it back in the Recycler for re-use later.
-                //
-                // See https://github.com/netty/netty/issues/8343.
-                task.cancel();
-            }
-        }
-    }
-
-    @Override
-    public ChannelFuture writeAndFlush(Object msg) {
-        return writeAndFlush(msg, newPromise());
-    }
-
-    private static void notifyOutboundHandlerException(Throwable cause, ChannelPromise promise) {
-        // Only log if the given promise is not of type VoidChannelPromise as tryFailure(...) is expected to return
-        // false.
-        PromiseNotificationUtil.tryFailure(promise, cause, promise instanceof VoidChannelPromise ? null : logger);
-    }
-
-    private void notifyHandlerException(Throwable cause) {
-        if (inExceptionCaught(cause)) {
-            if (logger.isWarnEnabled()) {
-                logger.warn(
-                        "An exception was thrown by a user handler " +
-                                "while handling an exceptionCaught event", cause);
-            }
-            return;
-        }
-        invokeExceptionCaught(cause);
-    }
-
-    private static boolean inExceptionCaught(Throwable cause) {
-        do {
-            StackTraceElement[] trace = cause.getStackTrace();
-            if (trace != null) {
-                for (StackTraceElement t : trace) {
-                    if (t == null) {
-                        break;
-                    }
-                    if ("exceptionCaught".equals(t.getMethodName())) {
-                        return true;
-                    }
-                }
-            }
-
-            cause = cause.getCause();
-        } while (cause != null);
-
-        return false;
-    }
-
-    @Override
-    public ChannelPromise newPromise() {
-        return pipeline().newPromise();
-    }
-
-    @Override
-    public ChannelProgressivePromise newProgressivePromise() {
-        return pipeline().newProgressivePromise();
-    }
-
-    @Override
-    public ChannelFuture newSucceededFuture() {
-        return pipeline().newSucceededFuture();
-    }
-
-    @Override
-    public ChannelFuture newFailedFuture(Throwable cause) {
-        return pipeline().newFailedFuture(cause);
-    }
-
-    private boolean isNotValidPromise(ChannelPromise promise, boolean allowVoidPromise) {
-        requireNonNull(promise, "promise");
-
-        if (promise.isDone()) {
-            // Check if the promise was cancelled and if so signal that the processing of the operation
-            // should not be performed.
-            //
-            // See https://github.com/netty/netty/issues/2349
-            if (promise.isCancelled()) {
-                return true;
-            }
-            throw new IllegalArgumentException("promise already done: " + promise);
-        }
-
-        if (promise.channel() != channel()) {
-            throw new IllegalArgumentException(String.format(
-                    "promise.channel does not match: %s (expected: %s)", promise.channel(), channel()));
-        }
-
-        if (promise.getClass() == DefaultChannelPromise.class) {
-            return false;
-        }
-
-        if (!allowVoidPromise && promise instanceof VoidChannelPromise) {
-            throw new IllegalArgumentException(
-                    StringUtil.simpleClassName(VoidChannelPromise.class) + " not allowed for this operation");
-        }
-
-        if (promise instanceof AbstractChannel.CloseFuture) {
-            throw new IllegalArgumentException(
-                    StringUtil.simpleClassName(AbstractChannel.CloseFuture.class) + " not allowed in a pipeline");
-        }
-        return false;
-    }
-
-    private DefaultChannelHandlerContext findContextInbound(int mask) {
-        DefaultChannelHandlerContext ctx = this;
-        do {
-            ctx = ctx.next;
-        } while ((ctx.executionMask & mask) == 0 && ctx.isProcessInboundDirectly());
-        return ctx;
-    }
-
-    private DefaultChannelHandlerContext findContextOutbound(int mask) {
-        DefaultChannelHandlerContext ctx = this;
-        do {
-            ctx = ctx.prev;
-        } while ((ctx.executionMask & mask) == 0 && ctx.isProcessOutboundDirectly());
-        return ctx;
-    }
-
-    @Override
-    public ChannelPromise voidPromise() {
-        return channel().voidPromise();
-    }
-
-    private void setRemoved() {
-        handlerState = REMOVE_COMPLETE;
-    }
-
-    boolean setAddComplete() {
-        // Ensure we never update when the handlerState is REMOVE_COMPLETE already.
-        // oldState is usually ADD_PENDING but can also be REMOVE_COMPLETE when an EventExecutor is used that is not
-        // exposing ordering guarantees.
-        return HANDLER_STATE_UPDATER.getAndSet(this, ADD_COMPLETE) != REMOVE_COMPLETE;
-    }
-
-    void callHandlerAdded() throws Exception {
-        // We must call setAddComplete before calling handlerAdded. Otherwise if the handlerAdded method generates
-        // any pipeline events ctx.handler() will miss them because the state will not allow it.
-        if (setAddComplete()) {
-            handler().handlerAdded(this);
-        }
-    }
-
-    void callHandlerRemoved() throws Exception {
-        try {
-            // Only call handlerRemoved(...) if we called handlerAdded(...) before.
-            if (handlerState == ADD_COMPLETE) {
-                handler().handlerRemoved(this);
-            }
-        } finally {
-            // Mark the handler as removed in any case.
-            setRemoved();
-        }
-    }
-
-    @Override
-    public boolean isRemoved() {
-        return handlerState == REMOVE_COMPLETE;
-    }
-
-    @Override
-    public <T> Attribute<T> attr(AttributeKey<T> key) {
-        return channel().attr(key);
-    }
-
-    @Override
-    public <T> boolean hasAttr(AttributeKey<T> key) {
-        return channel().hasAttr(key);
-    }
-
-    private static boolean safeExecute(EventExecutor executor, Runnable runnable, ChannelPromise promise, Object msg) {
-        try {
-            executor.execute(runnable);
-            return true;
-        } catch (Throwable cause) {
-            try {
-                if (promise != null) {
-                    promise.setFailure(cause);
-                }
-            } finally {
-                if (msg != null) {
-                    ReferenceCountUtil.release(msg);
-                }
-            }
-            return false;
-        }
-    }
-
-    @Override
-    public String toHintString() {
-        return '\'' + name + "' will handle the message from this point.";
-    }
-
-    @Override
-    public String toString() {
-        return StringUtil.simpleClassName(ChannelHandlerContext.class) + '(' + name + ", " + channel() + ')';
-    }
-
-    private static final boolean ESTIMATE_TASK_SIZE_ON_SUBMIT =
-            SystemPropertyUtil.getBoolean("io.netty.transport.estimateSizeOnSubmit", true);
-
-    // Assuming a 64-bit JVM, 16 bytes object header, 3 reference fields and one int field, plus alignment
-    private static final int WRITE_TASK_OVERHEAD =
-            SystemPropertyUtil.getInt("io.netty.transport.writeTaskSizeOverhead", 48);
-
-    abstract static class AbstractWriteTask implements Runnable {
-
-        private final ObjectPool.Handle<AbstractWriteTask> handle;
-        private DefaultChannelHandlerContext ctx;
-        private Object msg;
-        private ChannelPromise promise;
-        private int size;
-
-        @SuppressWarnings("unchecked")
-        private AbstractWriteTask(ObjectPool.Handle<? extends AbstractWriteTask> handle) {
-            this.handle = (ObjectPool.Handle<AbstractWriteTask>) handle;
-        }
-
-        protected static void init(AbstractWriteTask task, DefaultChannelHandlerContext ctx,
-                                   Object msg, ChannelPromise promise) {
-            task.ctx = ctx;
-            task.msg = msg;
-            task.promise = promise;
-
-            if (ESTIMATE_TASK_SIZE_ON_SUBMIT) {
-                task.size = ctx.pipeline.estimatorHandle().size(msg) + WRITE_TASK_OVERHEAD;
-                ctx.pipeline.incrementPendingOutboundBytes(task.size);
-            } else {
-                task.size = 0;
-            }
-        }
-
-        protected abstract DefaultChannelHandlerContext findContext(DefaultChannelHandlerContext ctx);
-        @Override
-        public final void run() {
-            try {
-                decrementPendingOutboundBytes();
-                DefaultChannelHandlerContext next = findContext(ctx);
-                write(next, msg, promise);
-            } finally {
-                recycle();
-            }
-        }
-
-        void cancel() {
-            try {
-                decrementPendingOutboundBytes();
-            } finally {
-                recycle();
-            }
-        }
-
-        private void decrementPendingOutboundBytes() {
-            if (ESTIMATE_TASK_SIZE_ON_SUBMIT) {
-                ctx.pipeline.decrementPendingOutboundBytes(size);
-            }
-        }
-
-        private void recycle() {
-            // Set to null so the GC can collect them directly
-            ctx = null;
-            msg = null;
-            promise = null;
-            handle.recycle(this);
-        }
-
-        protected void write(DefaultChannelHandlerContext ctx, Object msg, ChannelPromise promise) {
-            ctx.invokeWrite(msg, promise);
-        }
-    }
-
-    static final class WriteTask extends AbstractWriteTask implements SingleThreadEventLoop.NonWakeupRunnable {
-
-        private static final ObjectPool<WriteTask> RECYCLER = ObjectPool.newPool(
-                new ObjectPool.ObjectCreator<WriteTask>() {
-            @Override
-            public WriteTask newObject(ObjectPool.Handle<WriteTask> handle) {
-                return new WriteTask(handle);
-            }
-        });
-
-        static WriteTask newInstance(
-                DefaultChannelHandlerContext ctx, Object msg, ChannelPromise promise) {
-            WriteTask task = RECYCLER.get();
-            init(task, ctx, msg, promise);
-            return task;
-        }
-
-        @Override
-        protected DefaultChannelHandlerContext findContext(DefaultChannelHandlerContext ctx) {
-            return ctx.findContextOutbound(MASK_WRITE);
-        }
-
-        private WriteTask(ObjectPool.Handle<WriteTask> handle) {
-            super(handle);
-        }
-    }
-
-    static final class WriteAndFlushTask extends AbstractWriteTask {
-
-        private static final ObjectPool<WriteAndFlushTask> RECYCLER = ObjectPool.newPool(
-                new ObjectPool.ObjectCreator<WriteAndFlushTask>() {
-            @Override
-            public WriteAndFlushTask newObject(ObjectPool.Handle<WriteAndFlushTask> handle) {
-                return new WriteAndFlushTask(handle);
-            }
-        });
-
-        static WriteAndFlushTask newInstance(
-                DefaultChannelHandlerContext ctx, Object msg, ChannelPromise promise) {
-            WriteAndFlushTask task = RECYCLER.get();
-            init(task, ctx, msg, promise);
-            return task;
-        }
-
-        private WriteAndFlushTask(ObjectPool.Handle<WriteAndFlushTask> handle) {
-            super(handle);
-        }
-
-        @Override
-        protected DefaultChannelHandlerContext findContext(DefaultChannelHandlerContext ctx) {
-            return ctx.findContextOutbound(MASK_WRITE | MASK_FLUSH);
-        }
-
-        @Override
-        public void write(DefaultChannelHandlerContext ctx, Object msg, ChannelPromise promise) {
-            super.write(ctx, msg, promise);
-            ctx.invokeFlush();
-        }
-    }
-
-    private static final class Tasks {
-        private final Runnable invokeChannelReadCompleteTask;
-        private final Runnable invokeReadTask;
-        private final Runnable invokeChannelWritableStateChangedTask;
-        private final Runnable invokeFlushTask;
-
-        Tasks(DefaultChannelHandlerContext ctx) {
-            invokeChannelReadCompleteTask = ctx::findAndInvokeChannelReadComplete;
-            invokeReadTask = ctx::findAndInvokeRead;
-            invokeChannelWritableStateChangedTask = ctx::invokeChannelWritabilityChanged;
-            invokeFlushTask = ctx::findAndInvokeFlush;
-        }
-    }
-=======
->>>>>>> 71860e5b
 }