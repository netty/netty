/*
 * Copyright 2013 The Netty Project
 *
 * The Netty Project licenses this file to you under the Apache License,
 * version 2.0 (the "License"); you may not use this file except in compliance
 * with the License. You may obtain a copy of the License at:
 *
 *   http://www.apache.org/licenses/LICENSE-2.0
 *
 * Unless required by applicable law or agreed to in writing, software
 * distributed under the License is distributed on an "AS IS" BASIS, WITHOUT
 * WARRANTIES OR CONDITIONS OF ANY KIND, either express or implied. See the
 * License for the specific language governing permissions and limitations
 * under the License.
 */

package io.netty.channel;

import io.netty.channel.ChannelHandlerMask.Skip;
import io.netty.util.internal.InternalThreadLocalMap;

import java.lang.reflect.AnnotatedType;
import java.util.Map;

/**
 * Skeleton implementation of a {@link ChannelHandler}.
 */
public abstract class ChannelHandlerAdapter implements ChannelHandler {

    // Not using volatile because it's used only for a sanity check.
    boolean added;

    /**
     * Throws {@link IllegalStateException} if {@link ChannelHandlerAdapter#isSharable()} returns {@code true}
     */
    protected void ensureNotSharable() {
        if (isSharable()) {
            throw new IllegalStateException("ChannelHandler " + getClass().getName() + " is not allowed to be shared");
        }
    }

    /**
     * Return {@code true} if the implementation is {@link Sharable} and so can be added
     * to different {@link ChannelPipeline}s.
     */
    public boolean isSharable() {
        /**
         * Cache the result of {@link Sharable} annotation detection to workaround a condition. We use a
         * {@link ThreadLocal} and {@link WeakHashMap} to eliminate the volatile write/reads. Using different
         * {@link WeakHashMap} instances per {@link Thread} is good enough for us and the number of
         * {@link Thread}s are quite limited anyway.
         *
         * See <a href="https://github.com/netty/netty/issues/2289">#2289</a>.
         */
        Class<?> clazz = getClass();
        Map<Class<?>, Boolean> cache = InternalThreadLocalMap.get().handlerSharableCache();
        Boolean sharable = cache.get(clazz);
        if (sharable == null) {
            sharable = clazz.isAnnotationPresent(Sharable.class);
            if (!sharable) {
                AnnotatedType annotatedType = clazz.getAnnotatedSuperclass();
                sharable = annotatedType.isAnnotationPresent(Sharable.class);
            }
            cache.put(clazz, sharable);
        }
        return sharable;
    }
<<<<<<< HEAD
=======

    /**
     * Do nothing by default, sub-classes may override this method.
     */
    @Override
    public void handlerAdded(ChannelHandlerContext ctx) throws Exception {
        // NOOP
    }

    /**
     * Do nothing by default, sub-classes may override this method.
     */
    @Override
    public void handlerRemoved(ChannelHandlerContext ctx) throws Exception {
        // NOOP
    }

    /**
     * Calls {@link ChannelHandlerContext#fireExceptionCaught(Throwable)} to forward
     * to the next {@link ChannelHandler} in the {@link ChannelPipeline}.
     *
     * Sub-classes may override this method to change behavior.
     *
     * @deprecated is part of {@link ChannelInboundHandler}
     */
    @Skip
    @Override
    @Deprecated
    public void exceptionCaught(ChannelHandlerContext ctx, Throwable cause) throws Exception {
        ctx.fireExceptionCaught(cause);
    }
>>>>>>> 71860e5b
}<|MERGE_RESOLUTION|>--- conflicted
+++ resolved
@@ -19,7 +19,6 @@
 import io.netty.channel.ChannelHandlerMask.Skip;
 import io.netty.util.internal.InternalThreadLocalMap;
 
-import java.lang.reflect.AnnotatedType;
 import java.util.Map;
 
 /**
@@ -57,16 +56,10 @@
         Boolean sharable = cache.get(clazz);
         if (sharable == null) {
             sharable = clazz.isAnnotationPresent(Sharable.class);
-            if (!sharable) {
-                AnnotatedType annotatedType = clazz.getAnnotatedSuperclass();
-                sharable = annotatedType.isAnnotationPresent(Sharable.class);
-            }
             cache.put(clazz, sharable);
         }
         return sharable;
     }
-<<<<<<< HEAD
-=======
 
     /**
      * Do nothing by default, sub-classes may override this method.
@@ -98,5 +91,4 @@
     public void exceptionCaught(ChannelHandlerContext ctx, Throwable cause) throws Exception {
         ctx.fireExceptionCaught(cause);
     }
->>>>>>> 71860e5b
 }