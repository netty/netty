--- conflicted
+++ resolved
@@ -15,23 +15,15 @@
  */
 package io.netty.channel;
 
-<<<<<<< HEAD
-=======
 import io.netty.channel.ChannelHandlerMask.Skip;
 
 import java.net.SocketAddress;
 
->>>>>>> 71860e5b
 /**
  * Skeleton implementation of a {@link ChannelOutboundHandler}. This implementation just forwards each method call via
  * the {@link ChannelHandlerContext}.
- *
- * @deprecated use {@link ChannelOutboundHandler} directly.
  */
-@Deprecated
 public class ChannelOutboundHandlerAdapter extends ChannelHandlerAdapter implements ChannelOutboundHandler {
-<<<<<<< HEAD
-=======
 
     /**
      * Calls {@link ChannelHandlerContext#bind(SocketAddress, ChannelPromise)} to forward
@@ -132,5 +124,4 @@
     public void flush(ChannelHandlerContext ctx) throws Exception {
         ctx.flush();
     }
->>>>>>> 71860e5b
 }