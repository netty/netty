--- conflicted
+++ resolved
@@ -19,23 +19,25 @@
 import static org.junit.Assert.assertTrue;
 
 import java.io.IOException;
+import java.net.InetSocketAddress;
 import java.net.SocketAddress;
 import java.util.concurrent.CountDownLatch;
 import java.util.concurrent.TimeUnit;
 import java.util.concurrent.atomic.AtomicReference;
 
-import io.netty.channel.local.LocalHandler;
 import org.junit.AfterClass;
 import org.junit.BeforeClass;
 import org.junit.Test;
 
+import io.netty.bootstrap.Bootstrap;
+
 public class DefaultChannelPipelineTailTest {
 
     private static EventLoopGroup GROUP;
 
     @BeforeClass
     public static void init() {
-        GROUP = new MultithreadEventLoopGroup(1, LocalHandler.newFactory());
+        GROUP = new DefaultEventLoopGroup(1);
     }
 
     @AfterClass
@@ -46,46 +48,58 @@
     @Test
     public void testOnUnhandledInboundChannelActive() throws Exception {
         final CountDownLatch latch = new CountDownLatch(1);
-        EventLoop loop = GROUP.next();
-        MyChannel myChannel = new MyChannel(loop) {
+        MyChannel myChannel = new MyChannel() {
             @Override
             protected void onUnhandledInboundChannelActive() {
                 latch.countDown();
             }
         };
 
-        myChannel.pipeline().fireChannelActive();
-
-        try {
-            assertTrue(latch.await(1L, TimeUnit.SECONDS));
-        } finally {
-            myChannel.close();
+        Bootstrap bootstrap = new Bootstrap()
+                .channelFactory(new MyChannelFactory(myChannel))
+                .group(GROUP)
+                .handler(new ChannelInboundHandlerAdapter())
+                .remoteAddress(new InetSocketAddress(0));
+
+        Channel channel = bootstrap.connect()
+                .sync().channel();
+
+        try {
+            assertTrue(latch.await(1L, TimeUnit.SECONDS));
+        } finally {
+            channel.close();
         }
     }
 
     @Test
     public void testOnUnhandledInboundChannelInactive() throws Exception {
         final CountDownLatch latch = new CountDownLatch(1);
-        EventLoop loop = GROUP.next();
-        MyChannel myChannel = new MyChannel(loop) {
+        MyChannel myChannel = new MyChannel() {
             @Override
             protected void onUnhandledInboundChannelInactive() {
                 latch.countDown();
             }
         };
 
-        myChannel.pipeline().fireChannelInactive();
-        myChannel.close().syncUninterruptibly();
+        Bootstrap bootstrap = new Bootstrap()
+                .channelFactory(new MyChannelFactory(myChannel))
+                .group(GROUP)
+                .handler(new ChannelInboundHandlerAdapter())
+                .remoteAddress(new InetSocketAddress(0));
+
+        Channel channel = bootstrap.connect()
+                .sync().channel();
+
+        channel.close().syncUninterruptibly();
 
         assertTrue(latch.await(1L, TimeUnit.SECONDS));
     }
 
     @Test
     public void testOnUnhandledInboundException() throws Exception {
-        final AtomicReference<Throwable> causeRef = new AtomicReference<>();
-        final CountDownLatch latch = new CountDownLatch(1);
-        EventLoop loop = GROUP.next();
-        MyChannel myChannel = new MyChannel(loop) {
+        final AtomicReference<Throwable> causeRef = new AtomicReference<Throwable>();
+        final CountDownLatch latch = new CountDownLatch(1);
+        MyChannel myChannel = new MyChannel() {
             @Override
             protected void onUnhandledInboundException(Throwable cause) {
                 causeRef.set(cause);
@@ -93,91 +107,129 @@
             }
         };
 
+        Bootstrap bootstrap = new Bootstrap()
+                .channelFactory(new MyChannelFactory(myChannel))
+                .group(GROUP)
+                .handler(new ChannelInboundHandlerAdapter())
+                .remoteAddress(new InetSocketAddress(0));
+
+        Channel channel = bootstrap.connect()
+                .sync().channel();
+
         try {
             IOException ex = new IOException("testOnUnhandledInboundException");
-            myChannel.pipeline().fireExceptionCaught(ex);
+            channel.pipeline().fireExceptionCaught(ex);
             assertTrue(latch.await(1L, TimeUnit.SECONDS));
             assertSame(ex, causeRef.get());
         } finally {
-            myChannel.close();
+            channel.close();
         }
     }
 
     @Test
     public void testOnUnhandledInboundMessage() throws Exception {
         final CountDownLatch latch = new CountDownLatch(1);
-        EventLoop loop = GROUP.next();
-        MyChannel myChannel = new MyChannel(loop) {
+        MyChannel myChannel = new MyChannel() {
             @Override
             protected void onUnhandledInboundMessage(Object msg) {
                 latch.countDown();
             }
         };
 
-        try {
-            myChannel.pipeline().fireChannelRead("testOnUnhandledInboundMessage");
-            assertTrue(latch.await(1L, TimeUnit.SECONDS));
-        } finally {
-            myChannel.close();
+        Bootstrap bootstrap = new Bootstrap()
+                .channelFactory(new MyChannelFactory(myChannel))
+                .group(GROUP)
+                .handler(new ChannelInboundHandlerAdapter())
+                .remoteAddress(new InetSocketAddress(0));
+
+        Channel channel = bootstrap.connect()
+                .sync().channel();
+
+        try {
+            channel.pipeline().fireChannelRead("testOnUnhandledInboundMessage");
+            assertTrue(latch.await(1L, TimeUnit.SECONDS));
+        } finally {
+            channel.close();
         }
     }
 
     @Test
     public void testOnUnhandledInboundReadComplete() throws Exception {
         final CountDownLatch latch = new CountDownLatch(1);
-        EventLoop loop = GROUP.next();
-        MyChannel myChannel = new MyChannel(loop) {
+        MyChannel myChannel = new MyChannel() {
             @Override
             protected void onUnhandledInboundReadComplete() {
                 latch.countDown();
             }
         };
 
-        try {
-            myChannel.pipeline().fireChannelReadComplete();
-            assertTrue(latch.await(1L, TimeUnit.SECONDS));
-        } finally {
-            myChannel.close();
+        Bootstrap bootstrap = new Bootstrap()
+                .channelFactory(new MyChannelFactory(myChannel))
+                .group(GROUP)
+                .handler(new ChannelInboundHandlerAdapter())
+                .remoteAddress(new InetSocketAddress(0));
+
+        Channel channel = bootstrap.connect()
+                .sync().channel();
+
+        try {
+            channel.pipeline().fireChannelReadComplete();
+            assertTrue(latch.await(1L, TimeUnit.SECONDS));
+        } finally {
+            channel.close();
         }
     }
 
     @Test
     public void testOnUnhandledInboundUserEventTriggered() throws Exception {
         final CountDownLatch latch = new CountDownLatch(1);
-        EventLoop loop = GROUP.next();
-        MyChannel myChannel = new MyChannel(loop) {
+        MyChannel myChannel = new MyChannel() {
             @Override
             protected void onUnhandledInboundUserEventTriggered(Object evt) {
                 latch.countDown();
             }
         };
 
-        try {
-            myChannel.pipeline().fireUserEventTriggered("testOnUnhandledInboundUserEventTriggered");
-            assertTrue(latch.await(1L, TimeUnit.SECONDS));
-        } finally {
-            myChannel.close();
+        Bootstrap bootstrap = new Bootstrap()
+                .channelFactory(new MyChannelFactory(myChannel))
+                .group(GROUP)
+                .handler(new ChannelInboundHandlerAdapter())
+                .remoteAddress(new InetSocketAddress(0));
+
+        Channel channel = bootstrap.connect()
+                .sync().channel();
+
+        try {
+            channel.pipeline().fireUserEventTriggered("testOnUnhandledInboundUserEventTriggered");
+            assertTrue(latch.await(1L, TimeUnit.SECONDS));
+        } finally {
+            channel.close();
         }
     }
 
     @Test
     public void testOnUnhandledInboundWritabilityChanged() throws Exception {
         final CountDownLatch latch = new CountDownLatch(1);
-        EventLoop loop = GROUP.next();
-        MyChannel myChannel = new MyChannel(loop) {
+        MyChannel myChannel = new MyChannel() {
             @Override
             protected void onUnhandledInboundWritabilityChanged() {
                 latch.countDown();
             }
         };
 
-        try {
-            myChannel.pipeline().fireChannelWritabilityChanged();
-            assertTrue(latch.await(1L, TimeUnit.SECONDS));
-        } finally {
-<<<<<<< HEAD
-            myChannel.close();
-=======
+        Bootstrap bootstrap = new Bootstrap()
+                .channelFactory(new MyChannelFactory(myChannel))
+                .group(GROUP)
+                .handler(new ChannelInboundHandlerAdapter())
+                .remoteAddress(new InetSocketAddress(0));
+
+        Channel channel = bootstrap.connect()
+                .sync().channel();
+
+        try {
+            channel.pipeline().fireChannelWritabilityChanged();
+            assertTrue(latch.await(1L, TimeUnit.SECONDS));
+        } finally {
             channel.close();
         }
     }
@@ -192,7 +244,6 @@
         @Override
         public MyChannel newChannel() {
             return channel;
->>>>>>> 71860e5b
         }
     }
 
@@ -204,8 +255,8 @@
         private boolean active;
         private boolean closed;
 
-        protected MyChannel(EventLoop eventLoop) {
-            super(null, eventLoop);
+        protected MyChannel() {
+            super(null);
         }
 
         @Override
@@ -236,6 +287,11 @@
         @Override
         protected AbstractUnsafe newUnsafe() {
             return new MyUnsafe();
+        }
+
+        @Override
+        protected boolean isCompatible(EventLoop loop) {
+            return true;
         }
 
         @Override
@@ -301,7 +357,6 @@
                 if (!active) {
                     active = true;
                     pipeline().fireChannelActive();
-                    readIfIsAutoRead();
                 }
 
                 promise.setSuccess();
@@ -330,7 +385,7 @@
             }
 
             @Override
-            protected void onUnhandledInboundMessage(ChannelHandlerContext ctx, Object msg) {
+            protected void onUnhandledInboundMessage(Object msg) {
                 MyChannel.this.onUnhandledInboundMessage(msg);
             }
 
