--- conflicted
+++ resolved
@@ -22,6 +22,8 @@
 
 import io.netty.util.NetUtil;
 import org.junit.Test;
+import org.mockito.invocation.InvocationOnMock;
+import org.mockito.stubbing.Answer;
 
 import static org.junit.Assert.*;
 import static org.mockito.Mockito.*;
@@ -33,13 +35,12 @@
         EventLoop eventLoop = mock(EventLoop.class);
         // This allows us to have a single-threaded test
         when(eventLoop.inEventLoop()).thenReturn(true);
-        when(eventLoop.unsafe()).thenReturn(mock(EventLoop.Unsafe.class));
-
-        TestChannel channel = new TestChannel(eventLoop);
-        ChannelHandler handler = mock(ChannelHandler.class);
+
+        TestChannel channel = new TestChannel();
+        ChannelInboundHandler handler = mock(ChannelInboundHandler.class);
         channel.pipeline().addLast(handler);
 
-        registerChannel(channel);
+        registerChannel(eventLoop, channel);
 
         verify(handler).handlerAdded(any(ChannelHandlerContext.class));
         verify(handler).channelRegistered(any(ChannelHandlerContext.class));
@@ -51,22 +52,24 @@
         final EventLoop eventLoop = mock(EventLoop.class);
         // This allows us to have a single-threaded test
         when(eventLoop.inEventLoop()).thenReturn(true);
-        when(eventLoop.unsafe()).thenReturn(mock(EventLoop.Unsafe.class));
-
-        doAnswer(invocationOnMock -> {
-            ((Runnable) invocationOnMock.getArgument(0)).run();
-            return null;
+
+        doAnswer(new Answer() {
+            @Override
+            public Object answer(InvocationOnMock invocationOnMock) throws Throwable {
+                ((Runnable) invocationOnMock.getArgument(0)).run();
+                return null;
+            }
         }).when(eventLoop).execute(any(Runnable.class));
 
-        final TestChannel channel = new TestChannel(eventLoop);
-        ChannelHandler handler = mock(ChannelHandler.class);
+        final TestChannel channel = new TestChannel();
+        ChannelInboundHandler handler = mock(ChannelInboundHandler.class);
 
         channel.pipeline().addLast(handler);
 
-        registerChannel(channel);
+        registerChannel(eventLoop, channel);
         channel.unsafe().deregister(new DefaultChannelPromise(channel));
 
-        registerChannel(channel);
+        registerChannel(eventLoop, channel);
 
         verify(handler).handlerAdded(any(ChannelHandlerContext.class));
 
@@ -78,8 +81,7 @@
 
     @Test
     public void ensureDefaultChannelId() {
-        final EventLoop eventLoop = mock(EventLoop.class);
-        TestChannel channel = new TestChannel(eventLoop);
+        TestChannel channel = new TestChannel();
         final ChannelId channelId = channel.id();
         assertTrue(channelId instanceof DefaultChannelId);
     }
@@ -87,21 +89,7 @@
     @Test
     public void testClosedChannelExceptionCarryIOException() throws Exception {
         final IOException ioException = new IOException();
-<<<<<<< HEAD
-        final EventLoop eventLoop = mock(EventLoop.class);
-        // This allows us to have a single-threaded test
-        when(eventLoop.inEventLoop()).thenReturn(true);
-        when(eventLoop.unsafe()).thenReturn(mock(EventLoop.Unsafe.class));
-
-        doAnswer(invocationOnMock -> {
-            ((Runnable) invocationOnMock.getArgument(0)).run();
-            return null;
-        }).when(eventLoop).execute(any(Runnable.class));
-
-        final Channel channel = new TestChannel(eventLoop) {
-=======
         final Channel channel = new TestChannel() {
->>>>>>> 71860e5b
             private boolean open = true;
             private boolean active;
 
@@ -139,14 +127,9 @@
             }
         };
 
-<<<<<<< HEAD
-        try {
-            registerChannel(channel);
-=======
         EventLoop loop = new DefaultEventLoop();
         try {
             registerChannel(loop, channel);
->>>>>>> 71860e5b
             channel.connect(new InetSocketAddress(NetUtil.LOCALHOST, 8888)).sync();
             assertSame(ioException, channel.writeAndFlush("").await().cause());
 
@@ -155,10 +138,7 @@
             assertClosedChannelException(channel.bind(new InetSocketAddress(NetUtil.LOCALHOST, 8888)), ioException);
         } finally {
             channel.close();
-<<<<<<< HEAD
-=======
             loop.shutdownGracefully();
->>>>>>> 71860e5b
         }
     }
 
@@ -169,13 +149,9 @@
         assertSame(expected, cause.getCause());
     }
 
-<<<<<<< HEAD
-    private static void registerChannel(Channel channel) throws Exception {
-=======
     private static void registerChannel(EventLoop eventLoop, Channel channel) throws Exception {
->>>>>>> 71860e5b
         DefaultChannelPromise future = new DefaultChannelPromise(channel);
-        channel.register(future);
+        channel.unsafe().register(eventLoop, future);
         future.sync(); // Cause any exceptions to be thrown
     }
 
@@ -184,13 +160,8 @@
 
         private final ChannelConfig config = new DefaultChannelConfig(this);
 
-<<<<<<< HEAD
-        TestChannel(EventLoop eventLoop) {
-            super(null, eventLoop);
-=======
         TestChannel() {
             super(null);
->>>>>>> 71860e5b
         }
 
         @Override
@@ -221,14 +192,11 @@
                     promise.setFailure(new UnsupportedOperationException());
                 }
             };
-<<<<<<< HEAD
-=======
         }
 
         @Override
         protected boolean isCompatible(EventLoop loop) {
             return true;
->>>>>>> 71860e5b
         }
 
         @Override
