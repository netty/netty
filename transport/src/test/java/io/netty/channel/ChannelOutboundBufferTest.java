--- conflicted
+++ resolved
@@ -19,12 +19,16 @@
 import io.netty.buffer.CompositeByteBuf;
 import io.netty.channel.embedded.EmbeddedChannel;
 import io.netty.util.CharsetUtil;
-import org.junit.Ignore;
+import io.netty.util.concurrent.DefaultThreadFactory;
+import io.netty.util.concurrent.RejectedExecutionHandlers;
+import io.netty.util.concurrent.SingleThreadEventExecutor;
 import org.junit.Test;
 
 import java.net.SocketAddress;
 import java.nio.ByteBuffer;
-import java.util.concurrent.Executors;
+import java.util.Queue;
+import java.util.concurrent.CountDownLatch;
+import java.util.concurrent.RejectedExecutionException;
 
 import static io.netty.buffer.Unpooled.*;
 import static org.hamcrest.Matchers.*;
@@ -133,38 +137,7 @@
         private final ChannelConfig config = new DefaultChannelConfig(this);
 
         TestChannel() {
-            super(null, new SingleThreadEventLoop(Executors.defaultThreadFactory(),
-                    new IoHandler() {
-                @Override
-                public int run(IoExecutionContext runner) {
-                    return 0;
-                }
-
-                @Override
-                public void wakeup(boolean inEventLoop) {
-                    // NOOP
-                }
-
-                @Override
-                public void destroy() {
-                    // NOOP
-                }
-
-                @Override
-                public void register(Channel channel) {
-                    // NOOP
-                }
-
-                @Override
-                public void prepareToDestroy() {
-                    // NOOP
-                }
-
-                @Override
-                public void deregister(Channel channel) {
-                    // NOOP
-                }
-            }));
+            super(null);
         }
 
         @Override
@@ -173,6 +146,11 @@
         }
 
         @Override
+        protected boolean isCompatible(EventLoop loop) {
+            return false;
+        }
+
+        @Override
         protected SocketAddress localAddress0() {
             throw new UnsupportedOperationException();
         }
@@ -238,7 +216,7 @@
     @Test
     public void testWritability() {
         final StringBuilder buf = new StringBuilder();
-        EmbeddedChannel ch = new EmbeddedChannel(new ChannelHandler() {
+        EmbeddedChannel ch = new EmbeddedChannel(new ChannelInboundHandlerAdapter() {
             @Override
             public void channelWritabilityChanged(ChannelHandlerContext ctx) throws Exception {
                 buf.append(ctx.channel().isWritable());
@@ -273,7 +251,7 @@
     @Test
     public void testUserDefinedWritability() {
         final StringBuilder buf = new StringBuilder();
-        EmbeddedChannel ch = new EmbeddedChannel(new ChannelHandler() {
+        EmbeddedChannel ch = new EmbeddedChannel(new ChannelInboundHandlerAdapter() {
             @Override
             public void channelWritabilityChanged(ChannelHandlerContext ctx) throws Exception {
                 buf.append(ctx.channel().isWritable());
@@ -307,7 +285,7 @@
     @Test
     public void testUserDefinedWritability2() {
         final StringBuilder buf = new StringBuilder();
-        EmbeddedChannel ch = new EmbeddedChannel(new ChannelHandler() {
+        EmbeddedChannel ch = new EmbeddedChannel(new ChannelInboundHandlerAdapter() {
             @Override
             public void channelWritabilityChanged(ChannelHandlerContext ctx) throws Exception {
                 buf.append(ctx.channel().isWritable());
@@ -347,7 +325,7 @@
     @Test
     public void testMixedWritability() {
         final StringBuilder buf = new StringBuilder();
-        EmbeddedChannel ch = new EmbeddedChannel(new ChannelHandler() {
+        EmbeddedChannel ch = new EmbeddedChannel(new ChannelInboundHandlerAdapter() {
             @Override
             public void channelWritabilityChanged(ChannelHandlerContext ctx) throws Exception {
                 buf.append(ctx.channel().isWritable());
@@ -360,31 +338,6 @@
 
         ChannelOutboundBuffer cob = ch.unsafe().outboundBuffer();
 
-<<<<<<< HEAD
-        ch.eventLoop().execute(() -> {
-            // Trigger channelWritabilityChanged() by writing a lot.
-            ch.write(buffer().writeZero(257));
-            assertThat(buf.toString(), is("false "));
-
-            // Ensure that setting a user-defined writability flag to false does not trigger channelWritabilityChanged()
-            cob.setUserDefinedWritability(1, false);
-            ch.runPendingTasks();
-            assertThat(buf.toString(), is("false "));
-
-            // Ensure reducing the totalPendingWriteBytes down to zero does not trigger channelWritabilityChanged()
-            // because of the user-defined writability flag.
-            ch.flush();
-            assertThat(cob.totalPendingWriteBytes(), is(0L));
-            assertThat(buf.toString(), is("false "));
-
-            // Ensure that setting the user-defined writability flag to true triggers channelWritabilityChanged()
-            cob.setUserDefinedWritability(1, true);
-            ch.runPendingTasks();
-            assertThat(buf.toString(), is("false true "));
-        });
-
-        safeClose(ch);
-=======
         // Trigger channelWritabilityChanged() by writing a lot.
         ch.write(buffer().writeZero(257));
         assertThat(buf.toString(), is("false "));
@@ -503,7 +456,6 @@
         safeClose(ch);
 
         executor.shutdownGracefully();
->>>>>>> 71860e5b
     }
 
     private static void safeClose(EmbeddedChannel ch) {
